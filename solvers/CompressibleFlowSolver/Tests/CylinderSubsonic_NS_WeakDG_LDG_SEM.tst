--- conflicted
+++ resolved
@@ -10,21 +10,13 @@
         <metric type="L2" id="1">
             <value variable="rho" tolerance="1e-12">5.50797</value>
             <value variable="rhou" tolerance="1e-12">2016.24</value>
-<<<<<<< HEAD
-            <value variable="rhov" tolerance="1e-12">25.872</value>
-=======
             <value variable="rhov" tolerance="1e-8">25.872</value>
->>>>>>> 4cd59f5f
             <value variable="E" tolerance="1e-12">6.27025e+06</value>
         </metric>
         <metric type="Linf" id="2">
             <value variable="rho" tolerance="1e-12">0.53102</value>
             <value variable="rhou" tolerance="1e-12">92.5537</value>
-<<<<<<< HEAD
-            <value variable="rhov" tolerance="4e-5">58.4423</value>
-=======
             <value variable="rhov" tolerance="1e-8">58.4422</value>
->>>>>>> 4cd59f5f
             <value variable="E" tolerance="1e-12">347067</value>
         </metric>
     </metrics>
