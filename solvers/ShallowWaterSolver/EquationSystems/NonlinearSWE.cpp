--- conflicted
+++ resolved
@@ -758,21 +758,12 @@
     }
 
 
-<<<<<<< HEAD
- void NonlinearSWE::v_PrintSummary(std::ostream &out)
-    {
-        ShallowWaterSystem::v_PrintSummary(out);
-	out << "\tVariables       : h  should be in field[0]" <<endl;
-	out << "\t                  hu should be in field[1]" <<endl;
-	out << "\t                  hv should be in field[2]" <<endl;
-=======
     void NonlinearSWE::v_GenerateSummary(SolverUtils::SummaryList& s)
     {
         ShallowWaterSystem::v_GenerateSummary(s);
         SolverUtils::AddSummaryItem(s, "Variables", "h  should be in field[0]");
         SolverUtils::AddSummaryItem(s, "",          "hu should be in field[1]");
         SolverUtils::AddSummaryItem(s, "",          "hv should be in field[2]");
->>>>>>> 5a20ed60
     }
 
 } //end of namespace
