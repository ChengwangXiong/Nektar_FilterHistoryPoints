///////////////////////////////////////////////////////////////////////////////
//
// File ShallowWaterSystem.cpp
//
// For more information, please see: http://www.nektar.info
//
// The MIT License
//
// Copyright (c) 2006 Division of Applied Mathematics, Brown University (USA),
// Department of Aeronautics, Imperial College London (UK), and Scientific
// Computing and Imaging Institute, University of Utah (USA).
//
// License for the specific language governing rights and limitations under
// Permission is hereby granted, free of charge, to any person obtaining a
// copy of this software and associated documentation files (the "Software"),
// to deal in the Software without restriction, including without limitation
// the rights to use, copy, modify, merge, publish, distribute, sublicense,
// and/or sell copies of the Software, and to permit persons to whom the
// Software is furnished to do so, subject to the following conditions:
//
// The above copyright notice and this permission notice shall be included
// in all copies or substantial portions of the Software.
//
// THE SOFTWARE IS PROVIDED "AS IS", WITHOUT WARRANTY OF ANY KIND, EXPRESS
// OR IMPLIED, INCLUDING BUT NOT LIMITED TO THE WARRANTIES OF MERCHANTABILITY,
// FITNESS FOR A PARTICULAR PURPOSE AND NONINFRINGEMENT. IN NO EVENT SHALL
// THE AUTHORS OR COPYRIGHT HOLDERS BE LIABLE FOR ANY CLAIM, DAMAGES OR OTHER
// LIABILITY, WHETHER IN AN ACTION OF CONTRACT, TORT OR OTHERWISE, ARISING
// FROM, OUT OF OR IN CONNECTION WITH THE SOFTWARE OR THE USE OR OTHER
// DEALINGS IN THE SOFTWARE.
//
// Description: Generic timestepping for shallow water solvers
//
///////////////////////////////////////////////////////////////////////////////

#include <iostream>

#include <ShallowWaterSolver/EquationSystems/ShallowWaterSystem.h>

namespace Nektar
{
    /**
     * @class ShallowWaterSystem
     *
     * Provides the underlying timestepping framework for shallow water flow solvers
     * including the general timestepping routines. This class is not intended
     * to be directly instantiated, but rather is a base class on which to
     * define shallow water solvers, e.g. SWE, Boussinesq, linear and nonlinear versions.
     *
     * For details on implementing unsteady solvers see
     * \ref sectionADRSolverModuleImplementation 
     */

    /**
     * Processes SolverInfo parameters from the session file and sets up
     * timestepping-specific code.
     * @param   pSession        Session object to read parameters from.
     */

   string ShallowWaterSystem::className = 
        SolverUtils::GetEquationSystemFactory().RegisterCreatorFunction(
            "ShallowWaterSystem", 
            ShallowWaterSystem::create, 
            "Auxiliary functions for the shallow water system.");
    

    ShallowWaterSystem::ShallowWaterSystem(
            const LibUtilities::SessionReaderSharedPtr& pSession)
        : UnsteadySystem(pSession)
    {
    }

    void ShallowWaterSystem::v_InitObject()
    {
        UnsteadySystem::v_InitObject();

       	// if discontinuous Galerkin determine numerical flux to use
	if (m_projectionType == MultiRegions::eDiscontinuous)
	  {
	    ASSERTL0(m_session->DefinesSolverInfo("UPWINDTYPE"),
		     "No UPWINDTYPE defined in session.");
	  }
		   
	 // Set up locations of velocity vector.
        m_velLoc = Array<OneD, NekDouble>(m_spacedim);
        for (int i = 0; i < m_spacedim; ++i)
        {
            m_velLoc[i] = i+1;
        }

 	// Load generic input parameters
        m_session->LoadParameter("IO_InfoSteps", m_infosteps, 0);

	// Load acceleration of gravity
	m_session->LoadParameter("Gravity", m_g, 9.81);

	// input/output in primitive variables
	m_primitive = true;

       	EvaluateWaterDepth();
	
	m_constantDepth = true;
	NekDouble depth = m_depth[0];
	for (int i = 0; i < GetTotPoints(); ++i)
	  {
	    if (m_depth[i] != depth)
	      {
		m_constantDepth = false;
		break;
	      }
	  }

	// Compute the bottom slopes
	int nq = GetTotPoints();
	if (m_constantDepth != true)
	  {
	    m_bottomSlope = Array<OneD, Array<OneD, NekDouble> >(m_spacedim);
	    for (int i = 0; i < m_spacedim; ++i)
	      {
		m_bottomSlope[i] = Array<OneD, NekDouble>(nq);
		m_fields[0]->PhysDeriv(MultiRegions::DirCartesianMap[i],m_depth,m_bottomSlope[i]);
		Vmath::Neg(nq,m_bottomSlope[i],1);
	      }
	  }

	EvaluateCoriolis();
<<<<<<< HEAD
	
=======

>>>>>>> 5a20ed60
    }


    /**
     *
     */
    ShallowWaterSystem::~ShallowWaterSystem()
    {
    }


<<<<<<< HEAD
  void ShallowWaterSystem::v_PrintSummary(std::ostream &out)
    {
        UnsteadySystem::v_PrintSummary(out);
	if (m_constantDepth == true)
	  {
	    out << "\tDepth           : constant" <<endl;
	  }
	else
	  {
	    out << "\tDepth           : variable" <<endl;
=======
    void ShallowWaterSystem::v_GenerateSummary(SolverUtils::SummaryList& s)
    {
        UnsteadySystem::v_GenerateSummary(s);
	if (m_constantDepth == true)
	  {
	    SolverUtils::AddSummaryItem(s, "Depth", "constant");
	  }
	else
	  {
	    SolverUtils::AddSummaryItem(s, "Depth", "variable");
>>>>>>> 5a20ed60
	  }

	
    }

   void ShallowWaterSystem::v_PrimitiveToConservative()
  {
    ASSERTL0(false, "This function is not implemented for this equation.");
  }
  
  void ShallowWaterSystem::v_ConservativeToPrimitive()
  {
    ASSERTL0(false, "This function is not implemented for this equation.");
  }

  void ShallowWaterSystem::EvaluateWaterDepth(void)
  {
    EvaluateFunction("d",m_depth,"WaterDepth");
  }
  
  
  void ShallowWaterSystem::EvaluateCoriolis(void)
  {
    EvaluateFunction("f",m_coriolis,"Coriolis");
  }

  void ShallowWaterSystem::CopyBoundaryTrace(const Array<OneD, NekDouble>&Fwd, Array<OneD, NekDouble>&Bwd)
  {

    int cnt = 0;
    // loop over Boundary Regions
    for(int bcRegion = 0; bcRegion < m_fields[0]->GetBndConditions().num_elements(); ++bcRegion)
      {	
	
	// Copy the forward trace of the field to the backward trace
        int e, id1, id2, npts;
        
        for (e = 0; e < m_fields[0]->GetBndCondExpansions()[bcRegion]
                 ->GetExpSize(); ++e)
        {
            npts = m_fields[0]->GetBndCondExpansions()[bcRegion]->
                GetExp(e)->GetTotPoints();
            id1  = m_fields[0]->GetBndCondExpansions()[bcRegion]->
                GetPhys_Offset(e);
            id2  = m_fields[0]->GetTrace()->GetPhys_Offset(
                        m_fields[0]->GetTraceMap()->
                                    GetBndCondCoeffsToGlobalCoeffsMap(cnt+e));
	
	    Vmath::Vcopy(npts, &Fwd[id2], 1, &Bwd[id2], 1);
	}

	cnt +=m_fields[0]->GetBndCondExpansions()[bcRegion]->GetExpSize();
      }
  }

}<|MERGE_RESOLUTION|>--- conflicted
+++ resolved
@@ -124,11 +124,7 @@
 	  }
 
 	EvaluateCoriolis();
-<<<<<<< HEAD
-	
-=======
-
->>>>>>> 5a20ed60
+
     }
 
 
@@ -140,18 +136,6 @@
     }
 
 
-<<<<<<< HEAD
-  void ShallowWaterSystem::v_PrintSummary(std::ostream &out)
-    {
-        UnsteadySystem::v_PrintSummary(out);
-	if (m_constantDepth == true)
-	  {
-	    out << "\tDepth           : constant" <<endl;
-	  }
-	else
-	  {
-	    out << "\tDepth           : variable" <<endl;
-=======
     void ShallowWaterSystem::v_GenerateSummary(SolverUtils::SummaryList& s)
     {
         UnsteadySystem::v_GenerateSummary(s);
@@ -162,7 +146,6 @@
 	else
 	  {
 	    SolverUtils::AddSummaryItem(s, "Depth", "variable");
->>>>>>> 5a20ed60
 	  }
 
 	
