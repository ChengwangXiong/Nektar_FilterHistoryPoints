////////////////////////////////////////////////////////////////////////////////
//
//  File: ProcessJac.cpp
//
//  For more information, please see: http://www.nektar.info/
//
//  The MIT License
//
//  Copyright (c) 2006 Division of Applied Mathematics, Brown University (USA),
//  Department of Aeronautics, Imperial College London (UK), and Scientific
//  Computing and Imaging Institute, University of Utah (USA).
//
//  License for the specific language governing rights and limitations under
//  Permission is hereby granted, free of charge, to any person obtaining a
//  copy of this software and associated documentation files (the "Software"),
//  to deal in the Software without restriction, including without limitation
//  the rights to use, copy, modify, merge, publish, distribute, sublicense,
//  and/or sell copies of the Software, and to permit persons to whom the
//  Software is furnished to do so, subject to the following conditions:
//
//  The above copyright notice and this permission notice shall be included
//  in all copies or substantial portions of the Software.
//
//  THE SOFTWARE IS PROVIDED "AS IS", WITHOUT WARRANTY OF ANY KIND, EXPRESS
//  OR IMPLIED, INCLUDING BUT NOT LIMITED TO THE WARRANTIES OF MERCHANTABILITY,
//  FITNESS FOR A PARTICULAR PURPOSE AND NONINFRINGEMENT. IN NO EVENT SHALL
//  THE AUTHORS OR COPYRIGHT HOLDERS BE LIABLE FOR ANY CLAIM, DAMAGES OR OTHER
//  LIABILITY, WHETHER IN AN ACTION OF CONTRACT, TORT OR OTHERWISE, ARISING
//  FROM, OUT OF OR IN CONNECTION WITH THE SOFTWARE OR THE USE OR OTHER
//  DEALINGS IN THE SOFTWARE.
//
//  Description: Calculate Jacobians of elements.
//
////////////////////////////////////////////////////////////////////////////////

#include "MeshElements.h"
#include "ProcessJac.h"

#include <SpatialDomains/MeshGraph.h>
#include <LibUtilities/Foundations/ManagerAccess.h>  // for PointsManager, etc

#include <vector>
using namespace std;

namespace Nektar
{
    namespace Utilities
    {
        ModuleKey ProcessJac::className =
            GetModuleFactory().RegisterCreatorFunction(
                ModuleKey(eProcessModule, "jac"), ProcessJac::create,
                "Process elements based on values of Jacobian.");

        ProcessJac::ProcessJac(MeshSharedPtr m) : ProcessModule(m)
        {
            config["extract"] = ConfigOption(
                true, "0", "Extract non-valid elements from mesh.");
            config["list"]    = ConfigOption(
                true, "0", "Print list of elements having negative Jacobian.");
        }

        ProcessJac::~ProcessJac()
        {

        }

        void ProcessJac::Process()
        {
            if (m_mesh->m_verbose)
            {
                cout << "ProcessJac: Calculating Jacobians... " << endl;
            }

<<<<<<< HEAD
            bool extract = config["extract"].as<bool>();
            bool printList = config["list"].as<bool>();

            vector<ElementSharedPtr> el = m->element[m->expDim];

            if (extract)
            {
                m->element[m->expDim].clear();
            }

            if (printList)
            {
                cout << "Elements with negative Jacobian:" << endl;
            }

            int nNeg = 0;

=======
            vector<ElementSharedPtr> &el = m_mesh->m_element[m_mesh->m_expDim];
            
>>>>>>> a2c342fd
            // Iterate over list of elements of expansion dimension.
            for (int i = 0; i < el.size(); ++i)
            {
                // Create elemental geometry.
<<<<<<< HEAD
                SpatialDomains::GeometrySharedPtr geom =
                    el[i]->GetGeom(m->spaceDim);

=======
                SpatialDomains::GeometrySharedPtr geom = el[i]->GetGeom(m_mesh->m_spaceDim);
                
>>>>>>> a2c342fd
                // Define basis key using MeshGraph functions. Need a better
                // way of determining the number of modes!
                LibUtilities::BasisKeyVector b =
                    SpatialDomains::MeshGraph::DefineBasisKeyFromExpansionType(
                        geom, SpatialDomains::eModified, 5);
<<<<<<< HEAD

                Array<OneD, LibUtilities::BasisSharedPtr> basis(m->expDim);

                // Generate/get cached basis functions.
                for (int j = 0; j < m->expDim; ++j)
=======
                
                Array<OneD, LibUtilities::BasisSharedPtr> basis(m_mesh->m_expDim);
                LibUtilities::PointsKeyVector ptsKey(m_mesh->m_expDim);

                // Generate basis functions.
                for (int j = 0; j < m_mesh->m_expDim; ++j)
>>>>>>> a2c342fd
                {
                    basis[j] = LibUtilities::BasisManager()[b[j]];
                    ptsKey[j] = basis[j]->GetPointsKey();
                }

                // Generate geometric factors.
<<<<<<< HEAD
                SpatialDomains::GeomFactorsSharedPtr gfac =
                    geom->GetGeomFactors(basis);

                // Get the Jacobian and, if it is negative, print a warning
                // message.
                if (!gfac->IsValid())
=======
                SpatialDomains::GeomFactorsSharedPtr gfac = 
                    geom->GetGeomFactors();
                
                // Get the Jacobian and, if it is negative, print a warning
                // message.
                Array<OneD, NekDouble> jac = gfac->GetJac(ptsKey);
                NekDouble d = Vmath::Vmin(jac.num_elements(),&jac[0],1);
                if (d <= 0)
>>>>>>> a2c342fd
                {
                    nNeg++;

                    if (printList)
                    {
                        cout << "  - " << el[i]->GetId() << " ("
                             << ElementTypeMap[el[i]->GetConf().e] << ")"
                             << endl;
                    }

                    if (extract)
                    {
                        m->element[m->expDim].push_back(el[i]);
                    }
                }
            }

            if (extract)
            {
                m->element[m->expDim-1].clear();
                ProcessVertices();
                ProcessEdges();
                ProcessFaces();
                ProcessElements();
                ProcessComposites();
            }
            
            if (printList || m->verbose)
            {
                cout << "Total negative Jacobians: " << nNeg << endl;
            }
            else if (nNeg > 0)
            {
                cout << "WARNING: Detected " << nNeg << " element"
                     << (nNeg == 1 ? "" : "s") << " with negative Jacobian."
                     << endl;
            }
        }
    }
}<|MERGE_RESOLUTION|>--- conflicted
+++ resolved
@@ -53,9 +53,9 @@
 
         ProcessJac::ProcessJac(MeshSharedPtr m) : ProcessModule(m)
         {
-            config["extract"] = ConfigOption(
+            m_config["extract"] = ConfigOption(
                 true, "0", "Extract non-valid elements from mesh.");
-            config["list"]    = ConfigOption(
+            m_config["list"]    = ConfigOption(
                 true, "0", "Print list of elements having negative Jacobian.");
         }
 
@@ -71,15 +71,14 @@
                 cout << "ProcessJac: Calculating Jacobians... " << endl;
             }
 
-<<<<<<< HEAD
-            bool extract = config["extract"].as<bool>();
-            bool printList = config["list"].as<bool>();
+            bool extract = m_config["extract"].as<bool>();
+            bool printList = m_config["list"].as<bool>();
 
-            vector<ElementSharedPtr> el = m->element[m->expDim];
+            vector<ElementSharedPtr> el = m_mesh->m_element[m_mesh->m_expDim];
 
             if (extract)
             {
-                m->element[m->expDim].clear();
+                m_mesh->m_element[m_mesh->m_expDim].clear();
             }
 
             if (printList)
@@ -89,84 +88,56 @@
 
             int nNeg = 0;
 
-=======
-            vector<ElementSharedPtr> &el = m_mesh->m_element[m_mesh->m_expDim];
-            
->>>>>>> a2c342fd
             // Iterate over list of elements of expansion dimension.
             for (int i = 0; i < el.size(); ++i)
             {
                 // Create elemental geometry.
-<<<<<<< HEAD
                 SpatialDomains::GeometrySharedPtr geom =
-                    el[i]->GetGeom(m->spaceDim);
+                    el[i]->GetGeom(m_mesh->m_spaceDim);
 
-=======
-                SpatialDomains::GeometrySharedPtr geom = el[i]->GetGeom(m_mesh->m_spaceDim);
-                
->>>>>>> a2c342fd
                 // Define basis key using MeshGraph functions. Need a better
                 // way of determining the number of modes!
                 LibUtilities::BasisKeyVector b =
                     SpatialDomains::MeshGraph::DefineBasisKeyFromExpansionType(
                         geom, SpatialDomains::eModified, 5);
-<<<<<<< HEAD
 
-                Array<OneD, LibUtilities::BasisSharedPtr> basis(m->expDim);
-
-                // Generate/get cached basis functions.
-                for (int j = 0; j < m->expDim; ++j)
-=======
-                
                 Array<OneD, LibUtilities::BasisSharedPtr> basis(m_mesh->m_expDim);
                 LibUtilities::PointsKeyVector ptsKey(m_mesh->m_expDim);
 
-                // Generate basis functions.
+                // Generate/get cached basis functions.
                 for (int j = 0; j < m_mesh->m_expDim; ++j)
->>>>>>> a2c342fd
                 {
                     basis[j] = LibUtilities::BasisManager()[b[j]];
                     ptsKey[j] = basis[j]->GetPointsKey();
                 }
 
                 // Generate geometric factors.
-<<<<<<< HEAD
                 SpatialDomains::GeomFactorsSharedPtr gfac =
                     geom->GetGeomFactors(basis);
 
                 // Get the Jacobian and, if it is negative, print a warning
                 // message.
                 if (!gfac->IsValid())
-=======
-                SpatialDomains::GeomFactorsSharedPtr gfac = 
-                    geom->GetGeomFactors();
-                
-                // Get the Jacobian and, if it is negative, print a warning
-                // message.
-                Array<OneD, NekDouble> jac = gfac->GetJac(ptsKey);
-                NekDouble d = Vmath::Vmin(jac.num_elements(),&jac[0],1);
-                if (d <= 0)
->>>>>>> a2c342fd
                 {
                     nNeg++;
 
                     if (printList)
                     {
                         cout << "  - " << el[i]->GetId() << " ("
-                             << ElementTypeMap[el[i]->GetConf().e] << ")"
+                             << ElementTypeMap[el[i]->GetConf().m_e] << ")"
                              << endl;
                     }
 
                     if (extract)
                     {
-                        m->element[m->expDim].push_back(el[i]);
+                        m_mesh->m_element[m_mesh->m_expDim].push_back(el[i]);
                     }
                 }
             }
 
             if (extract)
             {
-                m->element[m->expDim-1].clear();
+                m_mesh->m_element[m_mesh->m_expDim-1].clear();
                 ProcessVertices();
                 ProcessEdges();
                 ProcessFaces();
@@ -174,7 +145,7 @@
                 ProcessComposites();
             }
             
-            if (printList || m->verbose)
+            if (printList || m_mesh->m_verbose)
             {
                 cout << "Total negative Jacobians: " << nNeg << endl;
             }
