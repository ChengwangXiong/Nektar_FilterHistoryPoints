--- conflicted
+++ resolved
@@ -8,11 +8,8 @@
     OutputTecplot.h
     OutputVtk.h
     OutputFld.h
-<<<<<<< HEAD
     OutputXml.h
-=======
     ProcessAddFld.h
->>>>>>> 3d2a5884
     ProcessBoundaryExtract.h
     ProcessConcatenateFld.h
     ProcessDeform.h
@@ -36,11 +33,8 @@
     OutputTecplot.cpp
     OutputVtk.cpp
     OutputFld.cpp
-<<<<<<< HEAD
     OutputXml.cpp
-=======
     ProcessAddFld.cpp
->>>>>>> 3d2a5884
     ProcessBoundaryExtract.cpp
     ProcessConcatenateFld.cpp
     ProcessDeform.cpp
