########################################################################
#
# ThirdParty configuration for Nektar++
#
# ZLib
#
########################################################################

# Attempt to identify Macports libraries, if they exist and we didn't override
# ZLIB_ROOT on the command line or in ccmake. This prevents cmake warnings later
# on.
IF (NOT DEFINED ZLIB_ROOT)
    SET(ZLIB_ROOT /opt/local/)
ENDIF()

# Find a system ZLIB library. If not found enable the THIRDPARTY_BUILD_ZLIB
# option.
SET(ZLIB_FIND_QUIETLY ON)
FIND_PACKAGE(ZLIB)
IF (ZLIB_FOUND AND NOT ZLIB_VERSION_PATCH LESS 7)
    SET(ZLIB_LIBRARY ${ZLIB_LIBRARIES} CACHE FILEPATH
        "Zlib library" FORCE)
    SET(ZLIB_INCLUDE_DIR ${ZLIB_INCLUDE_DIRS} CACHE PATH
        "Zlib include" FORCE)
    SET(BUILD_ZLIB OFF)
ELSE ()
    SET(BUILD_ZLIB ON)
ENDIF()

OPTION(THIRDPARTY_BUILD_ZLIB "Build ZLib library" ${BUILD_ZLIB})

# If we or the user
IF (THIRDPARTY_BUILD_ZLIB)
    INCLUDE(ExternalProject)
    EXTERNALPROJECT_ADD(
        zlib-1.2.7
        URL ${TPURL}/zlib-1.2.7.tar.gz
        URL_MD5 "4a162e0f643232e7e278d59a0603ceb0"
        STAMP_DIR ${TPBUILD}/stamp
        DOWNLOAD_DIR ${TPSRC}
        SOURCE_DIR ${TPSRC}/zlib-1.2.7
        BINARY_DIR ${TPBUILD}/zlib-1.2.7
        TMP_DIR ${TPBUILD}/zlib-1.2.7-tmp
        INSTALL_DIR ${TPDIST}
        CONFIGURE_COMMAND ${CMAKE_COMMAND}
            -G ${CMAKE_GENERATOR}
            -DCMAKE_C_COMPILER:FILEPATH=${CMAKE_C_COMPILER}
            -DCMAKE_INSTALL_PREFIX:PATH=${TPDIST}
            -DCMAKE_C_FLAGS:STRING=-fPIC
            ${TPSRC}/zlib-1.2.7
        )

    IF (WIN32)
<<<<<<< HEAD
        SET(ZLIB_LIBRARY zlib CACHE FILEPATH
            "Zlib library" FORCE)
        MESSAGE(STATUS "Build Zlib: ${TPDIST}/${LIB_DIR}/${ZLIB_LIBRARY}.dll")
    ELSE ()
        SET(ZLIB_LIBRARY z CACHE FILEPATH
            "Zlib library" FORCE)
        MESSAGE(STATUS "Build Zlib: ${TPDIST}/${LIB_DIR}/lib${ZLIB_LIBRARY}.a")
    ENDIF ()

    SET(ZLIB_INCLUDE_DIR ${TPDIST}/include CACHE PATH "Zlib include" FORCE)
    LINK_DIRECTORIES(${TPDIST}/lib)
    SET(ZLIB_CONFIG_INCLUDE_DIR ${TPINC})
=======
        SET(ZLIB_LIBRARY zlib)
        SET(ZLIB_LIBRARY_DEBUG zlibd)
        SET(ZLIB_LIBRARY_RELEASE zlib)
    ELSE (WIN32)
        SET(ZLIB_LIBRARY z)
        SET(ZLIB_LIBRARY_DEBUG z)
        SET(ZLIB_LIBRARY_RELEASE z)
    ENDIF (WIN32)
>>>>>>> 508bc973
ELSE (THIRDPARTY_BUILD_ZLIB)
    ADD_CUSTOM_TARGET(zlib-1.2.7 ALL)
    MESSAGE(STATUS "Found Zlib: ${ZLIB_LIBRARY} (version ${ZLIB_VERSION_STRING})")
    SET(ZLIB_CONFIG_INCLUDE_DIR ${ZLIB_INCLUDE_DIR})
ENDIF (THIRDPARTY_BUILD_ZLIB)

INCLUDE_DIRECTORIES(SYSTEM ${ZLIB_INCLUDE_DIR})

MARK_AS_ADVANCED(TINYXML_INCLUDE_DIR)
MARK_AS_ADVANCED(TINYXML_LIBRARY)<|MERGE_RESOLUTION|>--- conflicted
+++ resolved
@@ -51,8 +51,11 @@
         )
 
     IF (WIN32)
-<<<<<<< HEAD
         SET(ZLIB_LIBRARY zlib CACHE FILEPATH
+            "Zlib library" FORCE)
+        SET(ZLIB_LIBRARY_DEBUG zlibd CACHE FILEPATH
+            "Zlib library" FORCE)
+        SET(ZLIB_LIBRARY_RELEASE zlib CACHE FILEPATH
             "Zlib library" FORCE)
         MESSAGE(STATUS "Build Zlib: ${TPDIST}/${LIB_DIR}/${ZLIB_LIBRARY}.dll")
     ELSE ()
@@ -64,16 +67,6 @@
     SET(ZLIB_INCLUDE_DIR ${TPDIST}/include CACHE PATH "Zlib include" FORCE)
     LINK_DIRECTORIES(${TPDIST}/lib)
     SET(ZLIB_CONFIG_INCLUDE_DIR ${TPINC})
-=======
-        SET(ZLIB_LIBRARY zlib)
-        SET(ZLIB_LIBRARY_DEBUG zlibd)
-        SET(ZLIB_LIBRARY_RELEASE zlib)
-    ELSE (WIN32)
-        SET(ZLIB_LIBRARY z)
-        SET(ZLIB_LIBRARY_DEBUG z)
-        SET(ZLIB_LIBRARY_RELEASE z)
-    ENDIF (WIN32)
->>>>>>> 508bc973
 ELSE (THIRDPARTY_BUILD_ZLIB)
     ADD_CUSTOM_TARGET(zlib-1.2.7 ALL)
     MESSAGE(STATUS "Found Zlib: ${ZLIB_LIBRARY} (version ${ZLIB_VERSION_STRING})")
