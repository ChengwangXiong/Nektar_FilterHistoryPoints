########################################################################
#
# ThirdParty configuration for Nektar++
#
# Boost
#
########################################################################

OPTION(THIRDPARTY_BUILD_BOOST "Build Boost libraries" OFF)
SET(Boost_USE_MULTITHREADED ON CACHE BOOL
    "Search for multithreaded boost libraries")
MARK_AS_ADVANCED(Boost_USE_MULTITHREADED)

IF (WIN32)
    ADD_DEFINITIONS("-DBOOST_ALL_NO_LIB")
ENDIF()

IF (THIRDPARTY_BUILD_BOOST)
    INCLUDE(ExternalProject)

    # Only build the libraries we need
    SET(BOOST_LIB_LIST --with-system --with-iostreams --with-filesystem
        --with-program_options --with-date_time --with-thread
        --with-regex)

    IF (NOT WIN32)
        # We need -fPIC for 64-bit builds
        IF( CMAKE_SYSTEM_PROCESSOR STREQUAL "x86_64" )
            SET(BOOST_FLAGS cxxflags=-fPIC cflags=-fPIC linkflags=-fPIC)
        ENDIF ()
    ENDIF()

    # Build Boost
    IF (APPLE)
        SET(TOOLSET darwin)
    ELSEIF (WIN32)
        IF (MSVC10)
            SET(TOOLSET msvc-10.0)
        ELSEIF (MSVC11)
            SET(TOOLSET msvc-11.0)
        ELSEIF (MSVC12)
            SET(TOOLSET msvc-12.0)
        ENDIF()
    ELSE(APPLE)
        SET(TOOLSET gcc)
    ENDIF(APPLE)

    IF (NOT WIN32)
        EXTERNALPROJECT_ADD(
            boost
            PREFIX ${TPSRC}
            URL ${TPURL}/boost_1_57_0.tar.bz2
            URL_MD5 "1be49befbdd9a5ce9def2983ba3e7b76"
            STAMP_DIR ${TPBUILD}/stamp
            DOWNLOAD_DIR ${TPSRC}
            SOURCE_DIR ${TPBUILD}/boost
            BINARY_DIR ${TPBUILD}/boost
            TMP_DIR ${TPBUILD}/boost-tmp
            INSTALL_DIR ${TPDIST}
            CONFIGURE_COMMAND CC=${CMAKE_C_COMPILER} CXX=${CMAKE_CXX_COMPILER} ./bootstrap.sh --prefix=${TPDIST}
            BUILD_COMMAND NO_BZIP2=1 ./b2
                variant=release
                link=shared
                include=${TPDIST}/include
                linkflags="-L${TPDIST}/lib"
                ${BOOST_FLAGS} ${BOOST_LIB_LIST}
                --layout=system toolset=${TOOLSET} install
            INSTALL_COMMAND ""
            )
    ELSE ()
        IF (CMAKE_CL_64)
            SET(ADDRESS_MODEL 64)
        ELSE()
            SET(ADDRESS_MODEL 32)
        ENDIF()
        EXTERNALPROJECT_ADD(
            boost
            PREFIX ${TPSRC}
            URL ${TPURL}/boost_1_57_0.tar.bz2
            URL_MD5 "1be49befbdd9a5ce9def2983ba3e7b76"
            STAMP_DIR ${TPBUILD}/stamp
            DOWNLOAD_DIR ${TPSRC}
            SOURCE_DIR ${TPBUILD}/boost
            BINARY_DIR ${TPBUILD}/boost
            TMP_DIR ${TPBUILD}/boost-tmp
            INSTALL_DIR ${TPDIST}
            CONFIGURE_COMMAND call bootstrap.bat
            BUILD_COMMAND b2 variant=release
                toolset=${TOOLSET}
                address-model=${ADDRESS_MODEL}
                link=shared
                runtime-link=shared
                -s NO_BZIP2=1
                -s ZLIB_BINARY=zlib
                -s ZLIB_INCLUDE=${TPDIST}/include
                -s ZLIB_LIBPATH=${TPDIST}/lib
                ${BOOST_LIB_LIST}
                --layout=system
                --prefix=${TPDIST} install
            INSTALL_COMMAND ""
            )
    ENDIF()

    IF (APPLE)
        EXTERNALPROJECT_ADD_STEP(boost patch-install-path
            COMMAND sed -i ".bak" "s|-install_name \"|&${TPDIST}/lib/|" ${TPBUILD}/boost/tools/build/src/tools/darwin.jam
            DEPENDERS build
            DEPENDEES download)
    ENDIF (APPLE)

    # If building ThirdParty zlib, force zlib build before boost
    IF (THIRDPARTY_BUILD_ZLIB)
        ADD_DEPENDENCIES(boost zlib-1.2.7)
    ENDIF(THIRDPARTY_BUILD_ZLIB)

    # Set up CMake variables
    SET(Boost_DATE_TIME_LIBRARY boost_date_time)
    SET(Boost_DATE_TIME_LIBRARY_DEBUG boost_date_time)
    SET(Boost_DATE_TIME_LIBRARY_RELEASE boost_date_time)
    SET(Boost_FILESYSTEM_LIBRARY boost_filesystem)
    SET(Boost_FILESYSTEM_LIBRARY_DEBUG boost_filesystem)
    SET(Boost_FILESYSTEM_LIBRARY_RELEASE boost_filesystem)
    SET(Boost_IOSTREAMS_LIBRARY boost_iostreams)
    SET(Boost_IOSTREAMS_LIBRARY_DEBUG boost_iostreams)
    SET(Boost_IOSTREAMS_LIBRARY_RELEASE boost_iostreams)
    SET(Boost_PROGRAM_OPTIONS_LIBRARY boost_program_options)
    SET(Boost_PROGRAM_OPTIONS_LIBRARY_DEBUG boost_program_options)
    SET(Boost_PROGRAM_OPTIONS_LIBRARY_RELEASE boost_program_options)
    SET(Boost_REGEX_LIBRARY boost_regex)
    SET(Boost_REGEX_LIBRARY_DEBUG boost_regex)
    SET(Boost_REGEX_LIBRARY_RELEASE boost_regex)
    SET(Boost_SYSTEM_LIBRARY boost_system)
    SET(Boost_SYSTEM_LIBRARY_DEBUG boost_system)
    SET(Boost_SYSTEM_LIBRARY_RELEASE boost_system)
    SET(Boost_THREAD_LIBRARY boost_thread)
    SET(Boost_THREAD_LIBRARY_DEBUG boost_thread)
    SET(Boost_THREAD_LIBRARY_RELEASE boost_thread)
    SET(Boost_INCLUDE_DIRS ${TPSRC}/dist/include)
    SET(Boost_CONFIG_INCLUDE_DIR ${TPINC})
    SET(Boost_LIBRARY_DIRS ${TPSRC}/dist/lib)
    SET(Boost_CONFIG_LIBRARY_DIR ${TPLIB})
    SET(Boost_LIBRARIES boost_date_time boost_filesystem boost_iostreams boost_program_options boost_regex boost_system boost_thread)
    LINK_DIRECTORIES(${Boost_LIBRARY_DIRS})
ELSE (THIRDPARTY_BUILD_BOOST)
    ADD_CUSTOM_TARGET(boost ALL)
    SET(Boost_DEBUG 0)
    SET(Boost_NO_BOOST_CMAKE ON)
    #If the user has not set BOOST_ROOT, look in a couple common places first.
    IF( NOT BOOST_ROOT )
        SET(TEST_ENV1 $ENV{BOOST_HOME})
        SET(TEST_ENV2 $ENV{BOOST_DIR})
        IF (DEFINED TEST_ENV1)
            SET(BOOST_ROOT $ENV{BOOST_HOME})
            FIND_PACKAGE( Boost QUIET COMPONENTS thread iostreams date_time
                filesystem system program_options regex )
        ELSEIF (DEFINED TEST_ENV2)
            SET(BOOST_ROOT $ENV{BOOST_DIR})
            FIND_PACKAGE( Boost QUIET COMPONENTS thread iostreams date_time
                filesystem system program_options regex )
        ELSE ()
            SET(BOOST_ROOT ${TPDIST})
            FIND_PACKAGE( Boost QUIET COMPONENTS thread iostreams date_time filesystem system program_options regex)
        ENDIF()
    ELSE()
        FIND_PACKAGE( Boost COMPONENTS thread iostreams zlib date_time filesystem system program_options regex)
    ENDIF()

    IF (Boost_IOSTREAMS_FOUND)
        MESSAGE(STATUS "Found Boost iostreams library: "
                       "${Boost_IOSTREAMS_LIBRARY}")
    ELSE ()
        MESSAGE(WARNING "Boost IOSTREAM library not found. "
                        "Please ensure it is installed, or Boost was "
                        "compiled with the --with-iostreams option.")
    ENDIF ()

    IF (Boost_THREAD_FOUND)
        MESSAGE(STATUS "Found Boost thread library: "
                       "${Boost_THREAD_LIBRARY}")
    ELSE ()
        MESSAGE(WARNING "Boost THREAD library not found. "
                        "Please ensure it is installed, or Boost was "
                        "compiled with the --with-thread option.")
    ENDIF ()

    IF (Boost_DATE_TIME_FOUND)
        MESSAGE(STATUS "Found Boost date_time library: "
                       "${Boost_DATE_TIME_LIBRARY}")
    ELSE ()
        MESSAGE(WARNING "Boost DATE_TIME library not found. "
                        "Please ensure it is installed, or Boost was "
                        "compiled with the --with-date_time option.")
    ENDIF ()

    IF (Boost_FILESYSTEM_FOUND)
        MESSAGE(STATUS "Found Boost filesystem library: "
                       "${Boost_FILESYSTEM_LIBRARY}")
    ELSE ()
        MESSAGE(WARNING "Boost FILESYSTEM library not found. "
                        "Please ensure it is installed, or Boost was "
                        "compiled with the --with-filesystem option.")
    ENDIF ()

    IF (Boost_SYSTEM_FOUND)
        MESSAGE(STATUS "Found Boost system library: "
                       "${Boost_SYSTEM_LIBRARY}")
    ELSE ()
        MESSAGE(WARNING "Boost SYSTEM library not found. "
                        "Please ensure it is installed, or Boost was "
                        "compiled with the --with-filesystem option.")
    ENDIF ()

    IF (Boost_PROGRAM_OPTIONS_FOUND)
        MESSAGE(STATUS "Found Boost program_options library: "
                       "${Boost_PROGRAM_OPTIONS_LIBRARY}")
    ELSE ()
        MESSAGE(WARNING "Boost PROGRAM_OPTIONS library not found. "
                        "Please ensure it is installed, or Boost was "
                        "compiled with the --with-program_options option.")
    ENDIF ()

    IF (Boost_REGEX_FOUND)
        MESSAGE(STATUS "Found Boost regex library: "
                       "${Boost_REGEX_LIBRARY}")
    ELSE ()
        MESSAGE(WARNING "Boost REGEX library not found. "
                        "Please ensure it is installed, or Boost was "
                        "compiled with the --with-regex option.")
    ENDIF ()

    IF (BOOST_THREAD_LIBRARY)
        MARK_AS_ADVANCED(BOOST_THREAD_LIBRARY)
    ENDIF (BOOST_THREAD_LIBRARY)
<<<<<<< HEAD
    SET(Boost_CONFIG_INCLUDE_DIR ${Boost_INCLUDE_DIRS})
    SET(Boost_CONFIG_LIBRARY_DIR ${Boost_LIBRARY_DIRS})
=======

    IF (NOT Boost_FOUND)
        MESSAGE(FATAL_ERROR "One of more Boost libraries could not be found. "
                            "See above warnings. To have CMake automatically "
                            "build and install the necessary Boost libraries "
                            "select the THIRDPARTY_BUILD_BOOST option.")
    ENDIF ()
>>>>>>> d183598e
ENDIF (THIRDPARTY_BUILD_BOOST)

INCLUDE_DIRECTORIES(SYSTEM ${Boost_INCLUDE_DIRS})<|MERGE_RESOLUTION|>--- conflicted
+++ resolved
@@ -231,10 +231,8 @@
     IF (BOOST_THREAD_LIBRARY)
         MARK_AS_ADVANCED(BOOST_THREAD_LIBRARY)
     ENDIF (BOOST_THREAD_LIBRARY)
-<<<<<<< HEAD
     SET(Boost_CONFIG_INCLUDE_DIR ${Boost_INCLUDE_DIRS})
     SET(Boost_CONFIG_LIBRARY_DIR ${Boost_LIBRARY_DIRS})
-=======
 
     IF (NOT Boost_FOUND)
         MESSAGE(FATAL_ERROR "One of more Boost libraries could not be found. "
@@ -242,7 +240,6 @@
                             "build and install the necessary Boost libraries "
                             "select the THIRDPARTY_BUILD_BOOST option.")
     ENDIF ()
->>>>>>> d183598e
 ENDIF (THIRDPARTY_BUILD_BOOST)
 
 INCLUDE_DIRECTORIES(SYSTEM ${Boost_INCLUDE_DIRS})