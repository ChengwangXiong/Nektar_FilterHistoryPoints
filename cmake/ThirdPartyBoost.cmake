--- conflicted
+++ resolved
@@ -25,15 +25,10 @@
         ENDIF(APPLE)
         EXTERNALPROJECT_ADD(
             boost
-<<<<<<< HEAD
-            URL ${TPURL}/boost_1_49_0.tar.bz2
-            URL_MD5 "0d202cb811f934282dea64856a175698"
-            STAMP_DIR ${TPSRC}/stamp
-=======
             PREFIX ${TPSRC}
             URL ${TPURL}/boost_1_55_0.tar.bz2
             URL_MD5 "d6eef4b4cacb2183f2bf265a5a03a354"
->>>>>>> e259ce3c
+            STAMP_DIR ${TPSRC}/stamp
             DOWNLOAD_DIR ${TPSRC}
             SOURCE_DIR ${TPSRC}/boost
             BINARY_DIR ${TPBUILD}/boost
@@ -92,15 +87,10 @@
     ELSE ()
         EXTERNALPROJECT_ADD(
             boost
-<<<<<<< HEAD
-            URL ${TPURL}/boost_1_49_0.tar.bz2
-            URL_MD5 "0d202cb811f934282dea64856a175698"
-            STAMP_DIR ${TPSRC}/stamp
-=======
             PREFIX ${TPSRC}
             URL ${TPURL}/boost_1_55_0.tar.bz2
             URL_MD5 "d6eef4b4cacb2183f2bf265a5a03a354"
->>>>>>> e259ce3c
+            STAMP_DIR ${TPSRC}/stamp
             DOWNLOAD_DIR ${TPSRC}
             SOURCE_DIR ${TPSRC}/boost
             BINARY_DIR ${TPBUILD}/boost
