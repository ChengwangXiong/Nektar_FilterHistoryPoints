--- conflicted
+++ resolved
@@ -104,42 +104,6 @@
 	
     SET_COMMON_PROPERTIES(${name})
     
-<<<<<<< HEAD
-    IF( NEKTAR_USE_MKL AND MKL_FOUND )
-        TARGET_LINK_LIBRARIES(${name} ${MKL} )
-        SET_TARGET_PROPERTIES(${name}
-                PROPERTIES COMPILE_FLAGS "${THE_COMPILE_FLAGS} -DMKL_ILP64")
-    ENDIF( NEKTAR_USE_MKL AND MKL_FOUND )
-        
-    IF( NEKTAR_USE_PETSC )
-        TARGET_LINK_LIBRARIES(${name} ${PETSC_LIBRARIES} )
-    ENDIF( NEKTAR_USE_PETSC )
-
-    TARGET_LINK_LIBRARIES(${name}
-        optimized LibUtilities debug LibUtilities-g
-        ${Boost_THREAD_LIBRARY} 
-        ${Boost_IOSTREAMS_LIBRARY} 
-        ${Boost_DATE_TIME_LIBRARY} 
-        ${Boost_FILESYSTEM_LIBRARY} 
-        ${Boost_SYSTEM_LIBRARY}
-        ${Boost_PROGRAM_OPTIONS_LIBRARY} 
-        ${ZLIB_LIBRARY} 
-        optimized ${TINYXML_LIB} debug ${TINYXML_LIB}
-	)
-    ADD_DEPENDENCIES(${name} boost tinyxml zlib-1.2.7)
-
-    IF( NEKTAR_USE_MPI )
-        IF (NOT MPI_BUILTIN)
-            TARGET_LINK_LIBRARIES(${name} ${MPI_LIBRARY} ${MPI_EXTRA_LIBRARY})
-            SET_TARGET_PROPERTIES(${name}
-                PROPERTIES LINK_FLAGS "${THE_LINK_FLAGS} ${MPI_LINK_FLAGS}")
-            SET_TARGET_PROPERTIES(${name}
-                PROPERTIES COMPILE_FLAGS "${THE_COMPILE_FLAGS} ${MPI_COMPILE_FLAGS}")
-        ENDIF()
-    ENDIF( NEKTAR_USE_MPI )
-
-=======
->>>>>>> 8307c7d5
     IF( ${CMAKE_SYSTEM} MATCHES "Linux.*" )
         # The boost thread library needs pthread on linux.
         GET_TARGET_PROPERTY(THE_COMPILE_FLAGS ${name} COMPILE_FLAGS)
