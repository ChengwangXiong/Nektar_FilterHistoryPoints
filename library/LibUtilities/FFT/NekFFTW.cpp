--- conflicted
+++ resolved
@@ -59,81 +59,8 @@
 
             m_FFTW_w = Array<OneD,NekDouble>(m_N);
             m_FFTW_w_inv = Array<OneD,NekDouble>(m_N);
-<<<<<<< HEAD
-			
-			m_FFTW_w[0] = 1.0/(NekDouble)m_N;
-			m_FFTW_w[1] = m_FFTW_w[0];
 
-			m_FFTW_w_inv[0] = m_N;
-            m_FFTW_w_inv[1] = m_FFTW_w_inv[0];
-			
-			for(int i=2;i<m_N;i++)
-			{
-				m_FFTW_w[i]=m_FFTW_w[0];
-				m_FFTW_w_inv[i]=m_FFTW_w_inv[0];
-			}
-		}
-		
-		// Distructor
-		NekFFTW::~NekFFTW()
-		{
-			
-		}
-		//=================================================================================
-		// Forward transformation
-		void NekFFTW::v_FFTFwdTrans(Array<OneD,NekDouble> &inarray, Array<OneD,NekDouble> &outarray)
-		{
-		    Vmath::Vcopy(m_N, inarray, 1, phys, 1);
-			
-			fftw_execute(plan_forward);
-			
-			Reshuffle_FFTW2Nek(coef);
-			
-			Vmath::Vcopy(m_N, coef, 1, outarray, 1);
-		}
-		
-		//=================================================================================
-		// Backward transformation
-		void NekFFTW::v_FFTBwdTrans(Array<OneD,NekDouble> &inarray, Array<OneD,NekDouble> &outarray)
-		{
-		    Vmath::Vcopy(m_N, inarray, 1, coef, 1);
-			
-			Reshuffle_Nek2FFTW(coef);
-			
-			fftw_execute(plan_backward);
-
-			Vmath::Vcopy(m_N, phys, 1, outarray, 1);
-		}
-		
-		//==================================================================================
-		// Reshuffle FFTW2Nek
-		void NekFFTW::Reshuffle_FFTW2Nek(Array<OneD,NekDouble> &coef)
-		{
-		    int halfN = m_N/2;
-
-			m_wsp[1]=coef[halfN];
-			
-			Vmath::Vcopy(halfN, coef, 1, m_wsp, 2);
-			
-			for(int i=0;i<(halfN-1);i++)
-			{
-			    m_wsp[(m_N-1)-2*i]=coef[halfN+1+i];
-			}
-			
-			Vmath::Vmul(m_N, m_wsp, 1, m_FFTW_w, 1, coef, 1);
-
-			return;
-		}
-		
-		//===================================================================================
-		// Reshuffle Nek2FFTW
-		void NekFFTW::Reshuffle_Nek2FFTW(Array<OneD,NekDouble> &coef)
-		{
-			int halfN = m_N/2;
-			
-=======
-
-            m_FFTW_w[0] = 1.0/(double)m_N;
+            m_FFTW_w[0] = 1.0/(NekDouble)m_N;
             m_FFTW_w[1] = 0.0;
 
             m_FFTW_w_inv[0] = m_N;
@@ -204,7 +131,6 @@
         {
             int halfN = m_N/2;
 
->>>>>>> 3ae167e4
             Vmath::Vmul(m_N, coef, 1, m_FFTW_w_inv, 1, coef, 1);
 
             m_wsp[halfN] = coef[1];
