///////////////////////////////////////////////////////////////////////////////
//
// File SessionReader.cpp
//
// For more information, please see: http://www.nektar.info
//
// The MIT License
//
// Copyright (c) 2006 Division of Applied Mathematics, Brown University (USA),
// Department of Aeronautics, Imperial College London (UK), and Scientific
// Computing and Imaging Institute, University of Utah (USA).
//
// License for the specific language governing rights and limitations under
// Permission is hereby granted, free of charge, to any person obtaining a
// copy of this software and associated documentation files (the "Software"),
// to deal in the Software without restriction, including without limitation
// the rights to use, copy, modify, merge, publish, distribute, sublicense,
// and/or sell copies of the Software, and to permit persons to whom the
// Software is furnished to do so, subject to the following conditions:
//
// The above copyright notice and this permission notice shall be included
// in all copies or substantial portions of the Software.
//
// THE SOFTWARE IS PROVIDED "AS IS", WITHOUT WARRANTY OF ANY KIND, EXPRESS
// OR IMPLIED, INCLUDING BUT NOT LIMITED TO THE WARRANTIES OF MERCHANTABILITY,
// FITNESS FOR A PARTICULAR PURPOSE AND NONINFRINGEMENT. IN NO EVENT SHALL
// THE AUTHORS OR COPYRIGHT HOLDERS BE LIABLE FOR ANY CLAIM, DAMAGES OR OTHER
// LIABILITY, WHETHER IN AN ACTION OF CONTRACT, TORT OR OTHERWISE, ARISING
// FROM, OUT OF OR IN CONNECTION WITH THE SOFTWARE OR THE USE OR OTHER
// DEALINGS IN THE SOFTWARE.
//
// Description: Session reader
//
///////////////////////////////////////////////////////////////////////////////

#ifndef TIXML_USE_STL
#define TIXML_USE_STL
#endif

#include <LibUtilities/BasicUtils/SessionReader.h>

#include <iostream>
#include <fstream>
#include <string>
using namespace std;

#include <boost/iostreams/filtering_streambuf.hpp>
#include <boost/iostreams/copy.hpp>
#include <boost/iostreams/filter/gzip.hpp>
#include <boost/algorithm/string.hpp>
#include <tinyxml.h>
#include <LibUtilities/BasicUtils/ErrorUtil.hpp>
#include <LibUtilities/BasicUtils/Equation.h>
#include <LibUtilities/Memory/NekMemoryManager.hpp>
#include <LibUtilities/BasicUtils/MeshPartition.h>
#include <LibUtilities/BasicUtils/ParseUtils.hpp>
#include <LibUtilities/BasicUtils/FileSystem.h>

#include <boost/program_options.hpp>
#include <boost/format.hpp>

namespace po = boost::program_options;
namespace io = boost::iostreams;

namespace Nektar
{
    namespace LibUtilities
    {
        /**
         * @class SessionReader
         *
         * This class provides an interface to Nektar++-specific content in a
         * supplied XML document. It also initialises a Nektar++ session
         * including setting up communication for parallel execution and where
         * necessary partitioning the supplied mesh for running across multiple
         * processes.
         *
         * A session should be initialised at the beginning of a user's
         * application by passing the command-line arguments. This not only
         * allows the SessionReader to extract the name of the XML document to
         * load containing Nektar++ session information, but also supplies the
         * MPI arguments necessary for setting up parallel communication. The
         * SessionReader should be initialised using the #CreateInstance
         * function:
         * @code
         * LibUtilities::SessionReaderSharedPtr vSession
         *          = LibUtilities::SessionReader::CreateInstance(argc, argv);
         * @endcode
         * The instance \c vSession can now be passed to other key Nektar++
         * components during their construction.
         * @note At the end of the user application, it is important to call the
         * #Finalise routine in order to finalise any MPI communication and
         * correctly free resources.
         *
         * The SessionReader class provides streamlined, validated access to
         * session parameters, solver information and functions defined within a
         * Nektar++ XML document. The available routines and their usage is
         * documented below.
         *
         * In the case of solver information properties, the classes to which
         * these parameters are pertinent may register with the SessionReader
         * class the set of valid values for a given property. Such values may
         * also be associated with an enumeration value for more transparent use
         * of the property values in code.
         */

        /**
         * This map of maps stores the list of valid string values for a number
         * of solver information parameters. The top level map connects
         * different parameter names to their list of possible values. The list
         * of possible values is also a map, mapping a valid string to a
         * corresponding enum value.
         *
         * This list is populated through the #RegisterEnumValue static member
         * function which is called statically from various classes to register
         * the valid values for solver info parameters associated with them. The
         * map is therefore fully populated before the SessionReader class is
         * instantiated and a file is read in and parsed.
         */
        EnumMapList& SessionReader::GetSolverInfoEnums()
        {
            static EnumMapList solverInfoEnums;
            return solverInfoEnums;
        }


        /**
         * List of default values for solver information parameters to be used
         * in the case of them not being provided.
         *
         * This list is populated through the #RegisterDefaultSolverInfo static
         * member variable which is called statically from various classes to
         * register the default value for a given parameter.
         */
        SolverInfoMap& SessionReader::GetSolverInfoDefaults()
        {
            static SolverInfoMap solverInfoMap;
            return solverInfoMap;
        }


        /**
         * List of values for GlobalSysSoln parameters to be used to override
         * details given in SolverInfo
         *
         * This list is populated by ReadGlobalSysSoln if the
         * GLOBALSYSSOLNINFO section is defined in the input file.
         * This List allows for details to define for the Global Sys
         * solver for each variable. 
         */
        GloSysSolnInfoList& SessionReader::GetGloSysSolnList()
        {
            static GloSysSolnInfoList gloSysSolnInfoList;
            return gloSysSolnInfoList;
        }

        /**
         * Lists the possible command-line argument which can be specified for
         * this executable.
         *
         * This list is populated through the #RegisterCmdLineArgument static
         * member function which is called statically from various classes to
         * register command-line arguments they need.
         */
        CmdLineArgMap& SessionReader::GetCmdLineArgMap()
        {
            static CmdLineArgMap cmdLineArguments;
            return cmdLineArguments;
        }


        /**
         * This constructor parses the command-line arguments given to the user
         * application to set up any MPI communication, read supplied XML
         * session files, and partition meshes where necessary.
         *
         * @param   argc        Number of command-line arguments
         * @param   argv        Array of command-line arguments
         */
        SessionReader::SessionReader(int argc, char *argv[])
        {
            m_xmlDoc    = 0;
            m_filenames = ParseCommandLineArguments(argc, argv);

            ASSERTL0(m_filenames.size() > 0, "No session file(s) given.");

            m_filename    = m_filenames[0];
            m_sessionName = m_filename.substr(0, m_filename.find_last_of('.'));
            if (m_filename.size() > 3 &&
                m_filename.substr(m_filename.size() - 3, 3) == ".gz")
            {
                m_sessionName =
                    m_sessionName.substr(0, m_sessionName.find_last_of('.'));
            }

            // Create communicator
            CreateComm(argc, argv);

            // If running in parallel change the default global sys solution
            // type.
            if (m_comm->GetSize() > 1)
            {
                GetSolverInfoDefaults()["GLOBALSYSSOLN"] = 
                    "IterativeStaticCond";
            }
        }


        /**
         *
         */
        SessionReader::SessionReader(
            int                             argc, 
            char                           *argv[], 
            const std::vector<std::string> &pFilenames, 
            const CommSharedPtr            &pComm)
        {
            ASSERTL0(pFilenames.size() > 0, "No filenames specified.");

            ParseCommandLineArguments(argc, argv);
            m_xmlDoc      = 0;
            m_filenames   = pFilenames;

            m_filename    = pFilenames[0];
            m_sessionName = m_filename.substr(0, m_filename.find_last_of('.'));
            if (m_filename.size() > 3 &&
                m_filename.substr(m_filename.size() - 3, 3) == ".gz")
            {
                m_sessionName =
                    m_sessionName.substr(0, m_sessionName.find_last_of('.'));
            }

            // Create communicator
            if (!pComm.get())
            {
                CreateComm(argc, argv);
            }
            else
            {
                m_comm = pComm;

                if (m_comm->GetSize() > 1)
                {
                    GetSolverInfoDefaults()["GLOBALSYSSOLN"] = 
                        "IterativeStaticCond";
                }
            }

            // If running in parallel change the default global sys solution
            // type.
            if (m_comm->GetSize() > 1)
            {
                GetSolverInfoDefaults()["GLOBALSYSSOLN"] = 
                    "IterativeStaticCond";
            }
        }


        /**
         *
         */
        SessionReader::~SessionReader()
        {
            delete m_xmlDoc;
        }


        /**
         * Performs the main initialisation of the object. The XML file provided
         * on the command-line is loaded and any mesh partitioning is done. The
         * resulting process-specific XML file (containing the process's
         * geometry partition) is then reloaded and parsed.
         */
        void SessionReader::InitSession()
        {
            m_exprEvaluator.SetRandomSeed((m_comm->GetRank() + 1) * time(NULL));

            // Split up the communicator
            PartitionComm();

            // Partition mesh
            PartitionMesh();

            // Parse the XML data in #m_xmlDoc
            ParseDocument();

            // Override SOLVERINFO and parameters with any specified on the
            // command line.
            CmdLineOverride();

            // In verbose mode, print out parameters and solver info sections
            if (m_verbose && m_comm)
            {
                if (m_comm->GetRank() == 0 && m_parameters.size() > 0)
                {
                    cout << "Parameters:" << endl;
                    ParameterMap::iterator x;
                    for (x = m_parameters.begin(); x != m_parameters.end(); ++x)
                    {
                        cout << "\t" << x->first << " = " << x->second << endl;
                    }
                    cout << endl;
                }

                if (m_comm->GetRank() == 0 && m_solverInfo.size() > 0)
                {
                    cout << "Solver Info:" << endl;
                    SolverInfoMap::iterator x;
                    for (x = m_solverInfo.begin(); x != m_solverInfo.end(); ++x)
                    {
                        cout << "\t" << x->first << " = " << x->second << endl;
                    }
                    cout << endl;
                }
            }
        }


        /**
         * @brief Parses the command-line arguments for known options and
         * filenames.
         */
        std::vector<std::string> SessionReader::ParseCommandLineArguments(
            int argc, char *argv[])
        {
            // List the publically visible options (listed using --help)
            po::options_description desc("Allowed options");
            desc.add_options()
                ("verbose,v",    "be verbose")
                ("help,h",       "print this help message")
                ("solverinfo,I", po::value<vector<std::string> >(), 
                                 "override a SOLVERINFO property")
                ("parameter,P",  po::value<vector<std::string> >(),
                                 "override a parameter")
                ("shared-filesystem,s", "Using shared filesystem.")
                ("npx",          po::value<int>(),
                                 "number of procs in X-dir")
                ("npy",          po::value<int>(),
                                 "number of procs in Y-dir")
                ("npz",          po::value<int>(),
                                 "number of procs in Z-dir")
                ("part-only",    po::value<int>(),
                                 "only partition mesh into N partitions.")
                ("part-info",    "Output partition information")
            ;
            
            CmdLineArgMap::const_iterator cmdIt;
            for (cmdIt  = GetCmdLineArgMap().begin();
                 cmdIt != GetCmdLineArgMap().end(); ++cmdIt)
            {
                std::string names = cmdIt->first;
                if (cmdIt->second.shortName != "")
                {
                    names += "," + cmdIt->second.shortName;
                }
                if (cmdIt->second.isFlag)
                {
                    desc.add_options()
                        (names.c_str(), cmdIt->second.description.c_str())
                    ;
                }
                else
                {
                    desc.add_options()
                        (names.c_str(), po::value<std::string>(),
                         cmdIt->second.description.c_str())
                    ;
                }
            }

            // List hidden options (e.g. session file arguments are not actually
            // specified using the input-file option by the user).
            po::options_description hidden("Hidden options");
            hidden.add_options()
                    ("input-file", po::value< vector<string> >(), 
                                   "input filename")
            ;

            // Combine all options for the parser
            po::options_description all("All options");
            all.add(desc).add(hidden);

            // Session file is a positional option
            po::positional_options_description p;
            p.add("input-file", -1);

            // Parse the command-line options
            po::parsed_options parsed = po::command_line_parser(argc, argv).
                                                options(all).
                                                positional(p).
                                                allow_unregistered().
                                                run();

            // Extract known options to map and update
            po::store(parsed, m_cmdLineOptions);
            po::notify(m_cmdLineOptions);

            // Help message
            if (m_cmdLineOptions.count("help"))
            {
                cout << desc << endl;
                exit(0);
            }

            // Enable verbose mode
            if (m_cmdLineOptions.count("verbose"))
            {
                m_verbose = true;
            }
            else
            {
                m_verbose = false;
            }
            
            // Print a warning for unknown options
            std::vector< po::basic_option<char> >::iterator x;
            for (x = parsed.options.begin(); x != parsed.options.end(); ++x)
            {
                if (x->unregistered)
                {
                    cout << "Warning: Unknown option: " << x->string_key 
                         << endl;
                }
            }

            // Return the vector of filename(s) given as positional options
            if (m_cmdLineOptions.count("input-file"))
            {
                return m_cmdLineOptions["input-file"].as<
                    std::vector<std::string> >();
            }
            else
            {
                return std::vector<std::string>();
            }
        }


        /**
         *
         */
        TiXmlDocument& SessionReader::GetDocument()
        {
            ASSERTL1(m_xmlDoc, "XML Document not defined.");
            return *m_xmlDoc;
        }


        /**
         * The single parameter specifies a path to the requested element in a
         * similar format to the filesystem path. Given the following XML:
         * @code
         * <NEKTAR>
         *   <CONDITIONS>
         *     <PARAMETERS>
         *     ...
         *     </PARAMETERS>
         *   </CONDITIONS>
         * </NEKTAR>
         * @endcode
         * the PARAMETERS element would be retrieved by requesting the path:
         * @code
         * Nektar/Conditions/Parameters
         * @endcode
         * @note Paths are case-insensitive.
         *
         * @param   pPath       Path to requested element.
         *
         * @return Direct pointer to requested XML Element.
         */
        TiXmlElement* SessionReader::GetElement(const string& pPath)
        {
            std::string vPath = boost::to_upper_copy(pPath);
            std::vector<std::string> st;
            boost::split(st, vPath, boost::is_any_of("\\/ "));
            ASSERTL0(st.size() > 0, "No path given in XML element request.");

            TiXmlElement* vReturn = m_xmlDoc->FirstChildElement(st[0].c_str());
            ASSERTL0(vReturn, std::string("Cannot find element '")
                              + st[0] + std::string("'."));
            for (int i = 1; i < st.size(); ++i)
            {
                vReturn = vReturn->FirstChildElement(st[i].c_str());
                ASSERTL0(vReturn, std::string("Cannot find element '")
                                  + st[i] + std::string("'."));
            }
            return vReturn;
        }


        /**
         *
         */
        bool SessionReader::DefinesElement(const std::string &pPath) const
        {
            std::string vPath = boost::to_upper_copy(pPath);
            std::vector<std::string> st;
            boost::split(st, vPath, boost::is_any_of("\\/ "));
            ASSERTL0(st.size() > 0, "No path given in XML element request.");

            TiXmlElement* vReturn = m_xmlDoc->FirstChildElement(st[0].c_str());
            ASSERTL0(vReturn, std::string("Cannot find element '")
                              + st[0] + std::string("'."));
            for (int i = 1; i < st.size(); ++i)
            {
                vReturn = vReturn->FirstChildElement(st[i].c_str());
                if (!vReturn) return false;
            }
            return true;
        }


        /**
         *
         */
        const std::string& SessionReader::GetFilename() const
        {
            return m_filename;
        }


        /**
         *
         */
        const std::string& SessionReader::GetSessionName() const
        {
            return m_sessionName;
        }


        /**
         * Output is of the form [sessionName]_P[idx] where idx is the rank
         * of the process.
         */
        const std::string SessionReader::GetSessionNameRank() const
        {
            std::string  dirname = m_sessionName + "_xml"; 
            fs::path     pdirname(dirname);
            
            std::string vFilename = "P" + boost::lexical_cast<std::string>(m_comm->GetRowComm()->GetRank());
            fs::path    pFilename(vFilename);            

            fs::path fullpath = pdirname / pFilename;

            return PortablePath(fullpath);
        }

        /**
         *
         */
        CommSharedPtr& SessionReader::GetComm()
        {
            return m_comm;
        }


        /**
         * This routine finalises any parallel communication.
         *
         * @note This routine should be called at the very end of a users
         * application.
         */
        void SessionReader::Finalise()
        {
            m_comm->Finalise();
        }


        /**
         *
         */
        bool SessionReader::DefinesParameter(const std::string& pName) const
        {
            std::string vName = boost::to_upper_copy(pName);
            ParameterMap::const_iterator paramIter = m_parameters.find(vName);
            return (paramIter != m_parameters.end());
        }


        /**
         * If the parameter is not defined, termination occurs. Therefore, the
         * parameters existence should be tested for using #DefinesParameter
         * before calling this function.
         *
         * @param   pName       The name of a floating-point parameter.
         * @returns The value of the floating-point parameter.
         */
        const NekDouble& SessionReader::GetParameter(
            const std::string& pName) const
        {
            std::string vName = boost::to_upper_copy(pName);
            ParameterMap::const_iterator paramIter = m_parameters.find(vName);

            ASSERTL0(paramIter != m_parameters.end(),
                     "Unable to find requested parameter: " + pName);

            return paramIter->second;
        }


        /**
         *
         */
        void SessionReader::LoadParameter(
            const std::string &pName, int &pVar) const
        {
            std::string vName = boost::to_upper_copy(pName);
            ParameterMap::const_iterator paramIter = m_parameters.find(vName);
            ASSERTL0(paramIter != m_parameters.end(), "Required parameter '" + 
                     pName + "' not specified in session.");
            pVar = (int)floor(paramIter->second);
        }


        /**
         *
         */
        void SessionReader::LoadParameter(
            const std::string &pName, int &pVar, const int &pDefault) const
        {
            std::string vName = boost::to_upper_copy(pName);
            ParameterMap::const_iterator paramIter = m_parameters.find(vName);
            if(paramIter != m_parameters.end())
            {
                pVar = (int)floor(paramIter->second);
            }
            else
            {
                pVar  = pDefault;
            }
        }


        /**
         *
         */
        void SessionReader::LoadParameter(
            const std::string &pName, NekDouble& pVar) const
        {
            std::string vName = boost::to_upper_copy(pName);
            ParameterMap::const_iterator paramIter = m_parameters.find(vName);
            ASSERTL0(paramIter != m_parameters.end(), "Required parameter '" + 
                     pName + "' not specified in session.");
            pVar = paramIter->second;
        }


        /**
         *
         */
        void SessionReader::LoadParameter(
            const std::string &pName, 
                  NekDouble   &pVar, 
            const NekDouble   &pDefault) const
        {
            std::string vName = boost::to_upper_copy(pName);
            ParameterMap::const_iterator paramIter = m_parameters.find(vName);
            if(paramIter != m_parameters.end())
            {
                pVar = paramIter->second;
            }
            else
            {
                pVar = pDefault;
            }
        }



        /**
         *
         */
        void SessionReader::SetParameter(const std::string &pName, int &pVar) 
        {
            std::string vName = boost::to_upper_copy(pName);
            m_parameters[vName] = pVar;
        }


        /**
         *
         */
        void SessionReader::SetParameter(
            const std::string &pName, NekDouble& pVar) 
        {
            std::string vName = boost::to_upper_copy(pName);
            m_parameters[vName] = pVar;
        }



        /**
         *
         */
        bool SessionReader::DefinesSolverInfo(const std::string &pName) const
        {
            std::string vName = boost::to_upper_copy(pName);
            SolverInfoMap::const_iterator infoIter = m_solverInfo.find(vName);
            return (infoIter != m_solverInfo.end());
        }


        /**
         *
         */
        const std::string& SessionReader::GetSolverInfo(
            const std::string &pProperty) const
        {
            std::string vProperty = boost::to_upper_copy(pProperty);
            SolverInfoMap::const_iterator iter = m_solverInfo.find(vProperty);

            ASSERTL1(iter != m_solverInfo.end(),
                     "Unable to find requested property: " + pProperty);

            return iter->second;
        }

        /**
         *
         */
        void SessionReader::SetSolverInfo(
            const std::string &pProperty, const std::string &pValue) 
        {
            std::string vProperty = boost::to_upper_copy(pProperty);
            SolverInfoMap::iterator iter = m_solverInfo.find(vProperty);

            ASSERTL1(iter != m_solverInfo.end(),
                     "Unable to find requested property: " + pProperty);

            iter->second = pValue;
        }

        /**
         *
         */
        void SessionReader::LoadSolverInfo(
            const std::string &pName, 
                  std::string &pVar, 
            const std::string &pDefault) const
        {
            std::string vName = boost::to_upper_copy(pName);
            SolverInfoMap::const_iterator infoIter = m_solverInfo.find(vName);
            if(infoIter != m_solverInfo.end())
            {
                pVar = infoIter->second;
            }
            else
            {
                pVar = pDefault;
            }
        }


        /**
         *
         */
        void SessionReader::MatchSolverInfo(
            const std::string &pName,
            const std::string &pTrueVal,
                  bool        &pVar,
            const bool        &pDefault) const
        {
            std::string vName = boost::to_upper_copy(pName);
            SolverInfoMap::const_iterator infoIter = m_solverInfo.find(vName);
            if(infoIter != m_solverInfo.end())
            {
                pVar = boost::iequals(infoIter->second, pTrueVal);
            }
            else
            {
                pVar = pDefault;
            }
        }


        /**
         *
         */
        bool SessionReader::MatchSolverInfo(
            const std::string &pName,
            const std::string &pTrueVal) const
        {
            if (DefinesSolverInfo(pName))
            {
                std::string vName = boost::to_upper_copy(pName);
                SolverInfoMap::const_iterator iter = m_solverInfo.find(vName);
                if(iter != m_solverInfo.end())
                {
                    return true;
                }
            }
            return false;
        }


        /**
         *
         */
        bool SessionReader::DefinesGlobalSysSolnInfo(const std::string &pVariable, 
                                                     const std::string &pProperty) const
        {

            GloSysSolnInfoList::const_iterator iter =
                    GetGloSysSolnList().find(pVariable);
            if(iter == GetGloSysSolnList().end())
            {
                return false;
            }

            std::string vProperty = boost::to_upper_copy(pProperty);
            
            GloSysInfoMap::const_iterator iter1 = iter->second.find(vProperty);
            if(iter1 == iter->second.end())
            {
                return false;
            }
            
            return true;
        }

        
        /**
         *
         */
        const std::string &SessionReader::GetGlobalSysSolnInfo(const std::string &pVariable, const std::string &pProperty) const
        {
            GloSysSolnInfoList::const_iterator iter; 

            ASSERTL0( (iter = GetGloSysSolnList().find(pVariable)) !=
                              GetGloSysSolnList().end(),
                      "Failed to find variable in GlobalSysSolnInfoList");

            std::string vProperty = boost::to_upper_copy(pProperty);
            GloSysInfoMap::const_iterator iter1; 

            ASSERTL0( (iter1 = iter->second.find(vProperty)) != iter->second.end(),
                      "Failed to find property: " + vProperty + " in GlobalSysSolnInfoList");
            
            return iter1->second;
        }
        
        /**
         *
         */
        bool SessionReader::DefinesGeometricInfo(const std::string &pName) const
        {
            std::string vName = boost::to_upper_copy(pName);
            GeometricInfoMap::const_iterator iter = m_geometricInfo.find(vName);
            return (iter != m_geometricInfo.end());
        }


        /**
         *
         */
        void SessionReader::LoadGeometricInfo(
            const std::string &pName,
                  std::string &pVar,
            const std::string &pDefault) const
        {
            std::string vName = boost::to_upper_copy(pName);
            GeometricInfoMap::const_iterator iter = m_geometricInfo.find(vName);
            if(iter != m_geometricInfo.end())
            {
                pVar = iter->second;
            }
            else
            {
                pVar = pDefault;
            }
        }


        /**
         *
         */
        void SessionReader::LoadGeometricInfo(
            const std::string &pName,
                  bool        &pVar,
            const bool        &pDefault) const
        {
            std::string vName = boost::to_upper_copy(pName);
            GeometricInfoMap::const_iterator iter = m_geometricInfo.find(vName);
            if(iter != m_geometricInfo.end())
            {
                if (iter->second == "TRUE")
                {
                    pVar = true;
                }
                else
                {
                    pVar = false;
                }
            }
            else
            {
                pVar = pDefault;
            }
        }


        /**
         *
         */
        void SessionReader::LoadGeometricInfo(
            const std::string &pName,
                  NekDouble   &pVar,
            const NekDouble   &pDefault) const
        {
            std::string vName = boost::to_upper_copy(pName);
            GeometricInfoMap::const_iterator iter = m_geometricInfo.find(vName);
            if(iter != m_geometricInfo.end())
            {
                pVar = std::atoi(iter->second.c_str());
            }
            else
            {
                pVar = pDefault;
            }
        }


        /**
         *
         */
        void SessionReader::MatchGeometricInfo(
            const std::string &pName,
            const std::string &pTrueVal,
                  bool        &pVar,
            const bool        &pDefault) const
        {
            std::string vName = boost::to_upper_copy(pName);
            GeometricInfoMap::const_iterator iter = m_geometricInfo.find(vName);
            if(iter != m_geometricInfo.end())
            {
                pVar = boost::iequals(iter->second, pTrueVal);
            }
            else
            {
                pVar  = pDefault;
            }
        }


        /**
         *
         */
        const std::string& SessionReader::GetVariable(
            const unsigned int &idx) const
        {
            ASSERTL0(idx < m_variables.size(), "Variable index out of range.");
            return m_variables[idx];
        }



        /**
         *
         */
        void SessionReader::SetVariable(const unsigned int &idx, 
                                        std::string newname) 
        {
            ASSERTL0(idx < m_variables.size(), "Variable index out of range.");
            m_variables[idx] = newname;
        }


        /**
         *
         */
        std::vector<std::string> SessionReader::GetVariables() const
        {
            return m_variables;
        }


        /**
         *
         */
        bool SessionReader::DefinesFunction(const std::string &pName) const
        {
            FunctionMap::const_iterator it1;
            std::string vName = boost::to_upper_copy(pName);

            if ((it1 = m_functions.find(vName)) != m_functions.end())
            {
                return true;
            }
            return false;
        }


        /**
         *
         */
        bool SessionReader::DefinesFunction(
            const std::string &pName,
            const std::string &pVariable,
            const int pDomain) const
        {
            FunctionMap::const_iterator it1;
            FunctionVariableMap::const_iterator it2;
            std::string vName = boost::to_upper_copy(pName);

            // Check function exists
            if ((it1 = m_functions.find(vName))     != m_functions.end())
            {
                pair<std::string, int> key(pVariable,pDomain);
                pair<std::string, int> defkey("*",pDomain);
                bool varExists =
                    (it2 = it1->second.find(key)) != it1->second.end() ||
                    (it2 = it1->second.find(defkey)) != it1->second.end();
                return varExists;
            }
            return false;
        }


        /**
         *
         */
        EquationSharedPtr SessionReader::GetFunction(
            const std::string &pName,
            const std::string &pVariable,
            const int pDomain) const
        {
            FunctionMap::const_iterator it1;
            FunctionVariableMap::const_iterator it2, it3;
            std::string vName = boost::to_upper_copy(pName);

            ASSERTL0((it1 = m_functions.find(vName)) != m_functions.end(),
                     std::string("No such function '") + pName
                     + std::string("' has been defined in the session file."));

            // Check for specific and wildcard definitions
            pair<std::string,int> key(pVariable,pDomain);
            pair<std::string,int> defkey("*",pDomain);
            bool specific = (it2 = it1->second.find(key)) !=
                it1->second.end();
            bool wildcard = (it3 = it1->second.find(defkey)) !=
                it1->second.end();

            // Check function is defined somewhere
            ASSERTL0(specific || wildcard,
                     "No such variable " + pVariable
                     + " in domain " + boost::lexical_cast<string>(pDomain) 
                     + " defined for function " + pName
                     + " in session file.");

            // If not specific, must be wildcard
            if (!specific)
            {
                it2 = it3;
            }

            ASSERTL0((it2->second.m_type == eFunctionTypeExpression),
                    std::string("Function is defined by a file."));
            return it2->second.m_expression;
        }


        /**
         *
         */
        EquationSharedPtr SessionReader::GetFunction(
            const std::string  &pName,
            const unsigned int &pVar,
            const int pDomain) const
        {
            ASSERTL0(pVar < m_variables.size(), "Variable index out of range.");
            return GetFunction(pName, m_variables[pVar],pDomain);
        }


        /**
         *
         */
        enum FunctionType SessionReader::GetFunctionType(
            const std::string &pName,
            const std::string &pVariable,
            const int pDomain) const
        {
            FunctionMap::const_iterator it1;
            FunctionVariableMap::const_iterator it2, it3;
            std::string vName = boost::to_upper_copy(pName);

            it1 = m_functions.find(vName);
            ASSERTL0 (it1 != m_functions.end(),
                      std::string("Function '") + pName
                      + std::string("' not found."));

            // Check for specific and wildcard definitions
            pair<std::string,int> key(pVariable,pDomain);
            pair<std::string,int> defkey("*",pDomain);
            bool specific = (it2 = it1->second.find(key)) !=
                            it1->second.end();
            bool wildcard = (it3 = it1->second.find(defkey)) !=
                            it1->second.end();

            // Check function is defined somewhere
            ASSERTL0(specific || wildcard,
                     "No such variable " + pVariable
                     + " in domain " + boost::lexical_cast<string>(pDomain) 
                     + " defined for function " + pName
                     + " in session file.");

            // If not specific, must be wildcard
            if (!specific)
            {
                it2 = it3;
            }

            return it2->second.m_type;
        }


        /**
         *
         */
        enum FunctionType SessionReader::GetFunctionType(
            const std::string  &pName,
            const unsigned int &pVar,
            const int pDomain) const
        {
            ASSERTL0(pVar < m_variables.size(), "Variable index out of range.");
            return GetFunctionType(pName, m_variables[pVar],pDomain);
        }


        /**
         *
         */
        std::string SessionReader::GetFunctionFilename(
            const std::string &pName, 
            const std::string &pVariable,
            const int pDomain) const
        {
            FunctionMap::const_iterator it1;
            FunctionVariableMap::const_iterator it2, it3;
            std::string vName = boost::to_upper_copy(pName);

            it1 = m_functions.find(vName);
            ASSERTL0 (it1 != m_functions.end(),
                      std::string("Function '") + pName
                      + std::string("' not found."));

            // Check for specific and wildcard definitions
            pair<std::string,int> key(pVariable,pDomain);
            pair<std::string,int> defkey("*",pDomain);
            bool specific = (it2 = it1->second.find(key)) !=
                            it1->second.end();
            bool wildcard = (it3 = it1->second.find(defkey)) !=
                            it1->second.end();

            // Check function is defined somewhere
            ASSERTL0(specific || wildcard,
                     "No such variable " + pVariable
                     + " in domain " + boost::lexical_cast<string>(pDomain) 
                     + " defined for function " + pName
                     + " in session file.");
            
            // If not specific, must be wildcard
            if (!specific)
            {
                it2 = it3;
            }

            return it2->second.m_filename;
        }


        /**
         *
         */
        std::string SessionReader::GetFunctionFilename(
            const std::string  &pName, 
            const unsigned int &pVar,
            const int pDomain) const
        {
            ASSERTL0(pVar < m_variables.size(), "Variable index out of range.");
            return GetFunctionFilename(pName, m_variables[pVar],pDomain);
        }


        /**
         *
         */
        AnalyticExpressionEvaluator& SessionReader::GetExpressionEvaluator()
        {
            return m_exprEvaluator;
        }


        /**
         *
         */
        bool SessionReader::DefinesTag(const std::string &pName) const
        {
            std::string vName = boost::to_upper_copy(pName);
            TagMap::const_iterator vTagIterator = m_tags.find(vName);
            return (vTagIterator != m_tags.end());
        }


        /**
         *
         */
        void SessionReader::SetTag(
            const std::string &pName, 
            const std::string &pValue)
        {
            std::string vName = boost::to_upper_copy(pName);
            m_tags[vName] = pValue;
        }


        /**
         *
         */
        const std::string &SessionReader::GetTag(const std::string& pName) const
        {
            std::string vName = boost::to_upper_copy(pName);
            TagMap::const_iterator vTagIterator = m_tags.find(vName);
            ASSERTL0(vTagIterator != m_tags.end(),
                     "Requested tag does not exist.");
            return vTagIterator->second;
        }


        /**
         *
         */
        const FilterMap &SessionReader::GetFilters() const
        {
            return m_filters;
        }


        /**
         *
         */
        bool SessionReader::DefinesCmdLineArgument(
            const std::string& pName) const
        {
            return (m_cmdLineOptions.find(pName) != m_cmdLineOptions.end());
        }


        /**
         *
         */
        void SessionReader::SubstituteExpressions(std::string& pExpr)
        {
            ExpressionMap::iterator exprIter;
            for (exprIter  = m_expressions.begin(); 
                 exprIter != m_expressions.end(); ++exprIter)
            {
                boost::replace_all(pExpr, exprIter->first, exprIter->second);
            }
        }

        CompositeOrdering SessionReader::GetCompositeOrdering() const
        {
            return m_compOrder;
        }

        BndRegionOrdering SessionReader::GetBndRegionOrdering() const
        {
            return m_bndRegOrder;
        }

        /**
         *
         */
        void SessionReader::LoadDoc(
            const std::string &pFilename,
            TiXmlDocument* pDoc) const
        {
            if (pFilename.size() > 3 &&
                pFilename.substr(pFilename.size() - 3, 3) == ".gz")
            {
                ifstream file(pFilename.c_str(),
                              ios_base::in | ios_base::binary);
                ASSERTL0(file.good(), "Unable to open file: " + pFilename);
                stringstream ss;
                io::filtering_streambuf<io::input> in;
                in.push(io::gzip_decompressor());
                in.push(file);
                try
                {
                    io::copy(in, ss);
                    ss >> (*pDoc);
                }
                catch (io::gzip_error& e)
                {
                    ASSERTL0(false,
                             "Error: File '" + pFilename + "' is corrupt.");
                }
            }
            else if (pFilename.size() > 4 &&
                    pFilename.substr(pFilename.size() - 4, 4) == "_xml")
            {
                fs::path    pdirname(pFilename);
                boost::format pad("P%1$07d.xml");
                pad % m_comm->GetRank();
                fs::path    pRankFilename(pad.str());
                fs::path fullpath = pdirname / pRankFilename;

                ifstream file(PortablePath(fullpath).c_str());
                ASSERTL0(file.good(), "Unable to open file: " + fullpath.string());
                file >> (*pDoc);
            }
            else
            {
                ifstream file(pFilename.c_str());
                ASSERTL0(file.good(), "Unable to open file: " + pFilename);
                file >> (*pDoc);
            }
        }

        /**
         *
         */
        TiXmlDocument *SessionReader::MergeDoc(
            const std::vector<std::string> &pFilenames) const
        {
            ASSERTL0(pFilenames.size() > 0, "No filenames for merging.");

            // Read the first document
            TiXmlDocument *vMainDoc = new TiXmlDocument;
            LoadDoc(pFilenames[0], vMainDoc);

            TiXmlHandle vMainHandle(vMainDoc);
            TiXmlElement* vMainNektar = 
                vMainHandle.FirstChildElement("NEKTAR").Element();

            // Read all subsequent XML documents.
            // For each element within the NEKTAR tag, use it to replace the
            // version already present in the loaded XML data.
            for (int i = 1; i < pFilenames.size(); ++i)
            {
                if((pFilenames[i].compare(pFilenames[i].size()-3,3,"xml") == 0)
                   ||(pFilenames[i].compare(pFilenames[i].size()-6,6,"xml.gz") == 0))
                {
                    TiXmlDocument* vTempDoc = new TiXmlDocument;
                    LoadDoc(pFilenames[i], vTempDoc);
                    
                    TiXmlHandle docHandle(vTempDoc);
                    TiXmlElement* vTempNektar;
                    vTempNektar = docHandle.FirstChildElement("NEKTAR").Element();
                    ASSERTL0(vTempNektar, "Unable to find NEKTAR tag in file.");
                    TiXmlElement* p = vTempNektar->FirstChildElement();
                    
                    while (p)
                    {
                        TiXmlElement *vMainEntry = 
                            vMainNektar->FirstChildElement(p->Value());
                        TiXmlElement *q = new TiXmlElement(*p);
                        if (vMainEntry)
                        {
                            vMainNektar->RemoveChild(vMainEntry);
                        }
                        vMainNektar->LinkEndChild(q);
                        p = p->NextSiblingElement();
                    }
                    
                    delete vTempDoc;
                }
            }
            return vMainDoc;
        }


        /**
         *
         */
        void SessionReader::ParseDocument()
        {
            // Check we actually have a document loaded.
            ASSERTL0(m_xmlDoc, "No XML document loaded.");

            // Look for all data in CONDITIONS block.
            TiXmlHandle docHandle(m_xmlDoc);
            TiXmlElement* e;
            e = docHandle.FirstChildElement("NEKTAR").
                FirstChildElement("CONDITIONS").Element();

            // Read the various sections of the CONDITIONS block
            ReadParameters        (e);
            ReadSolverInfo        (e);
            ReadGlobalSysSolnInfo (e);
            ReadExpressions       (e);
            ReadVariables         (e);
            ReadFunctions         (e);

            e = docHandle.FirstChildElement("NEKTAR").
                FirstChildElement("GEOMETRY").Element();

            ReadGeometricInfo(e);

            e = docHandle.FirstChildElement("NEKTAR").
                FirstChildElement("FILTERS").Element();

            ReadFilters(e);
        }


        /**
         *
         */
        void SessionReader::CreateComm(
            int               &argc, 
            char*              argv[])
        {
            if (argc == 0)
            {
                m_comm = GetCommFactory().CreateInstance("Serial", 0, 0);
            }
            else
            {
                string vCommModule("Serial");
                if (GetCommFactory().ModuleExists("ParallelMPI"))
                {
                    vCommModule = "ParallelMPI";
                }

                m_comm = GetCommFactory().CreateInstance(vCommModule,argc,argv);
            }
        }


        /**
         *
         */
        void SessionReader::PartitionMesh()
        {
            ASSERTL0(m_comm.get(), "Communication not initialised.");

            // Get row of comm, or the whole comm if not split
            CommSharedPtr vCommMesh = m_comm->GetRowComm();
            const bool isRoot = (m_comm->GetRank() == 0);

            // Delete any existing loaded mesh
            if (m_xmlDoc)
            {
                delete m_xmlDoc;
            }

            // Load file for root process only (since this is always needed)
            // and determine if the provided geometry has already been
            // partitioned. This will be the case if the user provides the
            // directory of mesh partitions as an input. Partitioned geometries
            // have the attribute
            //    PARTITION=X
            // where X is the number of the partition (and should match the
            // process rank). The result is shared with all other processes.
            int isPartitioned = 0;
            if (isRoot)
            {
                m_xmlDoc = MergeDoc(m_filenames);

                if (GetElement("Nektar/Geometry")->Attribute("PARTITION"))
                {
                    cout << "Using pre-partitioned mesh." << endl;
                    isPartitioned = 1;
                }
            }
            GetComm()->AllReduce(isPartitioned, LibUtilities::ReduceMax);

            // If the mesh is already partitioned, we are done. Remaining
            // processes must load their partitions.
            if (isPartitioned) {
                if (!isRoot)
                {
                    m_xmlDoc = MergeDoc(m_filenames);
                }
                return;
            }

            // Default partitioner to use is Metis. Use Scotch as default
            // if it is installed. Override default with command-line flags
            // if they are set.
            string vPartitionerName = "Metis";
            if (GetMeshPartitionFactory().ModuleExists("Scotch"))
            {
                vPartitionerName = "Scotch";
            }
            if (DefinesCmdLineArgument("use-metis"))
            {
                vPartitionerName = "Metis";
            }
            if (DefinesCmdLineArgument("use-scotch"))
            {
                vPartitionerName = "Scotch";
            }

            // Mesh has not been partitioned so do partitioning if required.
            // Note in the serial case nothing is done as we have already loaded
            // the mesh.
            if (DefinesCmdLineArgument("part-only"))
            {
                // Perform partitioning of the mesh only. For this we insist
                // the code is run in serial (parallel execution is pointless).
                ASSERTL0(GetComm()->GetSize() == 1,
                        "The 'part-only' option should be used in serial.");

                // Number of partitions is specified by the parameter.
                int nParts = GetCmdLineArgument<int>("part-only");
                SessionReaderSharedPtr vSession     = GetSharedThisPtr();
                MeshPartitionSharedPtr vPartitioner = 
                        GetMeshPartitionFactory().CreateInstance(
                                            vPartitionerName, vSession);
                vPartitioner->PartitionMesh(nParts, true);
                vPartitioner->WriteAllPartitions(vSession);
                vPartitioner->GetCompositeOrdering(m_compOrder);
                vPartitioner->GetBndRegionOrdering(m_bndRegOrder);

                if (isRoot && DefinesCmdLineArgument("part-info"))
                {
                    vPartitioner->PrintPartInfo(std::cout);
                }

                Finalise();
                exit(0);
            }
            else if (vCommMesh->GetSize() > 1)
            {
                SessionReaderSharedPtr vSession     = GetSharedThisPtr();
                int nParts = vCommMesh->GetSize();
                if (DefinesCmdLineArgument("shared-filesystem"))
                {
<<<<<<< HEAD
                    if (isRoot)
=======
                    CommSharedPtr vComm = GetComm();
                    vector<unsigned int> keys, vals;
                    int i;

                    if (vComm->GetRank() == 0)
>>>>>>> 3d2a5884
                    {
                        m_xmlDoc = MergeDoc(m_filenames);

                        MeshPartitionSharedPtr vPartitioner =
                                GetMeshPartitionFactory().CreateInstance(
                                                    vPartitionerName, vSession);
                        vPartitioner->PartitionMesh(nParts, true);
                        vPartitioner->WriteAllPartitions(vSession);
                        vPartitioner->GetCompositeOrdering(m_compOrder);
                        vPartitioner->GetBndRegionOrdering(m_bndRegOrder);

                        // Communicate orderings to the other processors.

                        // First send sizes of the orderings and boundary
                        // regions to allocate storage on the remote end.
                        keys.resize(2);
                        keys[0] = m_compOrder.size();
                        keys[1] = m_bndRegOrder.size();

                        for (i = 1; i < vComm->GetSize(); ++i)
                        {
                            vComm->Send(i, keys);
                        }

                        // Construct the keys and sizes of values for composite
                        // ordering
                        CompositeOrdering::iterator cIt;
                        keys.resize(m_compOrder.size());
                        vals.resize(m_compOrder.size());

                        for (cIt  = m_compOrder.begin(), i = 0;
                             cIt != m_compOrder.end(); ++cIt, ++i)
                        {
                            keys[i] = cIt->first;
                            vals[i] = cIt->second.size();
                        }

                        // Send across data.
                        for (i = 1; i < vComm->GetSize(); ++i)
                        {
                            vComm->Send(i, keys);
                            vComm->Send(i, vals);

                            for (cIt  = m_compOrder.begin();
                                 cIt != m_compOrder.end(); ++cIt)
                            {
                                vComm->Send(i, cIt->second);
                            }
                        }

                        // Construct the keys and sizes of values for composite
                        // ordering
                        BndRegionOrdering::iterator bIt;
                        keys.resize(m_bndRegOrder.size());
                        vals.resize(m_bndRegOrder.size());

                        for (bIt  = m_bndRegOrder.begin(), i = 0;
                             bIt != m_bndRegOrder.end(); ++bIt, ++i)
                        {
                            keys[i] = bIt->first;
                            vals[i] = bIt->second.size();
                        }

                        // Send across data.
                        for (i = 1; i < vComm->GetSize(); ++i)
                        {
                            vComm->Send(i, keys);
                            vComm->Send(i, vals);

                            for (bIt  = m_bndRegOrder.begin();
                                 bIt != m_bndRegOrder.end(); ++bIt)
                            {
                                vComm->Send(i, bIt->second);
                            }
                        }

                        if (DefinesCmdLineArgument("part-info"))
                        {
                            vPartitioner->PrintPartInfo(std::cout);
                        }
                    }
                    else
                    {
                        keys.resize(2);
                        vComm->Recv(0, keys);

                        int cmpSize = keys[0];
                        int bndSize = keys[1];

                        keys.resize(cmpSize);
                        vals.resize(cmpSize);
                        vComm->Recv(0, keys);
                        vComm->Recv(0, vals);

                        for (int i = 0; i < keys.size(); ++i)
                        {
                            vector<unsigned int> tmp(vals[i]);
                            vComm->Recv(0, tmp);
                            m_compOrder[keys[i]] = tmp;
                        }

                        keys.resize(bndSize);
                        vals.resize(bndSize);
                        vComm->Recv(0, keys);
                        vComm->Recv(0, vals);

                        for (int i = 0; i < keys.size(); ++i)
                        {
                            vector<unsigned int> tmp(vals[i]);
                            vComm->Recv(0, tmp);
                            m_bndRegOrder[keys[i]] = tmp;
                        }
                    }
                }
                else
                {
                    // Need to load mesh on non-root processes.
                    if (!isRoot)
                    {
                        m_xmlDoc = MergeDoc(m_filenames);
                    }

                    // Partitioner now operates in parallel
                    // Each process receives partitioning over interconnect
                    // and writes its own session file to the working directory.
                    MeshPartitionSharedPtr vPartitioner =
                                GetMeshPartitionFactory().CreateInstance(
                                                    vPartitionerName, vSession);
                    vPartitioner->PartitionMesh(nParts, false);
                    vPartitioner->WriteLocalPartition(vSession);
                    vPartitioner->GetCompositeOrdering(m_compOrder);
                    vPartitioner->GetBndRegionOrdering(m_bndRegOrder);

                    if (DefinesCmdLineArgument("part-info") && isRoot)
                    {
                        vPartitioner->PrintPartInfo(std::cout);
                    }
                }
                m_comm->Block();

                std::string  dirname = GetSessionName() + "_xml";
                fs::path    pdirname(dirname);
                boost::format pad("P%1$07d.xml");
                pad % m_comm->GetRank();
                fs::path    pFilename(pad.str());
                fs::path fullpath = pdirname / pFilename;

                m_filename = PortablePath(fullpath);

                if (m_xmlDoc)
                {
                    delete m_xmlDoc;
                }
                m_xmlDoc = new TiXmlDocument(m_filename);

                ASSERTL0(m_xmlDoc, "Failed to create XML document object.");

                bool loadOkay = m_xmlDoc->LoadFile(m_filename);
                ASSERTL0(loadOkay, "Unable to load file: " + m_filename      + 
                         ". Check XML standards compliance. Error on line: " +
                         boost::lexical_cast<std::string>(m_xmlDoc->Row()));
            }
        }


        /**
         * Splits the processes into a cartesian grid and creates communicators
         * for each row and column of the grid. The grid is defined by the
         * PROC_X parameter which, if specified, gives the number of processes
         * spanned by the Fourier direction. PROC_X must exactly divide the
         * total number of processes or an error is thrown.
         */
        void SessionReader::PartitionComm()
        {
            if (m_comm->GetSize() > 1)
            {
                int nProcZ = 1;
                int nProcY = 1;
                int nProcX = 1;
                if (DefinesCmdLineArgument("npx")) {
                    nProcX = GetCmdLineArgument<int>("npx");
                }
                if (DefinesCmdLineArgument("npy")) {
                    nProcY = GetCmdLineArgument<int>("npy");
                }
                if (DefinesCmdLineArgument("npz")) {
                    nProcZ = GetCmdLineArgument<int>("npz");
                }

                ASSERTL0(m_comm->GetSize() % (nProcZ*nProcY*nProcX) == 0,
                         "Cannot exactly partition using PROC_Z value.");
                ASSERTL0(nProcZ % nProcY == 0,
                         "Cannot exactly partition using PROC_Y value.");
                ASSERTL0(nProcY % nProcX == 0,
                         "Cannot exactly partition using PROC_X value.");
                
                // Number of processes associated with the spectral method
                int nProcSm  = nProcZ * nProcY * nProcX;
				
                // Number of processes associated with the spectral element
                // method.
                int nProcSem = m_comm->GetSize() / nProcSm;
                
                m_comm->SplitComm(nProcSm,nProcSem);
                m_comm->GetColumnComm()->SplitComm((nProcY*nProcX),nProcZ);
                m_comm->GetColumnComm()->GetColumnComm()->SplitComm(
                    nProcX,nProcY);
            }
        }


        /**
         *
         */
        void SessionReader::ReadParameters(TiXmlElement *conditions)
        {
            m_parameters.clear();

            if (!conditions)
            {
                return;
            }

            TiXmlElement *parametersElement = conditions->FirstChildElement(
                "PARAMETERS");

            // See if we have parameters defined.  They are optional so we go on
            // if not.
            if (parametersElement)
            {
                TiXmlElement *parameter = 
                    parametersElement->FirstChildElement("P");

                ParameterMap caseSensitiveParameters;

                // Multiple nodes will only occur if there is a comment in
                // between definitions.
                while (parameter)
                {
                    TiXmlNode *node = parameter->FirstChild();

                    while (node && node->Type() != TiXmlNode::TEXT)
                    {
                        node = node->NextSibling();
                    }

                    if (node)
                    {
                        // Format is "paramName = value"
                        std::string line = node->ToText()->Value(), lhs, rhs;

                        try {
                            ParseEquals(line, lhs, rhs);
                        }
                        catch (...)
                        {
                            ASSERTL0(false, "Syntax error. "
                                    "File: '" + m_filename + "', line: "
                                    + boost::lexical_cast<string>(node->Row()));
                        }

                        // We want the list of parameters to have their RHS
                        // evaluated, so we use the expression evaluator to do
                        // the dirty work.
                        if (!lhs.empty() && !rhs.empty())
                        {
                            NekDouble value=0.0;
                            try
                            {
                                LibUtilities::Equation expession(
                                    GetSharedThisPtr(), rhs);
                                value = expession.Evaluate();
                            }
                            catch (const std::runtime_error &)
                            {
                                ASSERTL0(false, 
                                         "Error evaluating parameter expression"
                                         " '" + rhs + "'." );
                            }
                            m_exprEvaluator.SetParameter(lhs, value);
                            caseSensitiveParameters[lhs] = value;
                            boost::to_upper(lhs);
                            m_parameters[lhs] = value;
                        }
                    }

                    parameter = parameter->NextSiblingElement();
                }
            }
        }


        /**
         *
         */
        void SessionReader::ReadSolverInfo(TiXmlElement *conditions)
        {
            m_solverInfo.clear();
            m_solverInfo = GetSolverInfoDefaults();

            if (!conditions)
            {
                return;
            }

            TiXmlElement *solverInfoElement = 
                conditions->FirstChildElement("SOLVERINFO");

            if (solverInfoElement)
            {
                TiXmlElement *solverInfo = 
                    solverInfoElement->FirstChildElement("I");

                while (solverInfo)
                {
                    // read the property name
                    ASSERTL0(solverInfo->Attribute("PROPERTY"),
                             "Missing PROPERTY attribute in solver info "
                             "section. File: '" + m_filename + "', line: " +
                             boost::lexical_cast<string>(solverInfo->Row()));
                    std::string solverProperty = 
                        solverInfo->Attribute("PROPERTY");
                    ASSERTL0(!solverProperty.empty(),
                             "Solver info properties must have a non-empty "
                             "name. File: '" + m_filename + "', line: "
                             + boost::lexical_cast<string>(solverInfo->Row()));

                    // make sure that solver property is capitalised
                    std::string solverPropertyUpper =
                        boost::to_upper_copy(solverProperty);

                    // read the value
                    ASSERTL0(solverInfo->Attribute("VALUE"),
                            "Missing VALUE attribute in solver info section. "
                            "File: '" + m_filename + "', line: "
                            + boost::lexical_cast<string>(solverInfo->Row()));
                    std::string solverValue    = solverInfo->Attribute("VALUE");
                    ASSERTL0(!solverValue.empty(),
                             "Solver info properties must have a non-empty "
                             "value. File: '" + m_filename + "', line: "
                             + boost::lexical_cast<string>(solverInfo->Row()));

                    EnumMapList::const_iterator propIt = 
                        GetSolverInfoEnums().find(solverPropertyUpper);
                    if (propIt != GetSolverInfoEnums().end())
                    {
                        EnumMap::const_iterator valIt = 
                            propIt->second.find(solverValue);
                        ASSERTL0(valIt != propIt->second.end(),
                                 "Value '" + solverValue + "' is not valid for "
                                 "property '" + solverProperty + "'. File: '" +
                                 m_filename + "', line: " + boost::lexical_cast<
                                     string>(solverInfo->Row()));
                    }

                    // Set Variable
                    m_solverInfo[solverPropertyUpper] = solverValue;
                    solverInfo = solverInfo->NextSiblingElement("I");
                }
            }
            
            if (m_comm && m_comm->GetRowComm()->GetSize() > 1)
            {
                ASSERTL0(
                    m_solverInfo["GLOBALSYSSOLN"] == "IterativeFull"       ||
                    m_solverInfo["GLOBALSYSSOLN"] == "IterativeStaticCond" ||
                    m_solverInfo["GLOBALSYSSOLN"] == 
                        "IterativeMultiLevelStaticCond"                    ||
                    m_solverInfo["GLOBALSYSSOLN"] == "XxtFull"             ||
                    m_solverInfo["GLOBALSYSSOLN"] == "XxtStaticCond"       ||
                    m_solverInfo["GLOBALSYSSOLN"] ==
                        "XxtMultiLevelStaticCond"                          ||
                    m_solverInfo["GLOBALSYSSOLN"] == "PETScFull"           ||
                    m_solverInfo["GLOBALSYSSOLN"] == "PETScStaticCond"     ||
                    m_solverInfo["GLOBALSYSSOLN"] ==
                        "PETScMultiLevelStaticCond",
                    "A parallel solver must be used when run in parallel.");
            }
        }



        /**
         *
         */
        void SessionReader::ReadGlobalSysSolnInfo(TiXmlElement *conditions)
        {
            GetGloSysSolnList().clear();

            if (!conditions)
            {
                return;
            }

            TiXmlElement *GlobalSys =
                            conditions->FirstChildElement("GLOBALSYSSOLNINFO");

            if(!GlobalSys)
            {
                return;
            }

            TiXmlElement *VarInfo   = GlobalSys->FirstChildElement("V");

            while (VarInfo)
            {
                ASSERTL0(VarInfo->Attribute("VAR"),
                         "Missing VAR in attribute of GobalSysSolnInfo section."
                         "File: '" + m_filename + ", line: " +
                         boost::lexical_cast<string>(GlobalSys->Row()));

                std::string VarList = VarInfo->Attribute("VAR");

                // generate a list of variables.
                std::vector<std::string> varStrings;
                bool valid = ParseUtils::GenerateOrderedStringVector(
                                                VarList.c_str(),varStrings);

                ASSERTL0(valid,"Unable to process list of variable in "
                               "GlobalSysSolnInfo data, File '" + m_filename +
                               ", line: " +
                               boost::lexical_cast<string>(GlobalSys->Row()));

                if(varStrings.size())
                {
                    TiXmlElement *SysSolnInfo = VarInfo->FirstChildElement("I");

                    while (SysSolnInfo)
                    {
                        // read the property name
                        ASSERTL0(SysSolnInfo->Attribute("PROPERTY"),
                                 "Missing PROPERTY attribute in "
                                 "GlobalSysSolnInfo section. File: '" +
                                 m_filename + "', line: " +
                                 boost::lexical_cast<string>(VarInfo->Row()));

                        std::string SysSolnProperty =
                            SysSolnInfo->Attribute("PROPERTY");

                        ASSERTL0(!SysSolnProperty.empty(),
                                 "GlobalSysSolnIno properties must have a "
                                 "non-empty name for variable(s) : '" +
                                 VarList + ". File: '" + m_filename + ", line: "
                                 + boost::lexical_cast<string>(VarInfo->Row()));

                        // make sure that solver property is capitalised
                        std::string SysSolnPropertyUpper =
                                        boost::to_upper_copy(SysSolnProperty);

                        // read the value
                        ASSERTL0(SysSolnInfo->Attribute("VALUE"),
                                 "Missing VALUE attribute in GlobalSysSolnInfo "
                                 "section. File: '" + m_filename + "', line: "
                                 + boost::lexical_cast<string>(VarInfo->Row()));

                        std::string SysSolnValue =
                                            SysSolnInfo->Attribute("VALUE");
                        ASSERTL0(!SysSolnValue.empty(),
                                 "GlobalSysSolnInfo properties must have a "
                                 "non-empty value. File: '" + m_filename +
                                 "', line: "
                                 + boost::lexical_cast<string>(VarInfo->Row()));

                        // Store values under variable map.
                        for(int i = 0; i < varStrings.size(); ++i)
                        {
                            GloSysSolnInfoList::iterator x;
                            if ((x = GetGloSysSolnList().find(varStrings[i])) ==
                                    GetGloSysSolnList().end())
                            {
                                (GetGloSysSolnList()[varStrings[i]])[
                                        SysSolnPropertyUpper] = SysSolnValue;
                            }
                            else
                            {
                                x->second[SysSolnPropertyUpper] = SysSolnValue;
                            }
                        }

                        SysSolnInfo = SysSolnInfo->NextSiblingElement("I");
                    }
                    VarInfo = VarInfo->NextSiblingElement("V");
                }
            }

            if (m_verbose && GetGloSysSolnList().size() > 0 && m_comm)
            {
                if(m_comm->GetRank() == 0)
                {
                    cout << "GlobalSysSoln Info:" << endl;

                    GloSysSolnInfoList::iterator x;
                    for (x = GetGloSysSolnList().begin();
                         x != GetGloSysSolnList().end();
                         ++x)
                    {
                        cout << "\t Variable: " << x->first <<  endl;

                        GloSysInfoMap::iterator y;
                        for (y = x->second.begin(); y != x->second.end(); ++y)
                        {
                            cout << "\t\t " << y->first  << " = " << y->second
                                 << endl;
                        }
                    }
                    cout << endl;
                }
            }
        }

        /**
         *
         */
        void SessionReader::ReadGeometricInfo(TiXmlElement *geometry)
        {
            m_geometricInfo.clear();

            if (!geometry)
            {
                return;
            }

            TiXmlElement *geometricInfoElement = 
                geometry->FirstChildElement("GEOMINFO");

            if (geometricInfoElement)
            {
                TiXmlElement *geometricInfo = 
                    geometricInfoElement->FirstChildElement("I");

                while (geometricInfo)
                {
                    ASSERTL0(geometricInfo->Attribute("PROPERTY"),
                             "Missing PROPERTY attribute in geometric info "
                             "section. File: '" + m_filename + "', line: " +
                             boost::lexical_cast<string>(geometricInfo->Row()));
                    std::string geometricProperty = 
                        geometricInfo->Attribute("PROPERTY");
                    ASSERTL0(!geometricProperty.empty(),
                             "Geometric info properties must have a non-empty "
                             "name. File: '" + m_filename + "', line: " +
                             boost::lexical_cast<string>(geometricInfo->Row()));

                    // make sure that geometric property is capitalised
                    boost::to_upper(geometricProperty);

                    // check the property has not already been defined
                    GeometricInfoMap::iterator geometricInfoIter = 
                        m_geometricInfo.find(geometricProperty);
                    ASSERTL0(geometricInfoIter == m_geometricInfo.end(),
                             "geometricInfo value: " + geometricProperty +
                             " already specified.");

                    // read the property value
                    ASSERTL0(geometricInfo->Attribute("VALUE"),
                             "Missing VALUE attribute in geometric info section"
                             ". File: '" + m_filename + ", line: " + 
                             boost::lexical_cast<string>(geometricInfo->Row()));
                    std::string geometricValue = 
                        geometricInfo->Attribute("VALUE");
                    ASSERTL0(!geometricValue.empty(),
                             "Geometric info properties must have a non-empty "
                             "value. File: '" + m_filename + ", line: " +
                             boost::lexical_cast<string>(geometricInfo->Row()));

                    // Set Variable
                    m_geometricInfo[geometricProperty] = geometricValue;
                    geometricInfo = geometricInfo->NextSiblingElement("I");
                }
            }

            if (m_verbose && m_geometricInfo.size() > 0 && m_comm)
            {
                if(m_comm->GetRank() == 0)
                {
                    cout << "Geometric Info:" << endl;
                    GeometricInfoMap::iterator x;
                    for (x  = m_geometricInfo.begin();
                         x != m_geometricInfo.end(); ++x)
                    {
                        cout << "\t" << x->first << " = " << x->second << endl;
                    }
                    cout << endl;
                }
            }
        }


        /**
         *
         */
        void SessionReader::ReadExpressions(TiXmlElement *conditions)
        {
            m_expressions.clear();

            if (!conditions)
            {
                return;
            }

            TiXmlElement *expressionsElement = 
                conditions->FirstChildElement("EXPRESSIONS");

            if (expressionsElement)
            {
                TiXmlElement *expr = expressionsElement->FirstChildElement("E");

                while (expr)
                {
                    ASSERTL0(expr->Attribute("NAME"),
                             "Missing NAME attribute in expression definition. "
                             "File: '" + m_filename + "', line: "
                             + boost::lexical_cast<std::string>(expr->Row()));
                    std::string nameString = expr->Attribute("NAME");
                    ASSERTL0(!nameString.empty(),
                             "Expressions must have a non-empty name. "
                             "File: '" + m_filename + "', line: "
                             + boost::lexical_cast<std::string>(expr->Row()));

                    ASSERTL0(expr->Attribute("VALUE"),
                             "Missing VALUE attribute in expression definition."
                             " File: '" + m_filename + "', line: "
                             + boost::lexical_cast<std::string>(expr->Row()));
                    std::string valString = expr->Attribute("VALUE");
                    ASSERTL0(!valString.empty(),
                             "Expressions must have a non-empty value. "
                             "File: '" + m_filename + "', line: "
                             + boost::lexical_cast<std::string>(expr->Row()));

                    ExpressionMap::iterator exprIter
                                            = m_expressions.find(nameString);
                    ASSERTL0(exprIter == m_expressions.end(),
                             std::string("Expression '") + nameString
                             + std::string("' already specified."));

                    m_expressions[nameString] = valString;
                    expr = expr->NextSiblingElement("E");
                }
            }
        }


        /**
         *
         */
        void SessionReader::ReadVariables(TiXmlElement *conditions)
        {
            m_variables.clear();

            if (!conditions)
            {
                return;
            }

            TiXmlElement *variablesElement = 
                conditions->FirstChildElement("VARIABLES");

            // See if we have parameters defined. They are optional so we go on
            // if not.
            if (variablesElement)
            {
                TiXmlElement *varElement = 
                    variablesElement->FirstChildElement("V");

                // Sequential counter for the composite numbers.
                int nextVariableNumber = -1;

                while (varElement)
                {
                    /// All elements are of the form: "<V ID="#"> name = value
                    /// </V>", with ? being the element type.
                    nextVariableNumber++;

                    int i;
                    int err = varElement->QueryIntAttribute("ID", &i);
                    ASSERTL0(err == TIXML_SUCCESS,
                             "Variables must have a unique ID number attribute."
                             " File: '" + m_filename + "', line: " +
                             boost::lexical_cast<string>(varElement->Row()));
                    ASSERTL0(i == nextVariableNumber,
                             "ID numbers for variables must begin with zero and"
                             " be sequential. File: '"+m_filename+"', line: " +
                             boost::lexical_cast<string>(varElement->Row()));

                    TiXmlNode* varChild = varElement->FirstChild();
                    // This is primarily to skip comments that may be present.
                    // Comments appear as nodes just like elements.  We are
                    // specifically looking for text in the body of the
                    // definition.
                    while(varChild && varChild->Type() != TiXmlNode::TEXT)
                    {
                        varChild = varChild->NextSibling();
                    }

                    ASSERTL0(varChild,
                             "Unable to read variable definition body for "
                             "variable with ID "
                             + boost::lexical_cast<string>(i) + ". "
                             " File: '" + m_filename + "', line: "
                             + boost::lexical_cast<string>(varElement->Row()));
                    std::string variableName = varChild->ToText()->ValueStr();

                    std::istringstream variableStrm(variableName);
                    variableStrm >> variableName;

                    ASSERTL0(std::find(m_variables.begin(), m_variables.end(), 
                                       variableName) == m_variables.end(),
                             "Variable with ID "+boost::lexical_cast<string>(i)
                             + " has already been defined. "
                             " File: '" + m_filename + "', line: "
                             + boost::lexical_cast<string>(varElement->Row()));

                    m_variables.push_back(variableName);

                    varElement = varElement->NextSiblingElement("V");
                }

                ASSERTL0(nextVariableNumber > -1,
                         "Number of variables must be greater than zero.");
            }
        }


        /**
         *
         */
        void SessionReader::ReadFunctions(TiXmlElement *conditions)
        {
            m_functions.clear();

            if (!conditions)
            {
                return;
            }

            // Scan through conditions section looking for functions.
            TiXmlElement *function = conditions->FirstChildElement("FUNCTION");
            while (function)
            {
                // Every function must have a NAME attribute
                ASSERTL0(function->Attribute("NAME"),
                         "Functions must have a NAME attribute defined. "
                         "File: '" + m_filename + "', line: "
                         + boost::lexical_cast<std::string>(function->Row()));
                std::string functionStr = function->Attribute("NAME");
                ASSERTL0(!functionStr.empty(),
                         "Functions must have a non-empty name. "
                         "File: '" + m_filename + "', line: "
                         + boost::lexical_cast<string>(function->Row()));

                // Store function names in uppercase to remain case-insensitive.
                boost::to_upper(functionStr);

                // Retrieve first entry (variable, or file)
                TiXmlElement *variable  = function->FirstChildElement();

                // Create new function structure with default type of none.
                FunctionVariableMap functionVarMap;

                // Process all entries in the function block
                while (variable)
                {
                    FunctionVariableDefinition funcDef;
                    std::string conditionType = variable->Value();

                    // If no var is specified, assume wildcard
                    std::string variableStr;
                    if (!variable->Attribute("VAR"))
                    {
                        variableStr = "*";
                    }
                    else
                    {
                        variableStr = variable->Attribute("VAR");
                    }

                    // Parse list of variables
                    std::vector<std::string> variableList;
                    ParseUtils::GenerateOrderedStringVector(variableStr.c_str(),
                                                            variableList);

                    // If no domain string put to 0
                    std::string domainStr;
                    if (!variable->Attribute("DOMAIN"))
                    {
                        domainStr = "0";
                    }
                    else
                    {
                        domainStr = variable->Attribute("DOMAIN");
                    }

                    // Parse list of variables
                    std::vector<unsigned int> domainList;
                    ParseUtils::GenerateSeqVector(domainStr.c_str(), domainList);

                    // Expressions are denoted by E
                    if (conditionType == "E")
                    {
                        funcDef.m_type = eFunctionTypeExpression;

                        // Expression must have a VALUE.
                        ASSERTL0(variable->Attribute("VALUE"),
                                 "Attribute VALUE expected for function '"
                                 + functionStr + "'.");
                        std::string fcnStr = variable->Attribute("VALUE");

                        ASSERTL0(!fcnStr.empty(),
                                 (std::string("Expression for var: ")
                                 + variableStr
                                 + std::string(" must be specified.")).c_str());

                        SubstituteExpressions(fcnStr);

                        // set expression
                        funcDef.m_expression = MemoryManager<Equation>
                            ::AllocateSharedPtr(GetSharedThisPtr(),fcnStr);
                    }

                    // Files are denoted by F
                    else if (conditionType == "F")
                    {
                        funcDef.m_type = eFunctionTypeFile;

                        // File must have a FILE.
                        ASSERTL0(variable->Attribute("FILE"),
                                 "Attribute FILE expected for function '"
                                 + functionStr + "'.");
                        std::string filenameStr = variable->Attribute("FILE");

                        ASSERTL0(!filenameStr.empty(),
                                 "A filename must be specified for the FILE "
                                 "attribute of function '" + functionStr
                                 + "'.");

                        // set the filename
                        funcDef.m_filename = filenameStr;
                    }

                    // Nothing else supported so throw an error
                    else
                    {
                        ASSERTL0(false,
                                "Identifier " + conditionType + " in function "
                                + std::string(function->Attribute("NAME"))
                                + " is not recognised. "
                                "File: '" + m_filename + "', line: "
                                + boost::lexical_cast<string>(variable->Row()));
                    }


                    
                    // Add variables to function
                    for (unsigned int i = 0; i < variableList.size(); ++i)
                    {
                        for(unsigned int j = 0; j < domainList.size(); ++j)
                        {
                            // Check it has not already been defined
                            pair<std::string,int> key(variableList[i],domainList[j]);
                            FunctionVariableMap::iterator fcnsIter
                                = functionVarMap.find(key);
                            ASSERTL0(fcnsIter == functionVarMap.end(),
                                     "Error setting expression '" + variableList[i]
                                     + " in domain " 
                                     + boost::lexical_cast<std::string>(domainList[j]) 
                                     + "' in function '" + functionStr + "'. "
                                     "Expression has already been defined.");
                            
                            functionVarMap[key] = funcDef;
                        }
                    }
                    
                    variable = variable->NextSiblingElement();
                }
                // Add function definition to map
                m_functions[functionStr] = functionVarMap;
                function = function->NextSiblingElement("FUNCTION");
            }
        }


        /**
         *
         */
        void SessionReader::ReadFilters(TiXmlElement *filters)
        {
            if (!filters)
            {
                return;
            }

            m_filters.clear();

            TiXmlElement *filter = filters->FirstChildElement("FILTER");
            while (filter)
            {
                ASSERTL0(filter->Attribute("TYPE"),
                        "Missing attribute 'TYPE' for filter.");
                std::string typeStr = filter->Attribute("TYPE");

                std::map<std::string, std::string> vParams;

                TiXmlElement *param = filter->FirstChildElement("PARAM");
                while (param)
                {
                    ASSERTL0(param->Attribute("NAME"),
                            "Missing attribute 'NAME' for parameter in filter "
                            + typeStr + "'.");
                    std::string nameStr = param->Attribute("NAME");

                    ASSERTL0(param->GetText(), "Empty value string for param.");
                    std::string valueStr = param->GetText();

                    vParams[nameStr] = valueStr;

                    param = param->NextSiblingElement("PARAM");
                }

                m_filters.push_back(
                    std::pair<std::string, FilterParams>(typeStr, vParams));

                filter = filter->NextSiblingElement("FILTER");
            }
        }
        
        void SessionReader::ParseEquals(
            const std::string &line,
                  std::string &lhs,
                  std::string &rhs)
        {
            /// Pull out lhs and rhs and eliminate any spaces.
            int beg = line.find_first_not_of(" ");
            int end = line.find_first_of("=");
            // Check for no parameter name
            if (beg == end) throw 1;
            // Check for no parameter value
            if (end != line.find_last_of("=")) throw 1;
            // Check for no equals sign
            if (end == std::string::npos) throw 1;
            
            lhs = line.substr(line.find_first_not_of(" "),
                              end-beg);
            lhs = lhs .substr(0, lhs.find_last_not_of(" ")+1);
            rhs = line.substr(line.find_last_of("=")+1);
            rhs = rhs .substr(rhs.find_first_not_of(" "));
            rhs = rhs .substr(0, rhs.find_last_not_of(" ")+1);
        }
        
        /**
         *
         */
        void SessionReader::CmdLineOverride()
        {
            // Parse solver info overrides
            if (m_cmdLineOptions.count("solverinfo"))
            {
                std::vector<std::string> solverInfoList = 
                    m_cmdLineOptions["solverinfo"].as<
                        std::vector<std::string> >();
                
                for (int i = 0; i < solverInfoList.size(); ++i)
                {
                    std::string lhs, rhs;

                    try
                    {
                        ParseEquals(solverInfoList[i], lhs, rhs);
                    } 
                    catch (...)
                    {
                        ASSERTL0(false, "Parse error with command line "
                                 "option: "+solverInfoList[i]);
                    }

                    std::string lhsUpper = boost::to_upper_copy(lhs);
                    m_solverInfo[lhsUpper] = rhs;
                }
            }
            
            if (m_cmdLineOptions.count("parameter"))
            {
                std::vector<std::string> parametersList = 
                    m_cmdLineOptions["parameter"].as<
                        std::vector<std::string> >();
                
                for (int i = 0; i < parametersList.size(); ++i)
                {
                    std::string lhs, rhs;

                    try
                    {
                        ParseEquals(parametersList[i], lhs, rhs);
                    } 
                    catch (...)
                    {
                        ASSERTL0(false, "Parse error with command line "
                                 "option: "+parametersList[i]);
                    }

                    std::string lhsUpper = boost::to_upper_copy(lhs);
                    
                    try
                    {
                        m_parameters[lhsUpper] = 
                            boost::lexical_cast<NekDouble>(rhs);
                    }
                    catch (...)
                    {
                        ASSERTL0(false, "Unable to convert string: "+rhs+
                                 "to double value.");
                    }
                }
            }
        }

        void SessionReader::SetUpXmlDoc(void)
        {
            m_xmlDoc = MergeDoc(m_filenames);
        }
    }
}<|MERGE_RESOLUTION|>--- conflicted
+++ resolved
@@ -1529,15 +1529,11 @@
                 int nParts = vCommMesh->GetSize();
                 if (DefinesCmdLineArgument("shared-filesystem"))
                 {
-<<<<<<< HEAD
-                    if (isRoot)
-=======
                     CommSharedPtr vComm = GetComm();
                     vector<unsigned int> keys, vals;
                     int i;
 
                     if (vComm->GetRank() == 0)
->>>>>>> 3d2a5884
                     {
                         m_xmlDoc = MergeDoc(m_filenames);
 
