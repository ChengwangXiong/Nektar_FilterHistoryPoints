--- conflicted
+++ resolved
@@ -108,11 +108,7 @@
 
                 SPATIAL_DOMAINS_EXPORT virtual int v_GetVid(int i) const;
 
-<<<<<<< HEAD
-                SPATIAL_DOMAINS_EXPORT virtual const VertexComponentSharedPtr
-=======
-                SPATIAL_DOMAINS_EXPORT virtual PointGeomSharedPtr
->>>>>>> c6280ab0
+                SPATIAL_DOMAINS_EXPORT virtual const PointGeomSharedPtr
                         v_GetVertex(const int i) const;
 
                 SPATIAL_DOMAINS_EXPORT virtual int v_GetEid() const;
