///////////////////////////////////////////////////////////////////////////////
//
// File: GeomFactors2D.cpp
//
// For more information, please see: http://www.nektar.info
//
// The MIT License
//
// Copyright (c) 2006 Division of Applied Mathematics, Brown University (USA),
// Department of Aeronautics, Imperial College London (UK), and Scientific
// Computing and Imaging Institute, University of Utah (USA).
//
// License for the specific language governing rights and limitations under
// Permission is hereby granted, free of charge, to any person obtaining a
// copy of this software and associated documentation files (the "Software"),
// to deal in the Software without restriction, including without limitation
// the rights to use, copy, modify, merge, publish, distribute, sublicense,
// and/or sell copies of the Software, and to permit persons to whom the
// Software is furnished to do so, subject to the following conditions:
//
// The above copyright notice and this permission notice shall be included
// in all copies or substantial portions of the Software.
//
// THE SOFTWARE IS PROVIDED "AS IS", WITHOUT WARRANTY OF ANY KIND, EXPRESS
// OR IMPLIED, INCLUDING BUT NOT LIMITED TO THE WARRANTIES OF MERCHANTABILITY,
// FITNESS FOR A PARTICULAR PURPOSE AND NONINFRINGEMENT. IN NO EVENT SHALL
// THE AUTHORS OR COPYRIGHT HOLDERS BE LIABLE FOR ANY CLAIM, DAMAGES OR OTHER
// LIABILITY, WHETHER IN AN ACTION OF CONTRACT, TORT OR OTHERWISE, ARISING
// FROM, OUT OF OR IN CONNECTION WITH THE SOFTWARE OR THE USE OR OTHER
// DEALINGS IN THE SOFTWARE.
// 
// Description: Implementation of 2D geometric factors.
//
///////////////////////////////////////////////////////////////////////////////

#include <SpatialDomains/GeomFactors2D.h>
#include <LibUtilities/Foundations/Interp.h>

namespace Nektar
{
    namespace SpatialDomains
    {
        /**
         * @class GeomFactors2D
         *
         * Computes and stores geometric factors and pointwise geometry
         * information for 2D expansions.
         */

        /**
         * The argument 'tbasis' contains the information about the quadrature
         * points on which the weighted metric terms should be specified.
         * The geometric factors are evaluated by considering the mapping to a
         * coordinate system based on the local tangent vectors (which are the
         * local derivatives of the global coordinates) and the normal
         * \f$ \bf g \f$ to these two tangent vectors. We therefore use the
         * 3 x 3 relationships but assume that
         * \f$ \partial x_1/\partial \xi_3 = { g_1},\,
         * \partial x_2/\partial \xi_3 = { g_2},\, \partial x_3/\partial
         * \xi_3 = { g_3} \f$ i.e.
         *
         * \f$ {\bf g }= \left [ \begin{array}{c} g_1 \\ g_2 \\ g_3 \end{array}
         * \right ] = \frac{\partial {\bf x}}{\partial \xi_1} \times
         * \frac{\partial {\bf x}}{\partial \xi_2} =   \left [ \begin{array}{c}
         * \frac{\partial x_2}{\partial\xi_1}\frac{\partial x_3}{\partial\xi_2}-
         * \frac{\partial x_3}{\partial\xi_1}\frac{\partial x_2}{\partial\xi_2}
         * \\
         * \frac{\partial x_3}{\partial\xi_1}\frac{\partial x_1}{\partial\xi_2}-
         * \frac{\partial x_1}{\partial\xi_1}\frac{\partial x_3}{\partial\xi_2}
         * \\
         * \frac{\partial x_1}{\partial\xi_1}\frac{\partial x_2}{\partial\xi_2}-
         * \frac{\partial x_2}{\partial\xi_1}\frac{\partial x_1}{\partial\xi_2}
         * \end{array} \right ] \f$
         *
         * The geometric factors are then given by:
         *
         * \f$ \begin{array}{cc}
         * \frac{\partial \xi_1}{\partial x_1} = \frac{1}{J_{3D}} \left (
         *      \frac{\partial x_2}{\partial \xi_2} {g_3}
         *      - \frac{\partial x_3}{\partial \xi_2} {g_2} \right ) &
         * \frac{\partial \xi_1}{\partial x_2} = -\frac{1}{J_{3D}} \left (
         *      \frac{\partial x_1}{\partial \xi_2} {g_3}
         *      - \frac{\partial x_3}{\partial \xi_2} {g_1} \right )\\
         * \frac{\partial \xi_1}{\partial x_3} = \frac{1}{J_{3D}} \left (
         *      \frac{\partial x_1}{\partial \xi_2} {g_2}
         *      - \frac{\partial x_2}{\partial \xi_2} {g_1} \right )&
         * \frac{\partial \xi_2}{\partial x_1} = -\frac{1}{J_{3D}} \left (
         *      \frac{\partial x_2}{\partial \xi_1} {g_3}
         *      - \frac{\partial x_3}{\partial \xi_1} {g_2} \right ) \\
         * \frac{\partial \xi_2}{\partial x_2} = \frac{1}{J_{3D}} \left (
         *      \frac{\partial x_1}{\partial \xi_1} {g_3}
         *      - \frac{\partial x_3}{\partial \xi_1} {g_1} \right ) &
         * \frac{\partial \xi_2}{\partial x_3} = -\frac{1}{J_{3D}} \left (
         *      \frac{\partial x_1}{\partial \xi_1} {g_2}
         *      - \frac{\partial x_2}{\partial \xi_1} {g_1} \right )
         * \end{array} \f$
         *
         * where
         *
         * \f$ J_{3D} =
         * {g_3} \left (
         * \frac{\partial x_1}{\partial\xi_1}\frac{\partial x_2}{\partial\xi_2}-
         * \frac{\partial x_1}{\partial\xi_2}\frac{\partial x_2}{\partial\xi_1}
         * \right ) + {g_2}\left (
         * \frac{\partial x_1}{\partial\xi_2}\frac{\partial x_3}{\partial\xi_1}-
         * \frac{\partial x_1}{\partial\xi_1}\frac{\partial x_3}{\partial\xi_2}
         * \right ) + {g_1} \left (
         * \frac{\partial x_2}{\partial\xi_1}\frac{\partial x_3}{\partial\xi_2}-
         * \frac{\partial x_2}{\partial\xi_2}\frac{\partial x_3}{\partial\xi_1}
         * \right ) \f$
         *
         * and the two-dimensional surface Jacobian  is given by
         * \f$ J = \left | \frac{\partial {\bf x}}{\partial \xi_1} \times
         * \frac{\partial {\bf x}}{\partial \xi_2} \right | = \sqrt{J_{3D}} \f$
         *
         * @param   gtype       Type of geometry.
         * @param   coordim     Dimension of coordinate system.
         * @param   Coords      Coordinate information.
         * @param   tbasis      Tangent basis.
         */
        GeomFactors2D::GeomFactors2D(
                        const GeomType gtype,
                        const int coordim,
                        const Array<OneD, const StdRegions
                                            ::StdExpansion2DSharedPtr> &Coords,
                        const Array<OneD, const LibUtilities::BasisSharedPtr>
<<<<<<< HEAD
                                            &tbasis,
                        const bool CheckJacPositive ) :
=======
                                             &tbasis) :
>>>>>>> 5a20ed60
            GeomFactors(gtype, 2, coordim)
        {
            // Sanity checks.
            ASSERTL1(coordim == 2 || coordim == 3,
                     "The coordinate dimension should be equal to two or three"
                     "for two-dimensional elements");
            ASSERTL1(tbasis.num_elements() == 2,
                     "tbasis should be an array of size two");

            // Copy shared pointers.
            for (int i = 0; i < m_coordDim; ++i)
            {
                m_coords[i] = Coords[i];
            }

            // The quadrature points of the mapping
            // (as specified in Coords)
            LibUtilities::PointsKey pkey0_map(
                                        Coords[0]->GetBasis(0)->GetPointsKey());
            LibUtilities::PointsKey pkey1_map(
                                        Coords[0]->GetBasis(1)->GetPointsKey());
            int nquad0_map = pkey0_map.GetNumPoints();
            int nquad1_map = pkey1_map.GetNumPoints();
            int nqtot_map  = nquad0_map*nquad1_map;

            // The quadrature points at the points at which we
            // want to know the metrics (as specified in tbasis)
            LibUtilities::PointsKey pkey0_tbasis(tbasis[0]->GetPointsKey());
            LibUtilities::PointsKey pkey1_tbasis(tbasis[1]->GetPointsKey());
            int nquad0_tbasis = pkey0_tbasis.GetNumPoints();
            int nquad1_tbasis = pkey1_tbasis.GetNumPoints();
            int nqtot_tbasis  = nquad0_tbasis*nquad1_tbasis;

            // Set the pointskey equal to the pointskey as defined
            // in 'tbasis'
            m_pointsKey[0] = pkey0_tbasis;
            m_pointsKey[1] = pkey1_tbasis;

            // setup temp storage
            Array<OneD, Array<OneD,NekDouble> > d1_map   (coordim);
            Array<OneD, Array<OneD,NekDouble> > d2_map   (coordim);

            m_deriv = Array<OneD, Array<OneD, Array<OneD,NekDouble> > >(m_expDim);
            m_deriv[0] = Array<OneD, Array<OneD,NekDouble> >(m_coordDim);
            m_deriv[1] = Array<OneD, Array<OneD,NekDouble> >(m_coordDim);

            // Calculate local derivatives
            for(int i = 0; i < coordim; ++i)
            {
                d1_map[i]    = Array<OneD,NekDouble>(nqtot_map);
                d2_map[i]    = Array<OneD,NekDouble>(nqtot_map);
                m_deriv[0][i] = Array<OneD,NekDouble>(nqtot_tbasis);
                m_deriv[1][i] = Array<OneD,NekDouble>(nqtot_tbasis);

                // Transform from coefficient space to physical space
                Coords[i]->BwdTrans(Coords[i]->GetCoeffs(),
                                    Coords[i]->UpdatePhys());
                // Take the derivative (calculated at the points as specified
                // in 'Coords')
                Coords[i]->StdPhysDeriv(Coords[i]->GetPhys(),
                                        d1_map[i],
                                        d2_map[i]);

                // Interpolate the derivatives:
                // - from the points as defined in the mapping ('Coords')
                // - to the points we at which we want to know the metrics
                //   ('tbasis')
                if( (pkey0_map == pkey0_tbasis) &&
                    (pkey1_map == pkey1_tbasis) )
                {
                    m_deriv[0][i] = d1_map[i];
                    m_deriv[1][i] = d2_map[i];
                }
                else
                {
                    LibUtilities::Interp2D(pkey0_map, pkey1_map, d1_map[i],
                                    pkey0_tbasis, pkey1_tbasis, m_deriv[0][i]);
                    LibUtilities::Interp2D(pkey0_map, pkey1_map, d2_map[i],
                                    pkey0_tbasis, pkey1_tbasis, m_deriv[1][i]);
                }
            }

            // Setting up Surface Normal Vectors
            /*if(coordim == 3)
            {
                v_ComputeSurfaceNormals();
            }*/

            // Based upon these derivatives, calculate:
            // 1. The (determinant of the) jacobian and the differentation
            // metrics
            SetUpJacGmat2D();

<<<<<<< HEAD
=======
            CheckIfValid();
>>>>>>> 5a20ed60
        }


        /**
         *
         */
        GeomFactors2D::GeomFactors2D(const GeomFactors2D& S) :
            GeomFactors(S)
        {
        }


        /**
         *
         */
        GeomFactors2D::~GeomFactors2D()
        {
        }


        /**
         *
         */
        void GeomFactors2D::SetUpJacGmat2D()
        {
            // Check the number of derivative dimensions matches the coordinate
            // space.
            ASSERTL1(m_deriv[0].num_elements()==m_coordDim,
                     "The dimension of array d1 does not match the coordinate "
                     "dimension");
            ASSERTL1(m_deriv[1].num_elements()==m_coordDim,
                     "The dimension of array d2 does not match the coordinate "
                     "dimension");

            unsigned int nqtot = m_pointsKey[0].GetNumPoints() *
                        m_pointsKey[1].GetNumPoints();
            unsigned int pts = 1;
            unsigned int i, j, k;

            // Check each derivative combination has the correct sized storage
            // for all quadrature points.
            for (i = 0; i < m_expDim; ++i)
            {
                for (j = 0; j < m_coordDim; ++j)
                {
                    ASSERTL1(m_deriv[i][j].num_elements() == nqtot,
                             "Number of quadrature points do not match");
                }
            }

            pts = (m_type == eRegular || m_type == eMovingRegular) ? 1 : nqtot;

            // Jacobian is constant across the element.
            m_jac     = Array<OneD, NekDouble>(pts,0.0);

            // Number of entries corresponds to twice the coordinate
            // dimension. Entries are constant across element so second
            // dimension is 1.
            m_gmat    = Array<TwoD, NekDouble>(m_expDim*m_expDim, pts, 0.0);
<<<<<<< HEAD

            m_derivFactors = Array<TwoD, NekDouble>(m_expDim*m_coordDim, pts, 0.0);

            Array<TwoD, NekDouble> tmp(m_expDim*m_expDim, pts, 0.0);

            // Compute g_{ij} as t_i \cdot t_j
=======

            m_derivFactors = Array<TwoD, NekDouble>(m_expDim*m_coordDim, pts, 0.0);

            Array<TwoD, NekDouble> tmp(m_expDim*m_expDim, pts, 0.0);

            // Compute g_{ij} as t_i \cdot t_j
            for (i = 0; i < m_expDim; ++i)
            {
                for (j = 0; j < m_expDim; ++j)
                {
                    for (k = 0; k < m_coordDim; ++k)
                    {
                        Vmath::Vvtvp(pts, &m_deriv[i][k][0], 1, &m_deriv[j][k][0], 1, &tmp[m_expDim*i+j][0], 1, &tmp[m_expDim*i+j][0], 1);
                    }
                }
            }

            // Compute g (Jacobian squared)
            Vmath::Vvtvvtm(pts, &tmp[0][0], 1, &tmp[3][0], 1, &tmp[1][0], 1, &tmp[2][0], 1, &m_jac[0], 1);

            // Compute g^{ij}
            Vmath::Vdiv(pts, &tmp[3][0], 1, &m_jac[0], 1, &m_gmat[0][0], 1);
            Vmath::Vdiv(pts, &tmp[1][0], 1, &m_jac[0], 1, &m_gmat[1][0], 1);
            Vmath::Vdiv(pts, &tmp[2][0], 1, &m_jac[0], 1, &m_gmat[2][0], 1);
            Vmath::Vdiv(pts, &tmp[0][0], 1, &m_jac[0], 1, &m_gmat[3][0], 1);
            Vmath::Smul (pts, -1.0, &m_gmat[1][0], 1, &m_gmat[1][0], 1);
            Vmath::Smul (pts, -1.0, &m_gmat[2][0], 1, &m_gmat[2][0], 1);

            // Sqrt jacobian
            Vmath::Vsqrt(pts, &m_jac[0], 1, &m_jac[0], 1);

>>>>>>> 5a20ed60
            for (i = 0; i < m_expDim; ++i)
            {
                for (j = 0; j < m_expDim; ++j)
                {
                    for (k = 0; k < m_coordDim; ++k)
                    {
<<<<<<< HEAD
                        Vmath::Vvtvp(pts, &m_deriv[i][k][0], 1, &m_deriv[j][k][0], 1, &tmp[m_expDim*i+j][0], 1, &tmp[m_expDim*i+j][0], 1);
                    }
                }
            }

            // Compute g (Jacobian squared)
            Vmath::Vvtvvtm(pts, &tmp[0][0], 1, &tmp[3][0], 1, &tmp[1][0], 1, &tmp[2][0], 1, &m_jac[0], 1);

            // Compute g^{ij}
            Vmath::Vdiv(pts, &tmp[3][0], 1, &m_jac[0], 1, &m_gmat[0][0], 1);
            Vmath::Vdiv(pts, &tmp[1][0], 1, &m_jac[0], 1, &m_gmat[1][0], 1);
            Vmath::Vdiv(pts, &tmp[2][0], 1, &m_jac[0], 1, &m_gmat[2][0], 1);
            Vmath::Vdiv(pts, &tmp[0][0], 1, &m_jac[0], 1, &m_gmat[3][0], 1);
            Vmath::Smul (pts, -1.0, &m_gmat[1][0], 1, &m_gmat[1][0], 1);
            Vmath::Smul (pts, -1.0, &m_gmat[2][0], 1, &m_gmat[2][0], 1);

            // Sqrt jacobian
            Vmath::Vsqrt(pts, &m_jac[0], 1, &m_jac[0], 1);

            for (i = 0; i < m_expDim; ++i)
            {
                for (j = 0; j < m_expDim; ++j)
                {
                    for (k = 0; k < m_coordDim; ++k)
                    {
                        Vmath::Vvtvp(pts, &m_deriv[i][k][0], 1, &m_gmat[m_expDim*i+j][0], 1, &m_derivFactors[m_expDim*k+j][0], 1, &m_derivFactors[m_expDim*k+j][0], 1);
                    }
                }
=======
                        Vmath::Vvtvp(pts, &m_deriv[i][k][0], 1, &m_gmat[m_expDim*i+j][0], 1, &m_derivFactors[m_expDim*k+j][0], 1, &m_derivFactors[m_expDim*k+j][0], 1);
                    }
                }
            }
        }


        /**
         * Check if the element is valid. This check only applies to elements
         * in a 2D coordinate space.
         */
        void GeomFactors2D::CheckIfValid()
        {
            // Jacobian test only makes sense in 2D coordinates
            if (GetCoordim() != 2)
            {
                return;
            }

            int nqtot = m_pointsKey[0].GetNumPoints() *
                        m_pointsKey[1].GetNumPoints();
            int pts = (m_type == eRegular || m_type == eMovingRegular)
                            ? 1 : nqtot;

            Array<OneD, NekDouble> jac(pts, 0.0);
            Vmath::Vvtvvtm(pts, &m_deriv[0][0][0], 1, &m_deriv[1][1][0], 1,
                                &m_deriv[1][0][0], 1, &m_deriv[0][1][0], 1,
                                &jac[0],           1);

            if(Vmath::Vmin(pts, &jac[0], 1) < 0)
            {
                m_valid = false;
>>>>>>> 5a20ed60
            }
        }


        /**
         * The principle direction may be chosen to ensure continuity of the
         * tangent vector across elements. This will typically provide improved
         * performance, but at the cost of potentially introducing
         * singularities due to the geometry. The possible choices are
         * - unit vectors in x, y, or z directions.
         * - unit vectors encircling a hole in the surface.
         *
         * @param   output      Storage for principle direction vector.
         */
        void GeomFactors2D::ComputePrincipleDirection(
                        Array<OneD,Array<OneD,NekDouble> > &output)
        {
            int nq = m_pointsKey[0].GetNumPoints() *
                        m_pointsKey[1].GetNumPoints();

            output = Array<OneD,Array<OneD,NekDouble> >(m_coordDim);
            for (int i = 0; i < m_coordDim; ++i)
            {
                output[i] = Array<OneD, NekDouble> (nq, 0.0);
            }

            // Construction of Connection
            switch(m_tangentDir)
            {
                // projection to x-axis
                case eTangentX:
                {
                    Vmath::Fill(nq, 1.0, output[0], 1);
                    break;
                }
                case eTangentY:
                {
                    Vmath::Fill(nq, 1.0, output[1], 1);
                    break;
                }
                case eTangentZ:
                {
                    Vmath::Fill(nq, 1.0, output[2], 1);
                    break;
                }
                case eTangentCircular:
                {
                    // Tangent direction depends on spatial location.
                    Array<OneD,NekDouble> x0(nq);
                    Array<OneD,NekDouble> x1(nq);
                    Array<OneD,NekDouble> x2(nq);

                    // m_coords are StdExpansions which store the mapping
                    // between the std element and the local element. Bwd
                    // transforming the std element minimum basis gives a
                    // minimum physical basis for geometry. Need to then
                    // interpolate this up to the quadrature basis.
                    LibUtilities::Interp2D(
                                    m_coords[0]->GetBasis(0)->GetPointsKey(),
                                    m_coords[0]->GetBasis(1)->GetPointsKey(),
                                    m_coords[0]->GetPhys(),
                                    m_pointsKey[0], m_pointsKey[1], x0);
                    LibUtilities::Interp2D(
                                    m_coords[0]->GetBasis(0)->GetPointsKey(),
                                    m_coords[0]->GetBasis(1)->GetPointsKey(),
                                    m_coords[1]->GetPhys(),
                                    m_pointsKey[0], m_pointsKey[1], x1);
                    LibUtilities::Interp2D(
                                    m_coords[0]->GetBasis(0)->GetPointsKey(),
                                    m_coords[0]->GetBasis(1)->GetPointsKey(),
                                    m_coords[2]->GetPhys(),
                                    m_pointsKey[0], m_pointsKey[1], x2);

                    // circular around the center of the domain
                    NekDouble radius, xc=0.0, yc=0.0, xdis, ydis;

                    if (m_tangentDirCentre.num_elements() == 2) {
                        xc = m_tangentDirCentre[0];
                        yc = m_tangentDirCentre[1];
                    }

                    for (int i = 0; i < nq; i++)
                    {
                        xdis = x0[i]-xc;
                        ydis = x1[i]-yc;
                        radius = sqrt(xdis*xdis+ydis*ydis);
                        output[0][i] = ydis/radius;
                        output[1][i] = -1.0*xdis/radius;
                    }
                }
                default:
                {
                    ASSERTL0(false, "Unsupported tangent direction.");
                    break;
                }
            }
        }


        /**
         * Computes the normal at each point in a 2D element, given two
         * tangential vectors, evaluated at each point.
         * @param   tbasis1     Tangential vector evaluated at each point in
         *                      the element.
         * @param   tbasis2     Second tangential vector evaluated at each
         *                      point in the element.
         */
        void GeomFactors2D::v_ComputeSurfaceNormals()
        {
            // Number of dimensions.
            int coordim = m_deriv[0].num_elements();
            // Total number of points in the element.
            int nqtot = m_deriv[0][0].num_elements();

            // Allocate temporary storage.
            Array<OneD, NekDouble> temp(nqtot,0.0);

            // Initialization of storage for normals
            m_normal = Array<OneD, Array<OneD, NekDouble> >(m_coordDim);
            for (int i = 0; i < m_coordDim; ++i)
            {
                m_normal[i] = Array<OneD,NekDouble>(nqtot);
            }

            // Derive Geometric Normal vectors by cross product of two
            // tangential basis vectors.
            Vmath::Vmul (nqtot, m_deriv[0][2],     1,
                                m_deriv[1][1],     1,
                                temp,             1);
            Vmath::Vvtvm(nqtot, m_deriv[0][1],     1,
                                m_deriv[1][2],     1,
                                temp,             1,
                                m_normal[0],          1);

            Vmath::Vmul (nqtot, m_deriv[0][0],     1,
                                m_deriv[1][2],     1,
                                temp,           1);
            Vmath::Vvtvm(nqtot, m_deriv[0][2],     1,
                                m_deriv[1][0],     1,
                                temp,           1,
                                m_normal[1],    1);

            Vmath::Vmul (nqtot, m_deriv[0][1],     1,
                                m_deriv[1][0],     1,
                                temp,           1);
            Vmath::Vvtvm(nqtot, m_deriv[0][0],     1,
                                m_deriv[1][1],     1,
                                temp,           1,
                                m_normal[2],  1);

            // Reset temp array
            temp = Array<OneD, NekDouble>(nqtot,0.0);

            // Normalization of Surface Normal
            for (int i = 0; i < coordim; ++i)
            {
                Vmath::Vvtvp(nqtot, m_normal[i],  1,
                                    m_normal[i],  1,
                                    temp,           1,
                                    temp,           1);
            }
            Vmath::Vsqrt(nqtot, temp, 1, temp, 1);

            for (int i = 0; i < coordim; ++i)
            {
                Vmath::Vdiv(nqtot,  m_normal[i],  1,
                                    temp,           1,
                                    m_normal[i],  1);
            }
        }


        /**
         * Computes the tangent vector at each quadrature point in the
         * expansion using the surface normal and a principle direction. The
         * surface normal, and thus the tangent plane is uniquely defined
         * (modulo sign of the normal). A chosen principle direction is first
         * made orthonormal to the surface normal via Gram-Schmidt to produce
         * the first tangent vector. The second tangent vector is computed as
         * the cross-product of the first with the surface normal.
         */
        void GeomFactors2D::v_ComputeTangents()
        {
            int i, j, k;
            int nq = m_pointsKey[0].GetNumPoints() *
                        m_pointsKey[1].GetNumPoints();

            if (m_normal.num_elements() == 0) {
                v_ComputeSurfaceNormals();
            }

            if(m_tangentDir==eLOCAL)
            {
                // Allocate temporary and tangent storage.
                Array<OneD, NekDouble> temp(nq, 0.0);
                m_tangents  =  Array<OneD, Array<OneD, Array<OneD,NekDouble> > >(2);
                for (i = 0; i < 2; ++i)
                {
                    m_tangents[i] = Array<OneD, Array<OneD, NekDouble> >(m_coordDim);
                    for (k = 0; k < m_coordDim; ++k)
                    {
                        m_tangents[i][k] = Array<OneD, NekDouble>(nq, 0.0);
                    }
                }

                for (i = 0; i < m_coordDim; ++i)
                {
                    for(j =0; j < 2; ++j)
                    {
                        Vmath::Vcopy(nq, m_deriv[0][i], 1, m_tangents[0][i], 1);
                    }
                }

                // Normalise first tangent vectors.
                VectorNormalise(m_tangents[0]);

                // The second set of tangential vectors is obtained by cross-
                // producting the surface normal with the first tangential vectors.
                VectorCrossProd(m_tangents[0], m_normal, m_tangents[1]);

                // Normalise second tangent vectors.
                VectorNormalise(m_tangents[1]);
            }

            else
            {
                // Get a principle direction for the expansion.
                Array<OneD, Array<OneD,NekDouble> > PrincipleDir;
                ComputePrincipleDirection(PrincipleDir);

                // Allocate temporary and tangent storage.
                Array<OneD, NekDouble> temp(nq, 0.0);
                m_tangents  =  Array<OneD, Array<OneD, Array<OneD,NekDouble> > >(2);
                for (i = 0; i < 2; ++i)
                {
                    m_tangents[i] = Array<OneD, Array<OneD, NekDouble> >(m_coordDim);
                    for (k = 0; k < m_coordDim; ++k)
                    {
                        m_tangents[i][k] = Array<OneD, NekDouble>(nq, 0.0);
                    }
                }

                // Gram-schmidz process to make this principaldirection orthonormal
                // to surface normal vectors. Let u1 = v1 = SurfaceNormal,
                // v2 = Principaldirection, which should be orthogornalised to u2
                // inner12 = < u1, v2 >, norm2 = < u1, u1 > = 1 by default
                // ipro = - < u1, v2 > / < u1, u1 >
                for (i = 0; i < m_coordDim; ++i)
                {
                    Vmath::Vvtvp(nq, m_normal[i],        1,
                                 PrincipleDir[i],   1,
                                 temp,              1,
                                 temp,              1);
                }
                Vmath::Neg(nq, temp, 1);

                // u2 = v2 - < u1 , v2 > ( u1 / < u1, u1 > )
                for (i = 0; i < m_coordDim; ++i)
                {
                    Vmath::Vvtvp(nq, temp,              1,
                                 m_normal[i],        1,
                                 PrincipleDir[i],   1,
                                 m_tangents[0][i],   1);
                }

                // Normalise first tangent vectors.
                VectorNormalise(m_tangents[0]);

                // The second set of tangential vectors is obtained by cross-
                // producting the surface normal with the first tangential vectors.
                VectorCrossProd(m_tangents[0], m_normal, m_tangents[1]);

                // Normalise second tangent vectors.
                VectorNormalise(m_tangents[1]);
            }
        }
<<<<<<< HEAD
=======

>>>>>>> 5a20ed60
    }
}<|MERGE_RESOLUTION|>--- conflicted
+++ resolved
@@ -124,12 +124,7 @@
                         const Array<OneD, const StdRegions
                                             ::StdExpansion2DSharedPtr> &Coords,
                         const Array<OneD, const LibUtilities::BasisSharedPtr>
-<<<<<<< HEAD
-                                            &tbasis,
-                        const bool CheckJacPositive ) :
-=======
                                              &tbasis) :
->>>>>>> 5a20ed60
             GeomFactors(gtype, 2, coordim)
         {
             // Sanity checks.
@@ -223,10 +218,7 @@
             // metrics
             SetUpJacGmat2D();
 
-<<<<<<< HEAD
-=======
             CheckIfValid();
->>>>>>> 5a20ed60
         }
 
 
@@ -286,14 +278,6 @@
             // dimension. Entries are constant across element so second
             // dimension is 1.
             m_gmat    = Array<TwoD, NekDouble>(m_expDim*m_expDim, pts, 0.0);
-<<<<<<< HEAD
-
-            m_derivFactors = Array<TwoD, NekDouble>(m_expDim*m_coordDim, pts, 0.0);
-
-            Array<TwoD, NekDouble> tmp(m_expDim*m_expDim, pts, 0.0);
-
-            // Compute g_{ij} as t_i \cdot t_j
-=======
 
             m_derivFactors = Array<TwoD, NekDouble>(m_expDim*m_coordDim, pts, 0.0);
 
@@ -325,33 +309,6 @@
             // Sqrt jacobian
             Vmath::Vsqrt(pts, &m_jac[0], 1, &m_jac[0], 1);
 
->>>>>>> 5a20ed60
-            for (i = 0; i < m_expDim; ++i)
-            {
-                for (j = 0; j < m_expDim; ++j)
-                {
-                    for (k = 0; k < m_coordDim; ++k)
-                    {
-<<<<<<< HEAD
-                        Vmath::Vvtvp(pts, &m_deriv[i][k][0], 1, &m_deriv[j][k][0], 1, &tmp[m_expDim*i+j][0], 1, &tmp[m_expDim*i+j][0], 1);
-                    }
-                }
-            }
-
-            // Compute g (Jacobian squared)
-            Vmath::Vvtvvtm(pts, &tmp[0][0], 1, &tmp[3][0], 1, &tmp[1][0], 1, &tmp[2][0], 1, &m_jac[0], 1);
-
-            // Compute g^{ij}
-            Vmath::Vdiv(pts, &tmp[3][0], 1, &m_jac[0], 1, &m_gmat[0][0], 1);
-            Vmath::Vdiv(pts, &tmp[1][0], 1, &m_jac[0], 1, &m_gmat[1][0], 1);
-            Vmath::Vdiv(pts, &tmp[2][0], 1, &m_jac[0], 1, &m_gmat[2][0], 1);
-            Vmath::Vdiv(pts, &tmp[0][0], 1, &m_jac[0], 1, &m_gmat[3][0], 1);
-            Vmath::Smul (pts, -1.0, &m_gmat[1][0], 1, &m_gmat[1][0], 1);
-            Vmath::Smul (pts, -1.0, &m_gmat[2][0], 1, &m_gmat[2][0], 1);
-
-            // Sqrt jacobian
-            Vmath::Vsqrt(pts, &m_jac[0], 1, &m_jac[0], 1);
-
             for (i = 0; i < m_expDim; ++i)
             {
                 for (j = 0; j < m_expDim; ++j)
@@ -361,10 +318,6 @@
                         Vmath::Vvtvp(pts, &m_deriv[i][k][0], 1, &m_gmat[m_expDim*i+j][0], 1, &m_derivFactors[m_expDim*k+j][0], 1, &m_derivFactors[m_expDim*k+j][0], 1);
                     }
                 }
-=======
-                        Vmath::Vvtvp(pts, &m_deriv[i][k][0], 1, &m_gmat[m_expDim*i+j][0], 1, &m_derivFactors[m_expDim*k+j][0], 1, &m_derivFactors[m_expDim*k+j][0], 1);
-                    }
-                }
             }
         }
 
@@ -394,7 +347,6 @@
             if(Vmath::Vmin(pts, &jac[0], 1) < 0)
             {
                 m_valid = false;
->>>>>>> 5a20ed60
             }
         }
 
@@ -671,9 +623,6 @@
                 VectorNormalise(m_tangents[1]);
             }
         }
-<<<<<<< HEAD
-=======
-
->>>>>>> 5a20ed60
+
     }
 }