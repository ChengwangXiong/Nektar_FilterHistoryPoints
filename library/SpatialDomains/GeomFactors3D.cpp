--- conflicted
+++ resolved
@@ -196,7 +196,6 @@
 
             pts = (m_type == eRegular || m_type == eMovingRegular) ? 1 : nqtot;
 
-<<<<<<< HEAD
             // Jacobian is constant across the element.
             m_jac     = Array<OneD, NekDouble>(pts,0.0);
 
@@ -220,27 +219,6 @@
                     }
                 }
             }
-=======
-                m_jac[0] =  d1[0][0]*(d2[1][0]*d3[2][0] - d3[1][0]*d2[2][0])
-                           -d2[0][0]*(d1[1][0]*d3[2][0] - d3[1][0]*d1[2][0])
-                           +d3[0][0]*(d1[1][0]*d2[2][0] - d2[1][0]*d1[2][0]);
-                
-                if(m_jac[0] < 0)
-                {
-                    NEKERROR(ErrorUtil::ewarning,"3D Deformed Jacobian is not positive");
-                }
-
-                // Spen's book page 160
-                m_gmat[0][0] =  (d2[1][0]*d3[2][0] - d3[1][0]*d2[2][0])/m_jac[0];  // d xi_1/d x_1
-                m_gmat[1][0] = -(d1[1][0]*d3[2][0] - d3[1][0]*d1[2][0])/m_jac[0];  // d xi_2/d x_1
-                m_gmat[2][0] =  (d1[1][0]*d2[2][0] - d2[1][0]*d1[2][0])/m_jac[0];  // d xi_3/d x_1
-                m_gmat[3][0] = -(d2[0][0]*d3[2][0] - d3[0][0]*d2[2][0])/m_jac[0];  // d xi_1/d x_2
-                m_gmat[4][0] =  (d1[0][0]*d3[2][0] - d3[0][0]*d1[2][0])/m_jac[0];  // d xi_2/d x_2
-                m_gmat[5][0] = -(d1[0][0]*d2[2][0] - d2[0][0]*d1[2][0])/m_jac[0];  // d xi_3/d x_2
-                m_gmat[6][0] =  (d2[0][0]*d3[1][0] - d3[0][0]*d2[1][0])/m_jac[0];  // d xi_1/d x_3
-                m_gmat[7][0] = -(d1[0][0]*d3[1][0] - d3[0][0]*d1[1][0])/m_jac[0];  // d xi_2/d x_3
-                m_gmat[8][0] =  (d1[0][0]*d2[1][0] - d2[0][0]*d1[1][0])/m_jac[0];  // d xi_3/d x_3
->>>>>>> 45a76062
 
             // Compute g^{ij} by computing Cofactors(A)^T
             for (i = 0; i < m_expDim; ++i)
@@ -262,7 +240,6 @@
 
             for (i = 0; i < m_expDim*m_expDim; ++i)
             {
-<<<<<<< HEAD
                 Vmath::Vdiv(pts, &m_gmat[i][0], 1, &m_jac[0], 1, &m_gmat[i][0], 1);
             }
 
@@ -278,62 +255,6 @@
                         Vmath::Vvtvp(pts, &m_deriv[i][k][0], 1, &m_gmat[m_expDim*i+j][0], 1, &m_derivFactors[m_expDim*k+j][0], 1, &m_derivFactors[m_expDim*k+j][0], 1);
                     }
                 }
-=======
-                m_jac  = Array<OneD, NekDouble>(nqtot,0.0);
-                m_gmat = Array<TwoD, NekDouble>(3*m_coordDim,nqtot,0.0);
-
-                // Derivatives of the form: dj[i] = dx_(i+1)/dxi_j
-
-                // Spencers book page 160
-                // g[0] = d xi_1/d x_1
-                Vmath::Vmul (nqtot,&d3[1][0],1,&d2[2][0],1,&m_gmat[0][0],1);
-                Vmath::Vvtvm(nqtot,&d2[1][0],1,&d3[2][0],1,&m_gmat[0][0],1,&m_gmat[0][0],1);
-                // g[1] = d xi_2/d x_1
-                Vmath::Vmul (nqtot,&d1[1][0],1,&d3[2][0],1,&m_gmat[1][0],1);
-                Vmath::Vvtvm(nqtot,&d3[1][0],1,&d1[2][0],1,&m_gmat[1][0],1,&m_gmat[1][0],1);
-                // g[2] = d xi_3/d x_1
-                Vmath::Vmul (nqtot,&d2[1][0],1,&d1[2][0],1,&m_gmat[2][0],1);
-                Vmath::Vvtvm(nqtot,&d1[1][0],1,&d2[2][0],1,&m_gmat[2][0],1,&m_gmat[2][0],1);
-                // g[3] = d xi_1/d x_2
-                Vmath::Vmul (nqtot,&d2[0][0],1,&d3[2][0],1,&m_gmat[3][0],1);
-                Vmath::Vvtvm(nqtot,&d3[0][0],1,&d2[2][0],1,&m_gmat[3][0],1,&m_gmat[3][0],1);
-                // g[4] = d xi_2/d x_2
-                Vmath::Vmul (nqtot,&d3[0][0],1,&d1[2][0],1,&m_gmat[4][0],1);
-                Vmath::Vvtvm(nqtot,&d1[0][0],1,&d3[2][0],1,&m_gmat[4][0],1,&m_gmat[4][0],1);
-                // g[5] = d xi_3/d x_2
-                Vmath::Vmul (nqtot,&d1[0][0],1,&d2[2][0],1,&m_gmat[5][0],1);
-                Vmath::Vvtvm(nqtot,&d2[0][0],1,&d1[2][0],1,&m_gmat[5][0],1,&m_gmat[5][0],1);
-                // g[6] = d xi_1/d x_3
-                Vmath::Vmul (nqtot,&d3[0][0],1,&d2[1][0],1,&m_gmat[6][0],1);
-                Vmath::Vvtvm(nqtot,&d2[0][0],1,&d3[1][0],1,&m_gmat[6][0],1,&m_gmat[6][0],1);
-                // g[7] = d xi_2/d x_3
-                Vmath::Vmul (nqtot,&d1[0][0],1,&d3[1][0],1,&m_gmat[7][0],1);
-                Vmath::Vvtvm(nqtot,&d3[0][0],1,&d1[1][0],1,&m_gmat[7][0],1,&m_gmat[7][0],1);
-                // g[8] = d xi_3/d x_3
-                Vmath::Vmul (nqtot,&d2[0][0],1,&d1[1][0],1,&m_gmat[8][0],1);
-                Vmath::Vvtvm(nqtot,&d1[0][0],1,&d2[1][0],1,&m_gmat[8][0],1,&m_gmat[8][0],1);
-
-                // J3D - Spencers book page 158
-                Vmath::Vmul (nqtot,&d1[0][0],1,&m_gmat[0][0],1,&m_jac[0],1);
-                Vmath::Vvtvp(nqtot,&d2[0][0],1,&m_gmat[1][0],1,&m_jac[0],1,&m_jac[0],1);
-                Vmath::Vvtvp(nqtot,&d3[0][0],1,&m_gmat[2][0],1,&m_jac[0],1,&m_jac[0],1);
-                
-                if(Vmath::Vmin(nqtot,&m_jac[0],1) < 0)
-                {
-                    NEKERROR(ErrorUtil::ewarning,"3D Deformed Jacobian is not positive");
-                }
-                
-                // Scale g[i] by 1/J3D
-                Vmath::Vdiv(nqtot,&m_gmat[0][0],1,&m_jac[0],1,&m_gmat[0][0],1);
-                Vmath::Vdiv(nqtot,&m_gmat[1][0],1,&m_jac[0],1,&m_gmat[1][0],1);
-                Vmath::Vdiv(nqtot,&m_gmat[2][0],1,&m_jac[0],1,&m_gmat[2][0],1);
-                Vmath::Vdiv(nqtot,&m_gmat[3][0],1,&m_jac[0],1,&m_gmat[3][0],1);
-                Vmath::Vdiv(nqtot,&m_gmat[4][0],1,&m_jac[0],1,&m_gmat[4][0],1);
-                Vmath::Vdiv(nqtot,&m_gmat[5][0],1,&m_jac[0],1,&m_gmat[5][0],1);
-                Vmath::Vdiv(nqtot,&m_gmat[6][0],1,&m_jac[0],1,&m_gmat[6][0],1);
-                Vmath::Vdiv(nqtot,&m_gmat[7][0],1,&m_jac[0],1,&m_gmat[7][0],1);
-                Vmath::Vdiv(nqtot,&m_gmat[8][0],1,&m_jac[0],1,&m_gmat[8][0],1);
->>>>>>> 45a76062
             }
         }
 
@@ -342,13 +263,8 @@
          * @brief Set up the m_weightedjac array, which holds the Jacobian at
          * each quadrature point multipled by the quadrature weight.
          */
-<<<<<<< HEAD
 /*        void GeomFactors3D::v_SetUpQuadratureMetrics(
             StdRegions::ExpansionType                              shape,
-=======
-        void GeomFactors3D::v_SetUpQuadratureMetrics(
-            LibUtilities::ShapeType                              shape,
->>>>>>> 45a76062
             const Array<OneD, const LibUtilities::BasisSharedPtr> &tbasis)
         {
             ASSERTL1(tbasis.num_elements() == m_expDim,
