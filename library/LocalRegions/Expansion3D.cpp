///////////////////////////////////////////////////////////////////////////////
//
// File Expansion3D.cpp
//
// For more information, please see: http://www.nektar.info
//
// The MIT License
//
// Copyright (c) 2006 Division of Applied Mathematics, Brown University (USA),
// Department of Aeronautics, Imperial College London (UK), and Scientific
// Computing and Imaging Institute, University of Utah (USA).
//
// License for the specific language governing rights and limitations under
// Permission is hereby granted, free of charge, to any person obtaining a
// copy of this software and associated documentation files (the "Software"),
// to deal in the Software without restriction, including without limitation
// the rights to use, copy, modify, merge, publish, distribute, sublicense,
// and/or sell copies of the Software, and to permit persons to whom the
// Software is furnished to do so, subject to the following conditions:
//
// The above copyright notice and this permission notice shall be included
// in all copies or substantial portions of the Software.
//
// THE SOFTWARE IS PROVIDED "AS IS", WITHOUT WARRANTY OF ANY KIND, EXPRESS
// OR IMPLIED, INCLUDING BUT NOT LIMITED TO THE WARRANTIES OF MERCHANTABILITY,
// FITNESS FOR A PARTICULAR PURPOSE AND NONINFRINGEMENT. IN NO EVENT SHALL
// THE AUTHORS OR COPYRIGHT HOLDERS BE LIABLE FOR ANY CLAIM, DAMAGES OR OTHER
// LIABILITY, WHETHER IN AN ACTION OF CONTRACT, TORT OR OTHERWISE, ARISING
// FROM, OUT OF OR IN CONNECTION WITH THE SOFTWARE OR THE USE OR OTHER
// DEALINGS IN THE SOFTWARE.
//
// Description: File for Expansion3D routines
//
///////////////////////////////////////////////////////////////////////////////

#include <LocalRegions/Expansion3D.h>
#include <LocalRegions/Expansion2D.h>
#include <SpatialDomains/Geometry3D.h>
#include <LocalRegions/MatrixKey.h>
#include <LibUtilities/Foundations/InterpCoeff.h>
#include <StdRegions/StdQuadExp.h>

namespace Nektar
{
    namespace LocalRegions
    {
        Expansion3D::Expansion3D() : m_requireNeg() {}
        
        void Expansion3D::AddHDGHelmholtzTraceTerms(
                                                    const NekDouble                                tau,
                                                    const Array<OneD, const NekDouble>            &inarray,
                                                    Array<OneD,StdRegions::StdExpansionSharedPtr> &FaceExp,
                                                    const StdRegions::VarCoeffMap                 &dirForcing,
                                                    Array<OneD,NekDouble>                         &outarray)
        {
            
            ASSERTL0(&inarray[0] != &outarray[0],
                     "Input and output arrays use the same memory");
            
            int f,cnt;
            int order_f;
            int nfaces = GetNfaces();
            Array<OneD, const NekDouble> tmp;
            
            cnt = 0;
            for(f = 0; f < nfaces; ++f)
            {
                order_f = FaceExp[f]->GetNcoeffs();
                Vmath::Vcopy(order_f,tmp = inarray + cnt, 1, FaceExp[f]->UpdateCoeffs(), 1);
                FaceExp[f]->BwdTrans(FaceExp[f]->GetCoeffs(), FaceExp[f]->UpdatePhys());
                AddHDGHelmholtzFaceTerms(tau, f, FaceExp[f], dirForcing, outarray);
                cnt += order_f;
            }
        }
        
        //  evaluate additional terms in HDG face. Note that this assumes that
        // edges are unpacked into local cartesian order.
        void Expansion3D::AddHDGHelmholtzFaceTerms(
                                                   const NekDouble                    tau,
                                                   const int                          face,
                                                   StdRegions::StdExpansionSharedPtr  FaceExp,
                                                   const StdRegions::VarCoeffMap     &varcoeffs,
                                                   Array<OneD,NekDouble>             &outarray)
        {
            int i,j,n;
            int nquad_f = FaceExp->GetNumPoints(0)*FaceExp->GetNumPoints(1);
            int order_f = FaceExp->GetNcoeffs();
            int coordim = GetCoordim();
            int ncoeffs = GetNcoeffs();
            
            Array<OneD, NekDouble> inval   (nquad_f);
            Array<OneD, NekDouble> outcoeff(order_f);
            Array<OneD, NekDouble> tmpcoeff(ncoeffs);
            
            const Array<OneD, const Array<OneD, NekDouble> > &normals
            = GetFaceNormal(face);
            
            DNekScalMat &invMass = *GetLocMatrix(StdRegions::eInvMass);
            
            DNekVec Coeffs(ncoeffs,outarray,eWrapper);
            DNekVec Tmpcoeff(ncoeffs,tmpcoeff,eWrapper);
            
            StdRegions::IndexMapKey ikey(
                                         StdRegions::eFaceToElement, DetExpansionType(),
                                         GetBasisNumModes(0), GetBasisNumModes(1), GetBasisNumModes(2),
                                         face, GetFaceOrient(face));
            StdRegions::IndexMapValuesSharedPtr map =
            StdExpansion::GetIndexMap(ikey);
            
            StdRegions::MatrixType DerivType[3] = {StdRegions::eWeakDeriv0,
                StdRegions::eWeakDeriv1,
                StdRegions::eWeakDeriv2};
            
            // @TODO Variable coefficients
            /*
             StdRegions::VarCoeffType VarCoeff[3] = {StdRegions::eVarCoeffD00,
             StdRegions::eVarCoeffD11,
             StdRegions::eVarCoeffD22};
             Array<OneD, NekDouble> varcoeff_work(nquad_f);
             StdRegions::VarCoeffMap::const_iterator x;
             ///// @TODO: What direction to use here??
             if ((x = varcoeffs.find(VarCoeff[0])) != varcoeffs.end())
             {
             GetPhysFaceVarCoeffsFromElement(face,FaceExp,x->second,varcoeff_work);
             Vmath::Vmul(nquad_f,varcoeff_work,1,FaceExp->GetPhys(),1,FaceExp->UpdatePhys(),1);
             }
             */
            
            //================================================================
            // Add F = \tau <phi_i,in_phys>
            // Fill face and take inner product
            FaceExp->IProductWRTBase(FaceExp->GetPhys(),
                                     FaceExp->UpdateCoeffs());
            
            // add data to out array
            const Array<OneD, const NekDouble> &faceCoeffs =
            FaceExp->GetCoeffs();
            
            for(i = 0; i < order_f; ++i)
            {
                outarray[(*map)[i].index] += (*map)[i].sign*tau*faceCoeffs[i];
            }
            //================================================================
            
            NekDouble scale = invMass.Scale();
            const NekDouble *data = invMass.GetRawPtr();
            
            //===============================================================
            // Add -\sum_i D_i^T M^{-1} G_i + E_i M^{-1} G_i =
            //                         \sum_i D_i M^{-1} G_i term
            
            // Three independent direction
            for(n = 0; n < coordim; ++n)
            {
                Vmath::Vmul(nquad_f,normals[n],1,FaceExp->GetPhys(),1,inval,1);
                
                if (m_negatedNormals[face])
                {
                    Vmath::Neg(nquad_f, inval, 1);
                }
                
                // @TODO Multiply by variable coefficients
                // @TODO: Document this (probably not needed)
                /*
                 StdRegions::VarCoeffMap::const_iterator x;
                 if ((x = varcoeffs.find(VarCoeff[n])) != varcoeffs.end())
                 {
                 GetPhysEdgeVarCoeffsFromElement(edge,FaceExp,x->second,varcoeff_work);
                 Vmath::Vmul(nquad_f,varcoeff_work,1,FaceExp->GetPhys(),1,FaceExp->UpdatePhys(),1);
                 }
                 */
                
                FaceExp->IProductWRTBase(inval,outcoeff);
                
                // M^{-1} G
                for(i = 0; i < ncoeffs; ++i)
                {
                    tmpcoeff[i] = 0;
                    for(j = 0; j < order_f; ++j)
                    {
                        tmpcoeff[i] += scale*data[i+(*map)[j].index*ncoeffs]*(*map)[j].sign*outcoeff[j];
                    }
                }
                
                DNekScalMat &Dmat = *GetLocMatrix(DerivType[n]);
                Coeffs = Coeffs  + Dmat*Tmpcoeff;
                
                /*
                 if(varcoeffs.find(VarCoeff[n]) != varcoeffs.end())
                 {
                 MatrixKey mkey(DerivType[n], DetExpansionType(), *this, StdRegions::NullConstFactorMap, varcoeffs);
                 DNekScalMat &Dmat = *GetLocMatrix(mkey);
                 Coeffs = Coeffs  + Dmat*Tmpcoeff;
                 }
                 
                 else
                 {
                 DNekScalMat &Dmat = *GetLocMatrix(DerivType[n]);
                 Coeffs = Coeffs  + Dmat*Tmpcoeff;
                 }
                 */
            }
        }
        
        /**
         * Computes the C matrix entries due to the presence of the identity
         * matrix in Eqn. 32.
         */
        void Expansion3D::AddNormTraceInt(const int dir,
                                          Array<OneD, const NekDouble> &inarray,
                                          Array<OneD,StdRegions::StdExpansionSharedPtr> &FaceExp,
                                          Array<OneD,NekDouble> &outarray,
                                          const StdRegions::VarCoeffMap &varcoeffs)
        {
            int i,f,cnt;
            int order_f,nquad_f;
            int nfaces = GetNfaces();
            
            cnt = 0;
            for(f = 0; f < nfaces; ++f)
            {
                order_f = FaceExp[f]->GetNcoeffs();
                nquad_f = FaceExp[f]->GetNumPoints(0)*FaceExp[f]->GetNumPoints(1);
                
                const Array<OneD, const Array<OneD, NekDouble> > normals = GetFaceNormal(f);
                
                for(i = 0; i < order_f; ++i)
                {
                    FaceExp[f]->SetCoeff(i,inarray[i+cnt]);
                }
                cnt += order_f;
                
                FaceExp[f]->BwdTrans(FaceExp[f]->GetCoeffs(),
                                     FaceExp[f]->UpdatePhys());
                
                // Multiply by variable coefficient
                /// @TODO: Document this
                //                StdRegions::VarCoeffType VarCoeff[3] = {StdRegions::eVarCoeffD00,
                //                                                        StdRegions::eVarCoeffD11,
                //                                                        StdRegions::eVarCoeffD22};
                //                StdRegions::VarCoeffMap::const_iterator x;
                //                Array<OneD, NekDouble> varcoeff_work(nquad_e);
                
                //                if ((x = varcoeffs.find(VarCoeff[dir])) != varcoeffs.end())
                //                {
                //                    GetPhysEdgeVarCoeffsFromElement(e,EdgeExp[e],x->second,varcoeff_work);
                //                    Vmath::Vmul(nquad_e,varcoeff_work,1,EdgeExp[e]->GetPhys(),1,EdgeExp[e]->UpdatePhys(),1);
                //                }
                
                Vmath::Vmul(nquad_f,normals[dir],1,
                            FaceExp[f]->GetPhys(),1,
                            FaceExp[f]->UpdatePhys(),1);
                
                if (m_negatedNormals[f])
                {
                    Vmath::Neg(nquad_f, FaceExp[f]->UpdatePhys(), 1);
                }
                
                AddFaceBoundaryInt(f,FaceExp[f],outarray,varcoeffs);
            }
        }
        
        
        /**
         * For a given face add the \tilde{F}_1j contributions
         */
        void Expansion3D::AddFaceBoundaryInt(const int face,
                                             StdRegions::StdExpansionSharedPtr &FaceExp,
                                             Array <OneD,NekDouble > &outarray,
                                             const StdRegions::VarCoeffMap &varcoeffs)
        {
            int i;
            int order_f = FaceExp->GetNcoeffs();
            Array<OneD, NekDouble> coeff(order_f);
            
            StdRegions::IndexMapKey ikey(
                                         StdRegions::eFaceToElement, DetExpansionType(),
                                         GetBasisNumModes(0), GetBasisNumModes(1), GetBasisNumModes(2),
                                         face, GetFaceOrient(face));
            StdRegions::IndexMapValuesSharedPtr map =
            StdExpansion::GetIndexMap(ikey);
            
            //            StdRegions::VarCoeffType VarCoeff[3] = {StdRegions::eVarCoeffD00,
            //                                                    StdRegions::eVarCoeffD11,
            //                                                    StdRegions::eVarCoeffD22};
            //            StdRegions::VarCoeffMap::const_iterator x;
            //            Array<OneD, NekDouble> varcoeff_work(nquad_e);
            //
            ///// @TODO Variable coeffs
            //            if ((x = varcoeffs.find(VarCoeff[0])) != varcoeffs.end())
            //            {
            //                GetPhysEdgeVarCoeffsFromElement(edge,EdgeExp,x->second,varcoeff_work);
            //                Vmath::Vmul(nquad_e,varcoeff_work,1,EdgeExp->GetPhys(),1,EdgeExp->UpdatePhys(),1);
            //            }
            
            FaceExp->IProductWRTBase(FaceExp->GetPhys(),coeff);
            
            // add data to out array
            for(i = 0; i < order_f; ++i)
            {
                outarray[(*map)[i].index] += (*map)[i].sign*coeff[i];
            }
        }
        
        /**
         * @brief Align face orientation with the geometry orientation.
         */
        void Expansion3D::SetFaceToGeomOrientation(
                                                   const int face, Array<OneD, NekDouble> &inout)
        {
            int j,k;
            int nface = GetFaceNcoeffs(face);
            Array<OneD, NekDouble> f_in(nface);
            Vmath::Vcopy(nface,&inout[0],1,&f_in[0],1);
            
            // retreiving face to element map for standard face orientation and
            // for actual face orientation
            StdRegions::IndexMapKey ikey1(
                                          StdRegions::eFaceToElement, DetExpansionType(),
                                          GetBasisNumModes(0), GetBasisNumModes(1), GetBasisNumModes(2),
                                          face, StdRegions::eDir1FwdDir1_Dir2FwdDir2);
            StdRegions::IndexMapValuesSharedPtr map1 =
            StdExpansion::GetIndexMap(ikey1);
            StdRegions::IndexMapKey ikey2(
                                          StdRegions::eFaceToElement, DetExpansionType(),
                                          GetBasisNumModes(0), GetBasisNumModes(1), GetBasisNumModes(2),
                                          face, GetFaceOrient(face));
            StdRegions::IndexMapValuesSharedPtr map2 =
            StdExpansion::GetIndexMap(ikey2);
            
            ASSERTL1((*map1).num_elements() == (*map2).num_elements(),
                     "There is an error with the GetFaceToElementMap");
            
            for(j = 0; j < (*map1).num_elements(); ++j)
            {
                // j = index in the standard orientation
                for(k = 0; k < (*map2).num_elements(); ++k)
                {
                    // k = index in the actual orientation
                    if((*map1)[j].index == (*map2)[k].index && k != j)
                    {
                        inout[k] = f_in[j];
                        //checking if sign is changing
                        if((*map1)[j].sign != (*map2)[k].sign)
                            inout[k] *= -1.0;
                        break;
                    }
                }
            }
        }
        
        /**
         * @brief Align trace orientation with the geometry orientation.
         */
        void Expansion3D::SetTraceToGeomOrientation(Array<OneD, NekDouble> &inout)
        {
            int i,cnt = 0;
            int nfaces = GetNfaces();
            
            Array<OneD, NekDouble> f_tmp;
            
            for(i = 0; i < nfaces; ++i)
            {
                SetFaceToGeomOrientation(i, f_tmp = inout + cnt);
                cnt += GetFaceNcoeffs(i);
            }
        }
        
        /**
         * Computes matrices needed for the HDG formulation. References to
         * equations relate to the following paper (with a suitable changes in
         * formulation to adapt to 3D):
         *   R. M. Kirby, S. J. Sherwin, B. Cockburn, To CG or to HDG: A
         *   Comparative Study, J. Sci. Comp P1-30
         *   DOI 10.1007/s10915-011-9501-7
         *   NOTE: VARIABLE COEFFICIENTS CASE IS NOT IMPLEMENTED
         */
        DNekMatSharedPtr Expansion3D::v_GenMatrix(const StdRegions::StdMatrixKey &mkey)
        {
            //Variable coefficients are not implemented/////////
            ASSERTL1(!mkey.HasVarCoeff(StdRegions::eVarCoeffD00),
                     "Matrix construction is not implemented for variable "
                     "coefficients at the moment");
            ////////////////////////////////////////////////////
            
            DNekMatSharedPtr returnval;
            
            switch(mkey.GetMatrixType())
            {
                    // (Z^e)^{-1} (Eqn. 33, P22)
                case StdRegions::eHybridDGHelmholtz:
                {
                    ASSERTL1(IsBoundaryInteriorExpansion(),
                             "HybridDGHelmholtz matrix not set up "
                             "for non boundary-interior expansions");
                    
                    int       i,j,k;
                    NekDouble lambdaval = mkey.GetConstFactor(StdRegions::eFactorLambda);
                    NekDouble tau       = mkey.GetConstFactor(StdRegions::eFactorTau);
                    int       ncoeffs   = GetNcoeffs();
                    int       nfaces    = GetNfaces();
                    
                    Array<OneD,unsigned int> fmap;
                    Array<OneD,int> sign;
                    ExpansionSharedPtr FaceExp;
                    StdRegions::StdExpansionSharedPtr FaceExp2;
                    
                    int order_f, coordim = GetCoordim();
                    DNekScalMat  &invMass = *GetLocMatrix(StdRegions::eInvMass);
                    StdRegions::MatrixType DerivType[3] = {StdRegions::eWeakDeriv0,
                        StdRegions::eWeakDeriv1,
                        StdRegions::eWeakDeriv2};
                    
                    returnval = MemoryManager<DNekMat>::AllocateSharedPtr(ncoeffs,ncoeffs);
                    DNekMat &Mat = *returnval;
                    Vmath::Zero(ncoeffs*ncoeffs,Mat.GetPtr(),1);
                    
                    // StdRegions::VarCoeffType Coeffs[3] = {StdRegions::eVarCoeffD00,
                    //                                       StdRegions::eVarCoeffD11,
                    //                                       StdRegions::eVarCoeffD22};
                    
                    for(i = 0;  i < coordim; ++i)
                    {
                        DNekScalMat &Dmat = *GetLocMatrix(DerivType[i]);
                        Mat = Mat + Dmat*invMass*Transpose(Dmat);
                        
                        /*
                         if(mkey.HasVarCoeff(Coeffs[i]))
                         {
                         MatrixKey DmatkeyL(DerivType[i], DetExpansionType(), *this,
                         StdRegions::NullConstFactorMap,
                         mkey.GetVarCoeffAsMap(Coeffs[i]));
                         MatrixKey DmatkeyR(DerivType[i], DetExpansionType(), *this);
                         
                         DNekScalMat &DmatL = *GetLocMatrix(DmatkeyL);
                         DNekScalMat &DmatR = *GetLocMatrix(DmatkeyR);
                         Mat = Mat + DmatL*invMass*Transpose(DmatR);
                         }
                         else
                         {
                         DNekScalMat &Dmat = *GetLocMatrix(DerivType[i]);
                         Mat = Mat + Dmat*invMass*Transpose(Dmat);
                         }
                         */
                    }
                    
                    // Add Mass Matrix Contribution for Helmholtz problem
                    DNekScalMat  &Mass = *GetLocMatrix(StdRegions::eMass);
                    Mat = Mat + lambdaval*Mass;
                    
                    // Add tau*E_l using elemental mass matrices on each edge
                    for(i = 0; i < nfaces; ++i)
                    {
                        FaceExp = GetFaceExp(i);
                        order_f = FaceExp->GetNcoeffs();
                        StdRegions::IndexMapKey ikey(
                                                     StdRegions::eFaceToElement, DetExpansionType(),
                                                     GetBasisNumModes(0), GetBasisNumModes(1),
                                                     GetBasisNumModes(2), i, GetFaceOrient(i));
                        StdRegions::IndexMapValuesSharedPtr map =
                        StdExpansion::GetIndexMap(ikey);
                        
                        // @TODO: Document
                        /*
                         StdRegions::VarCoeffMap edgeVarCoeffs;
                         if (mkey.HasVarCoeff(StdRegions::eVarCoeffD00))
                         {
                         Array<OneD, NekDouble> mu(nq);
                         GetPhysEdgeVarCoeffsFromElement(
                         i, EdgeExp2,
                         mkey.GetVarCoeff(StdRegions::eVarCoeffD00), mu);
                         edgeVarCoeffs[StdRegions::eVarCoeffMass] = mu;
                         }
                         DNekScalMat &eMass = *EdgeExp->GetLocMatrix(
                         StdRegions::eMass,
                         StdRegions::NullConstFactorMap, edgeVarCoeffs);
                         */
                        
                        DNekScalMat &eMass = *FaceExp->GetLocMatrix(StdRegions::eMass);
                        
                        for(j = 0; j < order_f; ++j)
                        {
                            for(k = 0; k < order_f; ++k)
                            {
                                Mat((*map)[j].index,(*map)[k].index) +=
                                tau*(*map)[j].sign*(*map)[k].sign*eMass(j,k);
                            }
                        }
                    }
                    break;
                }
                    
                    // U^e (P22)
                case StdRegions::eHybridDGLamToU:
                {
                    int       i,j,k;
                    int       nbndry  = NumDGBndryCoeffs();
                    int       ncoeffs = GetNcoeffs();
                    int       nfaces  = GetNfaces();
                    NekDouble tau     = mkey.GetConstFactor(StdRegions::eFactorTau);
                    
                    Array<OneD,NekDouble> lambda(nbndry);
                    DNekVec Lambda(nbndry,lambda,eWrapper);
                    Array<OneD,NekDouble> ulam(ncoeffs);
                    DNekVec Ulam(ncoeffs,ulam,eWrapper);
                    Array<OneD,NekDouble> f(ncoeffs);
                    DNekVec F(ncoeffs,f,eWrapper);
                    
                    StdRegions::StdExpansionSharedPtr FaceExp;
                    // declare matrix space
                    returnval = MemoryManager<DNekMat>::AllocateSharedPtr(ncoeffs,nbndry);
                    DNekMat &Umat = *returnval;
                    
                    // Z^e matrix
                    MatrixKey newkey(StdRegions::eInvHybridDGHelmholtz, DetExpansionType(), *this, mkey.GetConstFactors(), mkey.GetVarCoeffs());
                    DNekScalMat  &invHmat = *GetLocMatrix(newkey);
                    
                    Array<OneD,unsigned int> fmap;
                    Array<OneD,int> sign;
                    
                    //alternative way to add boundary terms contribution
                    int bndry_cnt = 0;
                    for(i = 0; i < nfaces; ++i)
                    {
                        FaceExp = GetFaceExp(i);//temporary, need to rewrite AddHDGHelmholtzFaceTerms
                        int nface = GetFaceNcoeffs(i);
                        Array<OneD, NekDouble> face_lambda(nface);
                        
                        const Array<OneD, const Array<OneD, NekDouble> > normals
                        = GetFaceNormal(i);
                        
                        //cout << endl << "face #" << i;
                        //cout << endl << "nquad_f " << FaceExp[i]->GetNumPoints(0)*FaceExp[i]->GetNumPoints(1);
                        //cout << endl << "normals[0] " <<  normals[0].num_elements();
                        //cout << endl << "normals[1] " <<  normals[1].num_elements();
                        //cout << endl << "normals[2] " <<  normals[2].num_elements();
                        
                        for(j = 0; j < nface; ++j)
                        {
                            Vmath::Zero(nface,&face_lambda[0],1);
                            Vmath::Zero(ncoeffs,&f[0],1);
                            face_lambda[j] = 1.0;
                            
                            SetFaceToGeomOrientation(i, face_lambda);
							
                            Vmath::Vcopy(nface, face_lambda, 1, FaceExp->UpdateCoeffs(), 1);
                            
                            FaceExp->BwdTrans(FaceExp->GetCoeffs(), FaceExp->UpdatePhys());
                            
                            AddHDGHelmholtzFaceTerms(tau, i, FaceExp, mkey.GetVarCoeffs(), f);
							
                            Ulam = invHmat*F; // generate Ulam from lambda
                            
                            // fill column of matrix
                            for(k = 0; k < ncoeffs; ++k)
                            {
                                Umat(k,bndry_cnt) = Ulam[k];
                            }
							
                            ++bndry_cnt;
                        }
                    }
                    
                    //// Set up face expansions from local geom info
                    //for(i = 0; i < nfaces; ++i)
                    //{
                    //    FaceExp[i] = GetFaceExp(i);
                    //}
                    //
                    //// for each degree of freedom of the lambda space
                    //// calculate Umat entry
                    //// Generate Lambda to U_lambda matrix
                    //for(j = 0; j < nbndry; ++j)
                    //{
                    //    // standard basis vectors e_j
                    //    Vmath::Zero(nbndry,&lambda[0],1);
                    //    Vmath::Zero(ncoeffs,&f[0],1);
                    //    lambda[j] = 1.0;
                    //
					//	//cout << Lambda;
                    //    SetTraceToGeomOrientation(lambda);
					//	//cout << Lambda << endl;
                    //
                    //    // Compute F = [I   D_1 M^{-1}   D_2 M^{-1}] C e_j
                    //    AddHDGHelmholtzTraceTerms(tau, lambda, FaceExp, mkey.GetVarCoeffs(), f);
                    //
                    //    // Compute U^e_j
                    //    Ulam = invHmat*F; // generate Ulam from lambda
                    //
                    //    // fill column of matrix
                    //    for(k = 0; k < ncoeffs; ++k)
                    //    {
                    //        Umat(k,j) = Ulam[k];
                    //    }
                    //}
                }
                    break;
                    // Q_0, Q_1, Q_2 matrices (P23)
                    // Each are a product of a row of Eqn 32 with the C matrix.
                    // Rather than explicitly computing all of Eqn 32, we note each
                    // row is almost a multiple of U^e, so use that as our starting
                    // point.
                case StdRegions::eHybridDGLamToQ0:
                case StdRegions::eHybridDGLamToQ1:
                case StdRegions::eHybridDGLamToQ2:
                {
                    int i,j,k,dir;
                    int nbndry = NumDGBndryCoeffs();
                    //int nquad  = GetNumPoints(0);
                    int ncoeffs = GetNcoeffs();
                    int nfaces  = GetNfaces();
                    
                    Array<OneD,NekDouble> lambda(nbndry);
                    DNekVec Lambda(nbndry,lambda,eWrapper);
                    Array<OneD,StdRegions::StdExpansionSharedPtr>  FaceExp(nfaces);
                    
                    Array<OneD,NekDouble> ulam(ncoeffs);
                    DNekVec Ulam(ncoeffs,ulam,eWrapper);
                    Array<OneD,NekDouble> f(ncoeffs);
                    DNekVec F(ncoeffs,f,eWrapper);
                    
                    // declare matrix space
                    returnval  = MemoryManager<DNekMat>::AllocateSharedPtr(ncoeffs,nbndry);
                    DNekMat &Qmat = *returnval;
                    
                    // Lambda to U matrix
                    MatrixKey lamToUkey(StdRegions::eHybridDGLamToU, DetExpansionType(), *this, mkey.GetConstFactors(), mkey.GetVarCoeffs());
                    DNekScalMat &lamToU = *GetLocMatrix(lamToUkey);
                    
                    // Inverse mass matrix
                    DNekScalMat &invMass = *GetLocMatrix(StdRegions::eInvMass);
                    
                    for(i = 0; i < nfaces; ++i)
                    {
                        FaceExp[i] = GetFaceExp(i);
                    }
                    
                    //Weak Derivative matrix
                    DNekScalMatSharedPtr Dmat;
                    switch(mkey.GetMatrixType())
                    {
                        case StdRegions::eHybridDGLamToQ0:
                            dir = 0;
                            Dmat = GetLocMatrix(StdRegions::eWeakDeriv0);
                            break;
                        case StdRegions::eHybridDGLamToQ1:
                            dir = 1;
                            Dmat = GetLocMatrix(StdRegions::eWeakDeriv1);
                            break;
                        case StdRegions::eHybridDGLamToQ2:
                            dir = 2;
                            Dmat = GetLocMatrix(StdRegions::eWeakDeriv2);
                            break;
                        default:
                            ASSERTL0(false,"Direction not known");
                            break;
                    }
                    
                    // for each degree of freedom of the lambda space
                    // calculate Qmat entry
                    // Generate Lambda to Q_lambda matrix
                    for(j = 0; j < nbndry; ++j)
                    {
                        Vmath::Zero(nbndry,&lambda[0],1);
                        lambda[j] = 1.0;
                        
                        // for lambda[j] = 1 this is the solution to ulam
                        for(k = 0; k < ncoeffs; ++k)
                        {
                            Ulam[k] = lamToU(k,j);
                        }
                        
                        // -D^T ulam
                        Vmath::Neg(ncoeffs,&ulam[0],1);
                        F = Transpose(*Dmat)*Ulam;
                        
                        SetTraceToGeomOrientation(lambda);
                        
                        // Add the C terms resulting from the I's on the
                        // diagonals of Eqn 32
                        AddNormTraceInt(dir,lambda,FaceExp,f,mkey.GetVarCoeffs());
                        
                        // finally multiply by inverse mass matrix
                        Ulam = invMass*F;
                        
                        // fill column of matrix (Qmat is in column major format)
                        Vmath::Vcopy(ncoeffs,&ulam[0],1,&(Qmat.GetPtr())[0]+j*ncoeffs,1);
                    }
                }
                    break;
                    // Matrix K (P23)
                case StdRegions::eHybridDGHelmBndLam:
                {
                    int i,j,f,cnt;
                    int order_f, nquad_f;
                    int nbndry  = NumDGBndryCoeffs();
                    int nfaces  = GetNfaces();
                    NekDouble tau = mkey.GetConstFactor(StdRegions::eFactorTau);
                    
                    Array<OneD,NekDouble>       work, varcoeff_work;
                    Array<OneD,const Array<OneD, NekDouble> > normals;
                    Array<OneD,StdRegions::StdExpansionSharedPtr>  FaceExp(nfaces);
                    Array<OneD, NekDouble> lam(nbndry);
                    
                    Array<OneD,unsigned int>    fmap;
                    Array<OneD, int>            sign;
                    
                    // declare matrix space
                    returnval = MemoryManager<DNekMat>::AllocateSharedPtr(nbndry, nbndry);
                    DNekMat &BndMat = *returnval;
                    
                    DNekScalMatSharedPtr LamToQ[3];
                    
                    // Matrix to map Lambda to U
                    MatrixKey LamToUkey(StdRegions::eHybridDGLamToU, DetExpansionType(), *this, mkey.GetConstFactors(), mkey.GetVarCoeffs());
                    DNekScalMat &LamToU = *GetLocMatrix(LamToUkey);
                    
                    // Matrix to map Lambda to Q0
                    MatrixKey LamToQ0key(StdRegions::eHybridDGLamToQ0, DetExpansionType(), *this, mkey.GetConstFactors(), mkey.GetVarCoeffs());
                    LamToQ[0] = GetLocMatrix(LamToQ0key);
                    
                    // Matrix to map Lambda to Q1
                    MatrixKey LamToQ1key(StdRegions::eHybridDGLamToQ1, DetExpansionType(), *this, mkey.GetConstFactors(), mkey.GetVarCoeffs());
                    LamToQ[1] = GetLocMatrix(LamToQ1key);
                    
                    // Matrix to map Lambda to Q2
                    MatrixKey LamToQ2key(StdRegions::eHybridDGLamToQ2, DetExpansionType(), *this, mkey.GetConstFactors(), mkey.GetVarCoeffs());
                    LamToQ[2] = GetLocMatrix(LamToQ2key);
                    
                    // Set up edge segment expansions from local geom info
                    for(i = 0; i < nfaces; ++i)
                    {
                        FaceExp[i] = GetFaceExp(i);
                    }
                    
                    // Set up matrix derived from <mu, Q_lam.n - \tau (U_lam - Lam) >
                    for(i = 0; i < nbndry; ++i)
                    {
                        cnt = 0;
                        
                        Vmath::Zero(nbndry,lam,1);
                        lam[i] = 1.0;
                        SetTraceToGeomOrientation(lam);
                        
                        for(f = 0; f < nfaces; ++f)
                        {
                            order_f = FaceExp[f]->GetNcoeffs();
                            nquad_f = FaceExp[f]->GetNumPoints(0)*FaceExp[f]->GetNumPoints(1);
                            normals = GetFaceNormal(f);
                            
                            work = Array<OneD,NekDouble>(nquad_f);
                            varcoeff_work = Array<OneD, NekDouble>(nquad_f);
                            
                            StdRegions::IndexMapKey ikey(
                                                         StdRegions::eFaceToElement, DetExpansionType(),
                                                         GetBasisNumModes(0), GetBasisNumModes(1),
                                                         GetBasisNumModes(2), f, GetFaceOrient(f));
                            StdRegions::IndexMapValuesSharedPtr map =
                            StdExpansion::GetIndexMap(ikey);
                            
                            // @TODO Variable coefficients
                            /*
                             StdRegions::VarCoeffType VarCoeff[3] = {StdRegions::eVarCoeffD00,
                             StdRegions::eVarCoeffD11,
                             StdRegions::eVarCoeffD22};
                             const StdRegions::VarCoeffMap &varcoeffs = mkey.GetVarCoeffs();
                             StdRegions::VarCoeffMap::const_iterator x;
                             */
                            
                            // Q0 * n0 (BQ_0 terms)
                            for(j = 0; j < order_f; ++j)
                            {
                                FaceExp[f]->SetCoeff(j,(*map)[j].sign*(*LamToQ[0])((*map)[j].index,i));
                            }
                            
                            FaceExp[f]->BwdTrans(FaceExp[f]->GetCoeffs(),
                                                 FaceExp[f]->UpdatePhys());
                            
                            // @TODO Variable coefficients
                            // Multiply by variable coefficient
                            /*
                             if ((x = varcoeffs.find(VarCoeff[0])) != varcoeffs.end())
                             {
                             GetPhysEdgeVarCoeffsFromElement(e,EdgeExp[e],x->second,varcoeff_work);
                             Vmath::Vmul(nquad_e,varcoeff_work,1,EdgeExp[e]->GetPhys(),1,EdgeExp[e]->UpdatePhys(),1);
                             }
                             */
                            
                            Vmath::Vmul(nquad_f,normals[0],1,FaceExp[f]->GetPhys(),1,work,1);
                            
                            // Q1 * n1 (BQ_1 terms)
                            for(j = 0; j < order_f; ++j)
                            {
                                FaceExp[f]->SetCoeff(j,(*map)[j].sign*(*LamToQ[1])((*map)[j].index,i));
                            }
                            
                            FaceExp[f]->BwdTrans(FaceExp[f]->GetCoeffs(),
                                                 FaceExp[f]->UpdatePhys());
                            
                            // @TODO Variable coefficients
                            // Multiply by variable coefficients
                            /*
                             if ((x = varcoeffs.find(VarCoeff[1])) != varcoeffs.end())
                             {
                             GetPhysEdgeVarCoeffsFromElement(e,EdgeExp[e],x->second,varcoeff_work);
                             Vmath::Vmul(nquad_e,varcoeff_work,1,EdgeExp[e]->GetPhys(),1,EdgeExp[e]->UpdatePhys(),1);
                             }
                             */
                            
                            Vmath::Vvtvp(nquad_f,normals[1],1,
                                         FaceExp[f]->GetPhys(),1,
                                         work,1,work,1);
                            
                            // Q2 * n2 (BQ_2 terms)
                            for(j = 0; j < order_f; ++j)
                            {
                                FaceExp[f]->SetCoeff(j,(*map)[j].sign*(*LamToQ[2])((*map)[j].index,i));
                            }
                            
                            FaceExp[f]->BwdTrans(FaceExp[f]->GetCoeffs(),
                                                 FaceExp[f]->UpdatePhys());
                            
                            // @TODO Variable coefficients
                            // Multiply by variable coefficients
                            /*
                             if ((x = varcoeffs.find(VarCoeff[2])) != varcoeffs.end())
                             {
                             GetPhysEdgeVarCoeffsFromElement(e,EdgeExp[e],x->second,varcoeff_work);
                             Vmath::Vmul(nquad_e,varcoeff_work,1,EdgeExp[e]->GetPhys(),1,EdgeExp[e]->UpdatePhys(),1);
                             }
                             */
                            
                            Vmath::Vvtvp(nquad_f,normals[2],1,
                                         FaceExp[f]->GetPhys(),1,
                                         work,1,work,1);
                            
                            if (m_negatedNormals[f])
                            {
                                Vmath::Neg(nquad_f, work, 1);
                            }
                            
                            // - tau (ulam - lam)
                            // Corresponds to the G and BU terms.
                            for(j = 0; j < order_f; ++j)
                            {
                                FaceExp[f]->SetCoeff(j,(*map)[j].sign*LamToU((*map)[j].index,i) - lam[cnt+j]);
                            }
                            
                            FaceExp[f]->BwdTrans(FaceExp[f]->GetCoeffs(),
                                                 FaceExp[f]->UpdatePhys());
                            
                            // @TODO Variable coefficients
                            // Multiply by variable coefficients
                            /*
                             if ((x = varcoeffs.find(VarCoeff[0])) != varcoeffs.end())
                             {
                             GetPhysEdgeVarCoeffsFromElement(e,FaceExp[f],x->second,varcoeff_work);
                             Vmath::Vmul(nquad_f,varcoeff_work,1,FaceExp[f]->GetPhys(),1,FaceExp[f]->UpdatePhys(),1);
                             }
                             */
                            
                            Vmath::Svtvp(nquad_f,-tau,FaceExp[f]->GetPhys(),1,
                                         work,1,work,1);
                            
                            // @TODO Add variable coefficients
                            FaceExp[f]->IProductWRTBase(work,FaceExp[f]->UpdateCoeffs());
                            
                            SetFaceToGeomOrientation(f, FaceExp[f]->UpdateCoeffs());
                            
                            for(j = 0; j < order_f; ++j)
                            {
                                BndMat(cnt+j,i) = FaceExp[f]->GetCoeff(j);
                            }
                            
                            cnt += order_f;
                        }
                    }
                }
                    break;
                default:
                    ASSERTL0(false,"This matrix type cannot be generated from this class");
                    break;
            }
            
            return returnval;
        }
        
        void Expansion3D::SetFaceExp(const int face, Expansion2DSharedPtr &f)
        {
            int nFaces = GetNfaces();
            ASSERTL1(face < nFaces, "Face is out of range.");
            if (m_faceExp.size() < nFaces)
            {
                m_faceExp.resize(nFaces);
            }
            m_faceExp[face] = f;
        }
        
        Expansion2DSharedPtr Expansion3D::GetFaceExp(const int face)
        {
            return m_faceExp[face].lock();
        }
        
        void Expansion3D::v_AddFaceNormBoundaryInt(
            const int                            face,
            StdRegions::StdExpansionSharedPtr   &FaceExp,
            const Array<OneD, const NekDouble>  &Fn,
                  Array<OneD,       NekDouble>  &outarray)
        {
            int i;
            
            /*
            StdRegions::IndexMapKey ikey(
                                         StdRegions::eFaceToElement, DetExpansionType(),
                                         GetBasisNumModes(0), GetBasisNumModes(1), GetBasisNumModes(2),
                                         face, GetFaceOrient(face));
            StdRegions::IndexMapValuesSharedPtr map =
            StdExpansion::GetIndexMap(ikey);
            */
            
            Array<OneD,unsigned int> map;
            Array<OneD,int> sign;
            
            GetFaceToElementMap(face,GetFaceOrient(face),map,sign);

<<<<<<< HEAD
            int order_e = map.num_elements(); // Order of the element
=======
            /*
             * Coming into this routine, the velocity V will have been
             * multiplied by the trace normals to give the input vector Vn. By
             * convention, these normals are inwards facing for elements which
             * have FaceExp as their right-adjacent face.  This conditional
             * statement therefore determines whether the normals must be
             * negated, since the integral being performed here requires an
             * outwards facing normal.
             */ 
            if (m_requireNeg.size() == 0)
            {
                m_requireNeg.resize(GetNfaces());
                
                for (i = 0; i < GetNfaces(); ++i)
                {
                    m_requireNeg[i] = false;
                    if (m_negatedNormals[i])
                    {
                        m_requireNeg[i] = true;
                    }
                    
                    Expansion2DSharedPtr faceExp = m_faceExp[i].lock();

                    if (faceExp->GetRightAdjacentElementExp())
                    {
                        if (faceExp->GetRightAdjacentElementExp()->GetGeom3D()->GetGlobalID() 
                            == GetGeom3D()->GetGlobalID())
                        {
                            m_requireNeg[i] = true;
                        }
                    }
                }
            }

            int order_e = (*map).num_elements(); // Order of the element
>>>>>>> d3948e5b
            int n_coeffs = FaceExp->GetCoeffs().num_elements(); // Order of the trace
            
            if (n_coeffs != order_e) // Going to orthogonal space
            {
                FaceExp->FwdTrans(Fn,FaceExp->UpdateCoeffs());
                
                LocalRegions::Expansion2DSharedPtr locExp =
                    boost::dynamic_pointer_cast<
                        LocalRegions::Expansion2D>(FaceExp);
                
                if (m_negatedNormals[face])
                {
                    Vmath::Neg(n_coeffs,FaceExp->UpdateCoeffs(),1);
                }
                else if (locExp->GetRightAdjacentElementFace() != -1)
                {
                    if (locExp->GetRightAdjacentElementExp()->GetGeom3D()->GetGlobalID()
                        == GetGeom3D()->GetGlobalID())
                    {
                        Vmath::Neg(n_coeffs,FaceExp->UpdateCoeffs(),1);
                    }
                }

                Array<OneD, NekDouble> coeff(n_coeffs, 0.0);
                
                int NumModesElementMax  = sqrt(n_coeffs);
                int NumModesElementMin  = sqrt(order_e);
                
                // Only implemented for hexes so far
                LibUtilities::BasisKey bkey_ortho0(
                    LibUtilities::eOrtho_A,
                    FaceExp->GetBasis(0)->GetNumModes(),
                    FaceExp->GetBasis(0)->GetPointsKey());
                LibUtilities::BasisKey bkey_ortho1(
                    LibUtilities::eOrtho_A,
                    FaceExp->GetBasis(1)->GetNumModes(),
                    FaceExp->GetBasis(1)->GetPointsKey());
                
                // create different ortho basis for different shaped elements
                LibUtilities::BasisKey bkey0(
                    FaceExp->GetBasis(0)->GetBasisType(),
                    FaceExp->GetBasis(0)->GetNumModes(),
                    FaceExp->GetBasis(0)->GetPointsKey());
                LibUtilities::BasisKey bkey1(
                    FaceExp->GetBasis(1)->GetBasisType(),
                    FaceExp->GetBasis(1)->GetNumModes(),
                    FaceExp->GetBasis(1)->GetPointsKey());
                LibUtilities::InterpCoeff2D(
                    bkey0,       bkey1,       FaceExp->GetCoeffs(),
                    bkey_ortho0, bkey_ortho1, coeff);
                
                // Cutting high frequencies
                int NumModesCuttOff = NumModesElementMin;

                for (i = 0; i < n_coeffs; i++)
                {
                    if (i == NumModesCuttOff)
                    {
                        for (int s = NumModesCuttOff; s < (i + NumModesElementMax-NumModesElementMin); s++)
                        {
                            coeff[s] = 0.0;
                        }
                        
                        NumModesCuttOff += NumModesElementMax;
                        
                    }
                    
                    if (i > (NumModesElementMax*NumModesElementMin-1))
                    {
                        coeff[i] = 0.0;
                    }
                }
                
                LibUtilities::InterpCoeff2D(
                    bkey_ortho0, bkey_ortho1, coeff,
                    bkey0,       bkey1,       FaceExp->UpdateCoeffs());

                StdRegions::StdMatrixKey masskey(
                    StdRegions::eMass,
                    FaceExp->DetExpansionType(),
                    *FaceExp);
                FaceExp->MassMatrixOp(
                    FaceExp->UpdateCoeffs(),FaceExp->UpdateCoeffs(),masskey);

                // Extract lower degree modes.
                Vmath::Zero(coeff.num_elements(), coeff, 1);

                for (i = 0; i < NumModesElementMin; ++i)
                {
                    for (int j = 0; j < NumModesElementMin; ++j)
                    {
                        coeff[i*NumModesElementMin+j] =
                            FaceExp->GetCoeffs()[i*NumModesElementMax+j];
                    }
                }
                
                for(i = 0; i < order_e; ++i)
                {
                    outarray[map[i]] += sign[i]*coeff[i];
                }
            }
            else
            {
                FaceExp->IProductWRTBase(Fn,FaceExp->UpdateCoeffs());
<<<<<<< HEAD
                
                LocalRegions::Expansion2DSharedPtr locExp =
                    boost::dynamic_pointer_cast<
                        LocalRegions::Expansion2D>(FaceExp);
                
                /*
                 * Coming into this routine, the velocity V will have been
                 * multiplied by the trace normals to give the input vector
                 * Vn. By convention, these normals are inwards facing for
                 * elements which have FaceExp as their right-adjacent face.
                 * This conditional statement therefore determines whether the
                 * normals must be negated, since the integral being performed
                 * here requires an outwards facing normal.
                 */
                
                if (m_negatedNormals[face])
                {
                    Vmath::Neg(order_e,FaceExp->UpdateCoeffs(),1);
                }
                else if (locExp->GetRightAdjacentElementFace() != -1)
                {
                    if (locExp->GetRightAdjacentElementExp()->GetGeom3D()->GetGlobalID()
                        == GetGeom3D()->GetGlobalID())
                    {
                        Vmath::Neg(order_e,FaceExp->UpdateCoeffs(),1);
                    }
                }
                
                for(i = 0; i < order_e; ++i)
                {
                    outarray[map[i]] += sign[i]*FaceExp->GetCoeff(i);
=======
            }
            
            if (m_requireNeg[face])
            {
                for(i = 0; i < order_e; ++i)
                {
                    outarray[(*map)[i].index] -= (*map)[i].sign*FaceExp->GetCoeff(i);
                }
            }
            else
            {
                for(i = 0; i < order_e; ++i)
                {
                    outarray[(*map)[i].index] += (*map)[i].sign*FaceExp->GetCoeff(i);
>>>>>>> d3948e5b
                }
            }
        }
        
        void Expansion3D::v_AddRobinMassMatrix(
                                               const int face,
                                               const Array<OneD, const NekDouble > &primCoeffs,
                                               DNekMatSharedPtr &inoutmat)
        {
            ASSERTL1(IsBoundaryInteriorExpansion(),
                     "Not set up for non boundary-interior expansions");
            ASSERTL1(inoutmat->GetRows() == inoutmat->GetColumns(),
                     "Assuming that input matrix was square");
            
            int i,j;
            int id1,id2;
            Expansion2DSharedPtr faceExp = m_faceExp[face].lock();
            int order_f = faceExp->GetNcoeffs();
            
            Array<OneD, unsigned int> map;
            Array<OneD,          int> sign;
            
            StdRegions::VarCoeffMap varcoeffs;
            varcoeffs[StdRegions::eVarCoeffMass] = primCoeffs;
            
            StdRegions::ExpansionType expType =
            faceExp->DetExpansionType();
            
            LocalRegions::MatrixKey mkey(
                                         StdRegions::eMass,
                                         expType,
                                         *faceExp,
                                         StdRegions::NullConstFactorMap,
                                         varcoeffs);
            
            DNekScalMat &facemat = *faceExp->GetLocMatrix(mkey);
            
            // Now need to identify a map which takes the local face
            // mass matrix to the matrix stored in inoutmat;
            // This can currently be deduced from the size of the matrix
            
            // - if inoutmat.m_rows() == v_NCoeffs() it is a full
            //   matrix system
            
            // - if inoutmat.m_rows() == v_NumBndCoeffs() it is a
            //  boundary CG system
            
            // - if inoutmat.m_rows() == v_NumDGBndCoeffs() it is a
            //  trace DG system; still needs implementing.
            int rows = inoutmat->GetRows();
            
            if (rows == GetNcoeffs())
            {
                GetFaceToElementMap(face,GetFaceOrient(face),map,sign);
            }
            else if(rows == NumBndryCoeffs())
            {
                int nbndry = NumBndryCoeffs();
                Array<OneD,unsigned int> bmap(nbndry);
                
                GetFaceToElementMap(face,GetFaceOrient(face),map,sign);
                GetBoundaryMap(bmap);
                
                for(i = 0; i < order_f; ++i)
                {
                    for(j = 0; j < nbndry; ++j)
                    {
                        if(map[i] == bmap[j])
                        {
                            map[i] = j;
                            break;
                        }
                    }
                    ASSERTL1(j != nbndry,"Did not find number in map");
                }
            }
            else if (rows == NumDGBndryCoeffs())
            {
                // possibly this should be a separate method
                int cnt = 0; 
                map  = Array<OneD, unsigned int> (order_f);
                sign = Array<OneD,          int> (order_f,1);
                
                StdRegions::IndexMapKey ikey1(
                                              StdRegions::eFaceToElement, DetExpansionType(), 
                                              GetBasisNumModes(0), GetBasisNumModes(1), GetBasisNumModes(2),
                                              face, GetFaceOrient(face));
                StdRegions::IndexMapValuesSharedPtr map1 = 
                StdExpansion::GetIndexMap(ikey1);
                StdRegions::IndexMapKey ikey2(
                                              StdRegions::eFaceToElement, DetExpansionType(), 
                                              GetBasisNumModes(0), GetBasisNumModes(1), GetBasisNumModes(2),
                                              face, StdRegions::eDir1FwdDir1_Dir2FwdDir2);
                StdRegions::IndexMapValuesSharedPtr map2 = 
                StdExpansion::GetIndexMap(ikey2);
                
                ASSERTL1((*map1).num_elements() == (*map2).num_elements(),
                         "There is an error with the GetFaceToElementMap");
                
                for (i = 0; i < face; ++i)
                {
                    cnt += GetFaceNcoeffs(i);
                }
                
                for(i = 0; i < (*map1).num_elements(); ++i)
                {
                    int idx = -1;
                    
                    for(j = 0; j < (*map2).num_elements(); ++j)
                    {
                        if((*map1)[i].index == (*map2)[j].index)
                        {
                            idx = j;
                            break;
                        }
                    }
                    
                    ASSERTL2(idx >= 0, "Index not found");
                    map [i] = idx + cnt;
                    sign[i] = (*map2)[idx].sign;
                }
            }
            else
            {
                ASSERTL0(false,"Could not identify matrix type from dimension");
            }
            
            for(i = 0; i < order_f; ++i)
            {
                id1 = map[i];
                for(j = 0; j < order_f; ++j)
                {
                    id2 = map[j];
                    (*inoutmat)(id1,id2) += facemat(i,j)*sign[i]*sign[j];
                }
            }
        }
    } //end of namespace
} //end of namespace<|MERGE_RESOLUTION|>--- conflicted
+++ resolved
@@ -907,25 +907,8 @@
             const Array<OneD, const NekDouble>  &Fn,
                   Array<OneD,       NekDouble>  &outarray)
         {
-            int i;
-            
-            /*
-            StdRegions::IndexMapKey ikey(
-                                         StdRegions::eFaceToElement, DetExpansionType(),
-                                         GetBasisNumModes(0), GetBasisNumModes(1), GetBasisNumModes(2),
-                                         face, GetFaceOrient(face));
-            StdRegions::IndexMapValuesSharedPtr map =
-            StdExpansion::GetIndexMap(ikey);
-            */
-            
-            Array<OneD,unsigned int> map;
-            Array<OneD,int> sign;
-            
-            GetFaceToElementMap(face,GetFaceOrient(face),map,sign);
-
-<<<<<<< HEAD
-            int order_e = map.num_elements(); // Order of the element
-=======
+            int i, j;
+            
             /*
              * Coming into this routine, the velocity V will have been
              * multiplied by the trace normals to give the input vector Vn. By
@@ -960,32 +943,25 @@
                 }
             }
 
+            StdRegions::IndexMapKey ikey(
+                StdRegions::eFaceToElement, DetExpansionType(),
+                GetBasisNumModes(0), GetBasisNumModes(1), GetBasisNumModes(2),
+                face, GetFaceOrient(face));
+            StdRegions::IndexMapValuesSharedPtr map =
+                StdExpansion::GetIndexMap(ikey);
+            
             int order_e = (*map).num_elements(); // Order of the element
->>>>>>> d3948e5b
             int n_coeffs = FaceExp->GetCoeffs().num_elements(); // Order of the trace
             
             if (n_coeffs != order_e) // Going to orthogonal space
             {
+                Array<OneD, NekDouble> coeff(n_coeffs);
+
+                ASSERTL0(FaceExp->DetExpansionType() == StdRegions::eQuadrilateral,
+                         "Triangular trace expansion not supported with "
+                         "variable p");
+
                 FaceExp->FwdTrans(Fn,FaceExp->UpdateCoeffs());
-                
-                LocalRegions::Expansion2DSharedPtr locExp =
-                    boost::dynamic_pointer_cast<
-                        LocalRegions::Expansion2D>(FaceExp);
-                
-                if (m_negatedNormals[face])
-                {
-                    Vmath::Neg(n_coeffs,FaceExp->UpdateCoeffs(),1);
-                }
-                else if (locExp->GetRightAdjacentElementFace() != -1)
-                {
-                    if (locExp->GetRightAdjacentElementExp()->GetGeom3D()->GetGlobalID()
-                        == GetGeom3D()->GetGlobalID())
-                    {
-                        Vmath::Neg(n_coeffs,FaceExp->UpdateCoeffs(),1);
-                    }
-                }
-
-                Array<OneD, NekDouble> coeff(n_coeffs, 0.0);
                 
                 int NumModesElementMax  = sqrt(n_coeffs);
                 int NumModesElementMin  = sqrt(order_e);
@@ -999,8 +975,6 @@
                     LibUtilities::eOrtho_A,
                     FaceExp->GetBasis(1)->GetNumModes(),
                     FaceExp->GetBasis(1)->GetPointsKey());
-                
-                // create different ortho basis for different shaped elements
                 LibUtilities::BasisKey bkey0(
                     FaceExp->GetBasis(0)->GetBasisType(),
                     FaceExp->GetBasis(0)->GetNumModes(),
@@ -1014,24 +988,13 @@
                     bkey_ortho0, bkey_ortho1, coeff);
                 
                 // Cutting high frequencies
-                int NumModesCuttOff = NumModesElementMin;
+                int NumModesCutOff = NumModesElementMin;
 
-                for (i = 0; i < n_coeffs; i++)
-                {
-                    if (i == NumModesCuttOff)
-                    {
-                        for (int s = NumModesCuttOff; s < (i + NumModesElementMax-NumModesElementMin); s++)
-                        {
-                            coeff[s] = 0.0;
-                        }
-                        
-                        NumModesCuttOff += NumModesElementMax;
-                        
-                    }
-                    
-                    if (i > (NumModesElementMax*NumModesElementMin-1))
-                    {
-                        coeff[i] = 0.0;
+                for (i = NumModesCutOff; i < NumModesElementMax; ++i)
+                {
+                    for (j = NumModesCutOff; j < NumModesElementMax; ++j)
+                    {
+                        coeff[i*NumModesElementMax+j] = 0.0;
                     }
                 }
                 
@@ -1046,74 +1009,45 @@
                 FaceExp->MassMatrixOp(
                     FaceExp->UpdateCoeffs(),FaceExp->UpdateCoeffs(),masskey);
 
-                // Extract lower degree modes.
-                Vmath::Zero(coeff.num_elements(), coeff, 1);
+                // Reorder coefficients for the lower degree face.
+                int offset1 = 0, offset2 = 0;
+                for (i = 0; i < NumModesElementMin; ++i)
+                {
+                    for (j = 0; j < NumModesElementMin; ++j)
+                    {
+                        FaceExp->UpdateCoeffs()[offset1+j] =
+                            FaceExp->UpdateCoeffs()[offset2+j];
+                    }
+                    offset1 += NumModesElementMin;
+                    offset2 += NumModesElementMax;
+                }
 
-                for (i = 0; i < NumModesElementMin; ++i)
-                {
-                    for (int j = 0; j < NumModesElementMin; ++j)
-                    {
-                        coeff[i*NumModesElementMin+j] =
-                            FaceExp->GetCoeffs()[i*NumModesElementMax+j];
-                    }
-                }
-                
+                // Extract lower degree modes. TODO: Check this is correct.
+                for (i = NumModesElementMin; i < NumModesElementMax; ++i)
+                {
+                    for (j = NumModesElementMin; j < NumModesElementMax; ++j)
+                    {
+                        FaceExp->UpdateCoeffs()[i*NumModesElementMax+j] = 0.0;
+                    }
+                }
+            }
+            else
+            {
+                FaceExp->IProductWRTBase(Fn,FaceExp->UpdateCoeffs());
+            }
+            
+            if (m_requireNeg[face])
+            {
                 for(i = 0; i < order_e; ++i)
                 {
-                    outarray[map[i]] += sign[i]*coeff[i];
+                    outarray[(*map)[i].index] -= (*map)[i].sign*FaceExp->GetCoeff(i);
                 }
             }
             else
             {
-                FaceExp->IProductWRTBase(Fn,FaceExp->UpdateCoeffs());
-<<<<<<< HEAD
-                
-                LocalRegions::Expansion2DSharedPtr locExp =
-                    boost::dynamic_pointer_cast<
-                        LocalRegions::Expansion2D>(FaceExp);
-                
-                /*
-                 * Coming into this routine, the velocity V will have been
-                 * multiplied by the trace normals to give the input vector
-                 * Vn. By convention, these normals are inwards facing for
-                 * elements which have FaceExp as their right-adjacent face.
-                 * This conditional statement therefore determines whether the
-                 * normals must be negated, since the integral being performed
-                 * here requires an outwards facing normal.
-                 */
-                
-                if (m_negatedNormals[face])
-                {
-                    Vmath::Neg(order_e,FaceExp->UpdateCoeffs(),1);
-                }
-                else if (locExp->GetRightAdjacentElementFace() != -1)
-                {
-                    if (locExp->GetRightAdjacentElementExp()->GetGeom3D()->GetGlobalID()
-                        == GetGeom3D()->GetGlobalID())
-                    {
-                        Vmath::Neg(order_e,FaceExp->UpdateCoeffs(),1);
-                    }
-                }
-                
                 for(i = 0; i < order_e; ++i)
                 {
-                    outarray[map[i]] += sign[i]*FaceExp->GetCoeff(i);
-=======
-            }
-            
-            if (m_requireNeg[face])
-            {
-                for(i = 0; i < order_e; ++i)
-                {
-                    outarray[(*map)[i].index] -= (*map)[i].sign*FaceExp->GetCoeff(i);
-                }
-            }
-            else
-            {
-                for(i = 0; i < order_e; ++i)
-                {
                     outarray[(*map)[i].index] += (*map)[i].sign*FaceExp->GetCoeff(i);
->>>>>>> d3948e5b
                 }
             }
         }
