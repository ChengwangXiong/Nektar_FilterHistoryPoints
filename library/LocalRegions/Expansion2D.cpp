///////////////////////////////////////////////////////////////////////////////
//
// File Expansion2D.cpp
//
// For more information, please see: http://www.nektar.info
//
// The MIT License
//
// Copyright (c) 2006 Division of Applied Mathematics, Brown University (USA),
// Department of Aeronautics, Imperial College London (UK), and Scientific
// Computing and Imaging Institute, University of Utah (USA).
//
// License for the specific language governing rights and limitations under
// Permission is hereby granted, free of charge, to any person obtaining a
// copy of this software and associated documentation files (the "Software"),
// to deal in the Software without restriction, including without limitation
// the rights to use, copy, modify, merge, publish, distribute, sublicense,
// and/or sell copies of the Software, and to permit persons to whom the
// Software is furnished to do so, subject to the following conditions:
//
// The above copyright notice and this permission notice shall be included
// in all copies or substantial portions of the Software.
//
// THE SOFTWARE IS PROVIDED "AS IS", WITHOUT WARRANTY OF ANY KIND, EXPRESS
// OR IMPLIED, INCLUDING BUT NOT LIMITED TO THE WARRANTIES OF MERCHANTABILITY,
// FITNESS FOR A PARTICULAR PURPOSE AND NONINFRINGEMENT. IN NO EVENT SHALL
// THE AUTHORS OR COPYRIGHT HOLDERS BE LIABLE FOR ANY CLAIM, DAMAGES OR OTHER
// LIABILITY, WHETHER IN AN ACTION OF CONTRACT, TORT OR OTHERWISE, ARISING
// FROM, OUT OF OR IN CONNECTION WITH THE SOFTWARE OR THE USE OR OTHER
// DEALINGS IN THE SOFTWARE.
//
// Description: File for Expansion2D routines
//
///////////////////////////////////////////////////////////////////////////////
#include <LocalRegions/Expansion2D.h>
#include <LocalRegions/Expansion1D.h>
#include <SpatialDomains/Geometry.h>
#include <SpatialDomains/Geometry2D.h>
#include <LibUtilities/Foundations/InterpCoeff.h>
#include <LocalRegions/MatrixKey.h>

namespace Nektar
{
    namespace LocalRegions 
    {
        Expansion2D::Expansion2D() : 
            StdExpansion(), Expansion(), StdExpansion2D()
        {
            m_elementFaceLeft  = -1;
            m_elementFaceRight = -1;
        }
        
        void Expansion2D::v_AddEdgeNormBoundaryInt(
            const int edge,
            StdRegions::StdExpansionSharedPtr   &EdgeExp,
            const Array<OneD, const NekDouble> &Fx,  
            const Array<OneD, const NekDouble> &Fy,  
            Array<OneD, NekDouble> &outarray)
        {
            ASSERTL1(GetCoordim() == 2,"Routine only set up for two-dimensions");

            const Array<OneD, const Array<OneD, NekDouble> > normals
                                    = GetEdgeNormal(edge);

            if (m_requireNeg.size() == 0)
            {
                m_requireNeg.resize(GetNedges());
                
                for (int i = 0; i < GetNedges(); ++i)
                {
                    m_requireNeg[i] = false;
                    if (m_negatedNormals[i])
                    {
                        m_requireNeg[i] = true;
                    }
                    
                    Expansion1DSharedPtr edgeExp = boost::dynamic_pointer_cast<
                        Expansion1D>(m_edgeExp[i].lock());

                    if (edgeExp->GetRightAdjacentElementExp())
                    {
                        if (edgeExp->GetRightAdjacentElementExp()->GetGeom2D()
                            ->GetGlobalID() == GetGeom2D()->GetGlobalID())
                        {
                            m_requireNeg[i] = true;
                        }
                    }
                }
            }

            // We allow the case of mixed polynomial order by supporting only
            // those modes on the edge common to both adjoining elements. This
            // is enforced here by taking the minimum size and padding with
            // zeros.
            int nquad_e = min(EdgeExp->GetNumPoints(0), int(normals[0].num_elements()));

            Vmath::Zero(EdgeExp->GetNumPoints(0),EdgeExp->UpdatePhys(),1);
            Vmath::Vmul(nquad_e,normals[0],1,Fx,1,
                        EdgeExp->UpdatePhys(),1);
            Vmath::Vvtvp(nquad_e,normals[1],1,
                         Fy,1,EdgeExp->GetPhys(),1,
                         EdgeExp->UpdatePhys(),1);

            LocalRegions::Expansion1DSharedPtr locExp = 
                boost::dynamic_pointer_cast<
                    LocalRegions::Expansion1D>(EdgeExp);
            
            
            if (m_negatedNormals[edge])
            {
                Vmath::Neg(nquad_e,EdgeExp->UpdatePhys(),1);
            }
            else if (locExp->GetRightAdjacentElementEdge() != -1)
            {
                if (locExp->GetRightAdjacentElementExp()->GetGeom2D()->GetGlobalID() 
                    == GetGeom2D()->GetGlobalID())
                {
                    Vmath::Neg(nquad_e,EdgeExp->UpdatePhys(),1);
                }
            }

            AddEdgeNormBoundaryInt(edge, EdgeExp, EdgeExp->GetPhys(), outarray);
        }

		
        void Expansion2D::v_AddEdgeNormBoundaryInt(
            const int edge,
            StdRegions::StdExpansionSharedPtr  &EdgeExp,
            const Array<OneD, const NekDouble> &Fn,  
            Array<OneD, NekDouble> &outarray)
        {
            int i;
<<<<<<< HEAD
=======

            if (m_requireNeg.size() == 0)
            {
                m_requireNeg.resize(GetNedges());
                
                for (i = 0; i < GetNedges(); ++i)
                {
                    m_requireNeg[i] = false;
                    if (m_negatedNormals[i])
                    {
                        m_requireNeg[i] = true;
                    }
                    
                    Expansion1DSharedPtr edgeExp = boost::dynamic_pointer_cast<
                        Expansion1D>(m_edgeExp[i].lock());

                    if (edgeExp->GetRightAdjacentElementExp())
                    {
                        if (edgeExp->GetRightAdjacentElementExp()->GetGeom2D()
                            ->GetGlobalID() == GetGeom2D()->GetGlobalID())
                        {
                            m_requireNeg[i] = true;
                        }
                    }
                }
            }

            StdRegions::Orientation  edgedir = GetEorient(edge); 
>>>>>>> d3948e5b
            
            StdRegions::Orientation  edgedir = GetEorient(edge);
            /*
            unsigned short num_mod0 = EdgeExp->GetBasis(0)->GetNumModes();
            unsigned short num_mod1 = 0; 
            unsigned short num_mod2 = 0; 
            
            StdRegions::IndexMapKey ikey(StdRegions::eEdgeToElement,DetExpansionType(),num_mod0,num_mod1,num_mod2,edge,edgedir);
            
            StdRegions::IndexMapValuesSharedPtr map = StdExpansion::GetIndexMap(ikey);
            */
            Array<OneD,unsigned int> map;
            Array<OneD,int> sign;
            
            GetEdgeToElementMap(edge,edgedir,map,sign);
            
            int order_e = map.num_elements();
            
            // Order of the trace
            int n_coeffs = (EdgeExp->GetCoeffs()).num_elements();
            
            if(n_coeffs!=order_e) // Going to orthogonal space
            {
                EdgeExp->FwdTrans(Fn,EdgeExp->UpdateCoeffs());
                LocalRegions::Expansion1DSharedPtr locExp = 
                    boost::dynamic_pointer_cast<
                        LocalRegions::Expansion1D>(EdgeExp);
                
                if (m_requireNeg[edge])
                {
                    Vmath::Neg(n_coeffs,EdgeExp->UpdateCoeffs(),1);
                }
                
                Array<OneD, NekDouble> coeff(n_coeffs,0.0);
                LibUtilities::BasisType btype = ((LibUtilities::BasisType) 1); //1-->Ortho_A
                LibUtilities::BasisKey bkey_ortho(btype,EdgeExp->GetBasis(0)->GetNumModes(),EdgeExp->GetBasis(0)->GetPointsKey());
                LibUtilities::BasisKey bkey(EdgeExp->GetBasis(0)->GetBasisType(),EdgeExp->GetBasis(0)->GetNumModes(),EdgeExp->GetBasis(0)->GetPointsKey());
                LibUtilities::InterpCoeff1D(bkey,EdgeExp->GetCoeffs(),bkey_ortho,coeff);
                // Cutting high frequencies
                for(i = order_e; i < n_coeffs; i++)
                {
                    coeff[i] = 0.0;
                }	
                LibUtilities::InterpCoeff1D(bkey_ortho,coeff,bkey,EdgeExp->UpdateCoeffs());
                
                StdRegions::StdMatrixKey masskey(StdRegions::eMass,StdRegions::eSegment,*EdgeExp);
                EdgeExp->MassMatrixOp(EdgeExp->UpdateCoeffs(),EdgeExp->UpdateCoeffs(),masskey);
                
                for(i = 0; i < order_e; ++i)
                {
                    outarray[map[i]] += (sign[i])*EdgeExp->GetCoeff(i);
                }
            }
            else
            {
                EdgeExp->IProductWRTBase(Fn,EdgeExp->UpdateCoeffs());

                LocalRegions::Expansion1DSharedPtr locExp = 
                    boost::dynamic_pointer_cast<
                        LocalRegions::Expansion1D>(EdgeExp);
                
                if (m_requireNeg[edge])
                {
                    Vmath::Neg(n_coeffs,EdgeExp->UpdateCoeffs(),1);
                }
<<<<<<< HEAD
                else if (locExp->GetRightAdjacentElementEdge() != -1)
                {
                    if (locExp->GetRightAdjacentElementExp()->GetGeom2D()->GetGlobalID() 
                        == GetGeom2D()->GetGlobalID())
                    {
                        Vmath::Neg(order_e,EdgeExp->UpdateCoeffs(),1);
                    }
                }
                // add data to outarray if forward edge normal is outwards
                for(i = 0; i < order_e; ++i)
                {
                    outarray[map[i]] += (sign[i])*EdgeExp->GetCoeff(i);
                }
=======
            }
            
            // add data to outarray if forward edge normal is outwards
            for(i = 0; i < order_e; ++i)
            {
                outarray[((*map)[i].index)] += ((*map)[i].sign)*EdgeExp->GetCoeff(i);
>>>>>>> d3948e5b
            }
        }

        void Expansion2D::SetTraceToGeomOrientation(Array<OneD,StdRegions::StdExpansionSharedPtr> &EdgeExp,  Array<OneD, NekDouble> &inout)
        {
            int i,cnt = 0;
            int nedges = GetNedges();
            Array<OneD, NekDouble> e_tmp;
            
            for(i = 0; i < nedges; ++i)
            {
                EdgeExp[i]->SetCoeffsToOrientation(GetEorient(i),
                                                   e_tmp = inout + cnt, 
                                                   e_tmp = inout + cnt);
                cnt += GetEdgeNcoeffs(i);
            }
        }

        /**
         * Computes the C matrix entries due to the presence of the identity
         * matrix in Eqn. 32.
         */
        void Expansion2D::AddNormTraceInt(const int dir,
                                          Array<OneD, const NekDouble> &inarray,
                                          Array<OneD,StdRegions::StdExpansionSharedPtr> &EdgeExp,
                                          Array<OneD,NekDouble> &outarray,
                                          const StdRegions::VarCoeffMap &varcoeffs)
        {
            int i,e,cnt;
            int order_e,nquad_e;
            int nedges = GetNedges();

            cnt = 0;
            for(e = 0; e < nedges; ++e)
            {
                order_e = EdgeExp[e]->GetNcoeffs();
                nquad_e = EdgeExp[e]->GetNumPoints(0);

                const Array<OneD, const Array<OneD, NekDouble> > normals = GetEdgeNormal(e);
                
                for(i = 0; i < order_e; ++i)
                {
                    EdgeExp[e]->SetCoeff(i,inarray[i+cnt]);
                }
                cnt += order_e;
                
                EdgeExp[e]->BwdTrans(EdgeExp[e]->GetCoeffs(),
                                     EdgeExp[e]->UpdatePhys());
                
                // Multiply by variable coefficient
                /// @TODO: Document this
                // StdRegions::VarCoeffType VarCoeff[3] = {StdRegions::eVarCoeffD00,
                //                                         StdRegions::eVarCoeffD11,
                //                                         StdRegions::eVarCoeffD22};
                // StdRegions::VarCoeffMap::const_iterator x;
                // Array<OneD, NekDouble> varcoeff_work(nquad_e);

                // if ((x = varcoeffs.find(VarCoeff[dir])) != varcoeffs.end())
                // {
                //     GetPhysEdgeVarCoeffsFromElement(e,EdgeExp[e],x->second,varcoeff_work);
                //     Vmath::Vmul(nquad_e,varcoeff_work,1,EdgeExp[e]->GetPhys(),1,EdgeExp[e]->UpdatePhys(),1);
                // }

                Vmath::Vmul(nquad_e,normals[dir],1,
                            EdgeExp[e]->GetPhys(),1,
                            EdgeExp[e]->UpdatePhys(),1);
                
                if (m_negatedNormals[e])
                {
                    Vmath::Neg(nquad_e, EdgeExp[e]->UpdatePhys(), 1);
                }

                AddEdgeBoundaryInt(e,EdgeExp[e],outarray,varcoeffs);
            }
        }

        void Expansion2D::AddNormTraceInt(const int dir,
                                          Array<OneD,StdRegions::StdExpansionSharedPtr> &EdgeExp,
                                          Array<OneD,NekDouble> &outarray) 
        {
            int e;
            int nquad_e;
            int nedges = GetNedges();

            for(e = 0; e < nedges; ++e)
            {
                nquad_e = EdgeExp[e]->GetNumPoints(0);

                const Array<OneD, const Array<OneD, NekDouble> > normals = GetEdgeNormal(e);
                
                EdgeExp[e]->BwdTrans(EdgeExp[e]->GetCoeffs(),
                                     EdgeExp[e]->UpdatePhys());
                
                Vmath::Vmul(nquad_e,normals[dir],1,
                            EdgeExp[e]->GetPhys(),1,
                            EdgeExp[e]->UpdatePhys(),1);
                
                if (m_negatedNormals[e])
                {
                    Vmath::Neg(nquad_e, EdgeExp[e]->UpdatePhys(), 1);
                }
                
                AddEdgeBoundaryInt(e,EdgeExp[e],outarray);
            }
        }


        /**
         * For a given edge add the \tilde{F}_1j contributions
         */
        void Expansion2D::AddEdgeBoundaryInt(const int edge,
                                              StdRegions::StdExpansionSharedPtr &EdgeExp,
                                              Array <OneD,NekDouble > &outarray,
                                              const StdRegions::VarCoeffMap &varcoeffs)
        {
            int i;
            int order_e = EdgeExp->GetNcoeffs();
            int nquad_e = EdgeExp->GetNumPoints(0);
            Array<OneD,unsigned int> map;
            Array<OneD,int> sign;
            Array<OneD, NekDouble> coeff(order_e);

            GetEdgeToElementMap(edge,v_GetEorient(edge),map,sign);

            StdRegions::VarCoeffType VarCoeff[3] = {StdRegions::eVarCoeffD00,
                                                    StdRegions::eVarCoeffD11,
                                                    StdRegions::eVarCoeffD22};
            StdRegions::VarCoeffMap::const_iterator x;
            Array<OneD, NekDouble> varcoeff_work(nquad_e);

/// @TODO Variable coeffs
            if ((x = varcoeffs.find(VarCoeff[0])) != varcoeffs.end())
            {
                GetPhysEdgeVarCoeffsFromElement(edge,EdgeExp,x->second,varcoeff_work);
                Vmath::Vmul(nquad_e,varcoeff_work,1,EdgeExp->GetPhys(),1,EdgeExp->UpdatePhys(),1);
            }

            EdgeExp->IProductWRTBase(EdgeExp->GetPhys(),coeff);

            // add data to out array
            for(i = 0; i < order_e; ++i)
            {
                outarray[map[i]] += sign[i]*coeff[i];
            }
        }
        
        // This method assumes that data in EdgeExp is orientated 
        // according to elemental counter clockwise format
        // AddHDGHelmholtzTraceTerms with directions
        void Expansion2D::AddHDGHelmholtzTraceTerms(const NekDouble tau,
                                                    const Array<OneD, const NekDouble> &inarray, 
                                                    Array<OneD,StdRegions::StdExpansionSharedPtr> &EdgeExp,  
                                                    const StdRegions::VarCoeffMap &dirForcing,
                                                    Array<OneD,NekDouble> &outarray)
        {
            
            ASSERTL0(&inarray[0] != &outarray[0],"Input and output arrays use the same memory");
            
            
            int e,cnt;
            int order_e;
            int nedges = GetNedges();
            Array<OneD, const NekDouble> tmp;
            
            cnt = 0;
            for(e = 0; e < nedges; ++e)
            {
                
                order_e = EdgeExp[e]->GetNcoeffs();                    
                
                Vmath::Vcopy(order_e,tmp =inarray+cnt,1,EdgeExp[e]->UpdateCoeffs(),1);
                
                EdgeExp[e]->BwdTrans(EdgeExp[e]->GetCoeffs(),EdgeExp[e]->UpdatePhys());
                
                AddHDGHelmholtzEdgeTerms(tau,e,EdgeExp,dirForcing,outarray);
                
                cnt += order_e;
            }
        }
        
        //  evaluate additional terms in HDG edges. Not that this assumes that
        // edges are unpacked into local cartesian order. 
        void Expansion2D::AddHDGHelmholtzEdgeTerms(const NekDouble tau,
                                                   const int edge,
                                                   Array <OneD, StdRegions::StdExpansionSharedPtr > &EdgeExp,
                                                   const StdRegions::VarCoeffMap &varcoeffs,
                                                   Array <OneD,NekDouble > &outarray)
        {            
            int i,j,n;
            int nquad_e = EdgeExp[edge]->GetNumPoints(0); 
            int order_e = EdgeExp[edge]->GetNcoeffs();            
            int coordim = GetCoordim();
            int ncoeffs  = GetNcoeffs();

            Array<OneD, NekDouble> inval   (nquad_e);
            Array<OneD, NekDouble> outcoeff(order_e);
            Array<OneD, NekDouble> tmpcoeff(ncoeffs);

            const Array<OneD, const Array<OneD, NekDouble> > normals
                                = GetEdgeNormal(edge);

            Array<OneD,unsigned int> emap;
            Array<OneD,int> sign;

            DNekScalMat  &invMass = *GetLocMatrix(StdRegions::eInvMass);
            
            StdRegions::Orientation edgedir = GetEorient(edge);

            DNekVec                Coeffs  (ncoeffs,outarray,eWrapper);
            DNekVec                Tmpcoeff(ncoeffs,tmpcoeff,eWrapper);
            
            GetEdgeToElementMap(edge,edgedir,emap,sign);

            StdRegions::MatrixType DerivType[3] = {StdRegions::eWeakDeriv0,
                                                   StdRegions::eWeakDeriv1,
                                                   StdRegions::eWeakDeriv2};

            StdRegions::VarCoeffType VarCoeff[3] = {StdRegions::eVarCoeffD00,
                                                    StdRegions::eVarCoeffD11,
                                                    StdRegions::eVarCoeffD22};
            Array<OneD, NekDouble> varcoeff_work(nquad_e);

            StdRegions::VarCoeffMap::const_iterator x;
/// @TODO: What direction to use here??
            if ((x = varcoeffs.find(VarCoeff[0])) != varcoeffs.end())
            {
                GetPhysEdgeVarCoeffsFromElement(edge,EdgeExp[edge],x->second,varcoeff_work);
                Vmath::Vmul(nquad_e,varcoeff_work,1,EdgeExp[edge]->GetPhys(),1,EdgeExp[edge]->UpdatePhys(),1);
            }

            //================================================================
            // Add F = \tau <phi_i,in_phys>
            // Fill edge and take inner product
            EdgeExp[edge]->IProductWRTBase(EdgeExp[edge]->GetPhys(),
                                           EdgeExp[edge]->UpdateCoeffs());
            // add data to out array
            for(i = 0; i < order_e; ++i)
            {
                outarray[emap[i]] += sign[i]*tau*EdgeExp[edge]->GetCoeff(i);
            }
            //================================================================

            //===============================================================
            // Add -\sum_i D_i^T M^{-1} G_i + E_i M^{-1} G_i = 
            //                         \sum_i D_i M^{-1} G_i term

            // Two independent direction
            for(n = 0; n < coordim; ++n)
            {
                Vmath::Vmul(nquad_e,normals[n],1,EdgeExp[edge]->GetPhys(),1,inval,1);
                
                if (m_negatedNormals[edge])
                {
                    Vmath::Neg(nquad_e, inval, 1);
                }

                // Multiply by variable coefficient
                /// @TODO: Document this (probably not needed)
//                StdRegions::VarCoeffMap::const_iterator x;
//                if ((x = varcoeffs.find(VarCoeff[n])) != varcoeffs.end())
//                {
//                    GetPhysEdgeVarCoeffsFromElement(edge,EdgeExp[edge],x->second,varcoeff_work);
//                    Vmath::Vmul(nquad_e,varcoeff_work,1,EdgeExp[edge]->GetPhys(),1,EdgeExp[edge]->UpdatePhys(),1);
//                }
                
                EdgeExp[edge]->IProductWRTBase(inval,outcoeff);
                
                // M^{-1} G
                for(i = 0; i < ncoeffs; ++i)
                {
                    tmpcoeff[i] = 0;
                    for(j = 0; j < order_e; ++j)
                    {
                        tmpcoeff[i] += invMass(i,emap[j])*sign[j]*outcoeff[j];
                    }
                }

                if(varcoeffs.find(VarCoeff[n]) != varcoeffs.end())
                {
                    MatrixKey mkey(DerivType[n], DetExpansionType(), *this, StdRegions::NullConstFactorMap, varcoeffs);
                    DNekScalMat &Dmat = *GetLocMatrix(mkey);
                    Coeffs = Coeffs  + Dmat*Tmpcoeff;                 
                }

                else
                {
                    DNekScalMat &Dmat = *GetLocMatrix(DerivType[n]);
                    Coeffs = Coeffs  + Dmat*Tmpcoeff;       
                }
            }
        }

        /**
         * Extracts the variable coefficients along an edge
         */
        void Expansion2D::GetPhysEdgeVarCoeffsFromElement(
                        const int edge,
                        StdRegions::StdExpansionSharedPtr &EdgeExp,
                        const Array<OneD, const NekDouble> &varcoeff,
                        Array<OneD,NekDouble> &outarray)
        {
            Array<OneD, NekDouble> tmp(GetNcoeffs());
            Array<OneD, NekDouble> edgetmp(EdgeExp->GetNcoeffs());
            // FwdTrans varcoeffs
            FwdTrans(varcoeff, tmp);

            // Map to edge
            Array<OneD,unsigned int>    emap;
            Array<OneD, int>            sign;
            StdRegions::Orientation edgedir = GetEorient(edge);
            GetEdgeToElementMap(edge,edgedir,emap,sign);
            for (unsigned int i = 0; i < EdgeExp->GetNcoeffs(); ++i)
            {
                edgetmp[i] = tmp[emap[i]];
            }

            // BwdTrans
            EdgeExp->BwdTrans(edgetmp, outarray);
        }


        /**
         * Computes matrices needed for the HDG formulation. References to
         * equations relate to the following paper:
         *   R. M. Kirby, S. J. Sherwin, B. Cockburn, To CG or to HDG: A
         *   Comparative Study, J. Sci. Comp P1-30
         *   DOI 10.1007/s10915-011-9501-7
         */
        DNekMatSharedPtr Expansion2D::v_GenMatrix(const StdRegions::StdMatrixKey &mkey)
        {
            
            DNekMatSharedPtr returnval;
            
            switch(mkey.GetMatrixType())
            {
            // (Z^e)^{-1} (Eqn. 33, P22)
            case StdRegions::eHybridDGHelmholtz:
                {
                    ASSERTL1(IsBoundaryInteriorExpansion(),
                             "HybridDGHelmholtz matrix not set up "
                             "for non boundary-interior expansions");
                    
                    int       i,j,k;
                    NekDouble lambdaval = mkey.GetConstFactor(StdRegions::eFactorLambda);
                    NekDouble tau       = mkey.GetConstFactor(StdRegions::eFactorTau);
                    int       ncoeffs   = GetNcoeffs();
                    int       nedges    = GetNedges();

                    Array<OneD,unsigned int> emap;
                    Array<OneD,int> sign;
                    StdRegions::Orientation edgedir = StdRegions::eForwards;
                    ExpansionSharedPtr EdgeExp;
                    StdRegions::StdExpansionSharedPtr EdgeExp2;

                    int order_e, coordim = GetCoordim();
                    DNekScalMat  &invMass = *GetLocMatrix(StdRegions::eInvMass);
                    StdRegions::MatrixType DerivType[3] = {StdRegions::eWeakDeriv0,
                                                           StdRegions::eWeakDeriv1,
                                                           StdRegions::eWeakDeriv2};
                    DNekMat LocMat(ncoeffs,ncoeffs); 

                    returnval = MemoryManager<DNekMat>::AllocateSharedPtr(ncoeffs,ncoeffs);
                    DNekMat &Mat = *returnval;
                    Vmath::Zero(ncoeffs*ncoeffs,Mat.GetPtr(),1);

                    StdRegions::VarCoeffType Coeffs[3] = {StdRegions::eVarCoeffD00,
                                                            StdRegions::eVarCoeffD11,
                                                            StdRegions::eVarCoeffD22};

                    for(i=0;  i < coordim; ++i)
                    {
                        if(mkey.HasVarCoeff(Coeffs[i]))
                        {
                            MatrixKey DmatkeyL(DerivType[i], DetExpansionType(), *this, StdRegions::NullConstFactorMap, mkey.GetVarCoeffAsMap(Coeffs[i]));
                            MatrixKey DmatkeyR(DerivType[i], DetExpansionType(), *this);

                            DNekScalMat &DmatL = *GetLocMatrix(DmatkeyL);
                            DNekScalMat &DmatR = *GetLocMatrix(DmatkeyR);
                            Mat = Mat + DmatL*invMass*Transpose(DmatR);
                        }
                        else
                        {
                            DNekScalMat &Dmat = *GetLocMatrix(DerivType[i]);
                            Mat = Mat + Dmat*invMass*Transpose(Dmat);
                        }

                    }

                    // Add Mass Matrix Contribution for Helmholtz problem
                    DNekScalMat  &Mass = *GetLocMatrix(StdRegions::eMass);
                    Mat = Mat + lambdaval*Mass;                    

                    // Add tau*E_l using elemental mass matrices on each edge
                    for(i = 0; i < nedges; ++i)
                    {
                        EdgeExp = GetEdgeExp(i);
                        EdgeExp2 = GetEdgeExp(i);
                        order_e = EdgeExp->GetNcoeffs();  
                        int nq = EdgeExp->GetNumPoints(0);
                        GetEdgeToElementMap(i,edgedir,emap,sign);

                        // @TODO: Document
                        StdRegions::VarCoeffMap edgeVarCoeffs;
                        if (mkey.HasVarCoeff(StdRegions::eVarCoeffD00))
                        {
                            Array<OneD, NekDouble> mu(nq);
                            GetPhysEdgeVarCoeffsFromElement(i, EdgeExp2, mkey.GetVarCoeff(StdRegions::eVarCoeffD00), mu);
                            edgeVarCoeffs[StdRegions::eVarCoeffMass] = mu;
                        }
                        DNekScalMat &eMass = *EdgeExp->GetLocMatrix(StdRegions::eMass, StdRegions::NullConstFactorMap, edgeVarCoeffs);
//                        DNekScalMat &eMass = *EdgeExp->GetLocMatrix(StdRegions::eMass);

                        for(j = 0; j < order_e; ++j)
                        {
                            for(k = 0; k < order_e; ++k)
                            {
                                Mat(emap[j],emap[k]) = Mat(emap[j],emap[k]) + tau*sign[j]*sign[k]*eMass(j,k);
                            }
                        }
                    }
                }
                break;
            // U^e (P22)
            case StdRegions::eHybridDGLamToU:
                {
                    int       i,j,k;
                    int       nbndry  = NumDGBndryCoeffs();
                    int       ncoeffs = GetNcoeffs();
                    int       nedges  = GetNedges();
                    NekDouble tau     = mkey.GetConstFactor(StdRegions::eFactorTau);
                    
                    Array<OneD,NekDouble> lambda(nbndry);
                    DNekVec Lambda(nbndry,lambda,eWrapper);                    
                    Array<OneD,NekDouble> ulam(ncoeffs);
                    DNekVec Ulam(ncoeffs,ulam,eWrapper);
                    Array<OneD,NekDouble> f(ncoeffs);
                    DNekVec F(ncoeffs,f,eWrapper);
                    
                    Array<OneD,StdRegions::StdExpansionSharedPtr>  EdgeExp(nedges);
                    // declare matrix space
                    returnval  = MemoryManager<DNekMat>::AllocateSharedPtr(ncoeffs,nbndry); 
                    DNekMat &Umat = *returnval;
                    
                    // Z^e matrix
                    MatrixKey newkey(StdRegions::eInvHybridDGHelmholtz, DetExpansionType(), *this, mkey.GetConstFactors(), mkey.GetVarCoeffs());
                    DNekScalMat  &invHmat = *GetLocMatrix(newkey);

                    Array<OneD,unsigned int> emap;
                    Array<OneD,int> sign;
                    
                    for(i = 0; i < nedges; ++i)
                    {
                      EdgeExp[i] = GetEdgeExp(i);
                    }

                    // for each degree of freedom of the lambda space
                    // calculate Umat entry 
                    // Generate Lambda to U_lambda matrix 
                    for(j = 0; j < nbndry; ++j)
                    {
                        // standard basis vectors e_j
                        Vmath::Zero(nbndry,&lambda[0],1);
                        Vmath::Zero(ncoeffs,&f[0],1);
                        lambda[j] = 1.0;
                        
                        SetTraceToGeomOrientation(EdgeExp,lambda);
                        
                        // Compute F = [I   D_1 M^{-1}   D_2 M^{-1}] C e_j
                        AddHDGHelmholtzTraceTerms(tau, lambda, EdgeExp, mkey.GetVarCoeffs(), f);
                        
                        // Compute U^e_j
                        Ulam = invHmat*F; // generate Ulam from lambda
                        
                        // fill column of matrix
                        for(k = 0; k < ncoeffs; ++k)
                        {
                            Umat(k,j) = Ulam[k]; 
                        }
                    }
                }
                break;
            // Q_0, Q_1, Q_2 matrices (P23)
            // Each are a product of a row of Eqn 32 with the C matrix.
            // Rather than explicitly computing all of Eqn 32, we note each
            // row is almost a multiple of U^e, so use that as our starting
            // point.
            case StdRegions::eHybridDGLamToQ0:
            case StdRegions::eHybridDGLamToQ1:
            case StdRegions::eHybridDGLamToQ2:
                {
                    int i,j,k,dir;
                    int nbndry = NumDGBndryCoeffs();
                    int ncoeffs = GetNcoeffs();
                    int nedges  = GetNedges();

                    Array<OneD,NekDouble> lambda(nbndry);
                    DNekVec Lambda(nbndry,lambda,eWrapper);                    
                    Array<OneD,StdRegions::StdExpansionSharedPtr>  EdgeExp(nedges);
                    
                    Array<OneD,NekDouble> ulam(ncoeffs);
                    DNekVec Ulam(ncoeffs,ulam,eWrapper);
                    Array<OneD,NekDouble> f(ncoeffs);
                    DNekVec F(ncoeffs,f,eWrapper);
                    
                    // declare matrix space
                    returnval  = MemoryManager<DNekMat>::AllocateSharedPtr(ncoeffs,nbndry); 
                    DNekMat &Qmat = *returnval;
                    
                    // Lambda to U matrix
                    MatrixKey lamToUkey(StdRegions::eHybridDGLamToU, DetExpansionType(), *this, mkey.GetConstFactors(), mkey.GetVarCoeffs());
                    DNekScalMat &lamToU = *GetLocMatrix(lamToUkey);

                    // Inverse mass matrix 
                    DNekScalMat &invMass = *GetLocMatrix(StdRegions::eInvMass);
                    
                    for(i = 0; i < nedges; ++i)
                    {
                        EdgeExp[i] = GetEdgeExp(i);
                    }

                    //Weak Derivative matrix 
                    DNekScalMatSharedPtr Dmat;
                    switch(mkey.GetMatrixType())
                    {
                    case StdRegions::eHybridDGLamToQ0:
                        dir = 0;
                        Dmat = GetLocMatrix(StdRegions::eWeakDeriv0);
                        break;
                    case StdRegions::eHybridDGLamToQ1:
                        dir = 1;
                        Dmat = GetLocMatrix(StdRegions::eWeakDeriv1);
                        break;
                    case StdRegions::eHybridDGLamToQ2:
                        dir = 2;
                        Dmat = GetLocMatrix(StdRegions::eWeakDeriv2);
                        break;
                    default:
                        ASSERTL0(false,"Direction not known");
                        break;
                    }
                
                    // for each degree of freedom of the lambda space
                    // calculate Qmat entry 
                    // Generate Lambda to Q_lambda matrix 
                    for(j = 0; j < nbndry; ++j)
                    {
                        Vmath::Zero(nbndry,&lambda[0],1);
                        lambda[j] = 1.0;
                        
                        // for lambda[j] = 1 this is the solution to ulam
                        for(k = 0; k < ncoeffs; ++k)
                        {
                            Ulam[k] = lamToU(k,j);
                        }
                        
                        // -D^T ulam
                        Vmath::Neg(ncoeffs,&ulam[0],1);
                        F = Transpose(*Dmat)*Ulam; 
                        
                        SetTraceToGeomOrientation(EdgeExp,lambda);
                        
                        // Add the C terms resulting from the I's on the
                        // diagonals of Eqn 32
                        AddNormTraceInt(dir,lambda,EdgeExp,f,mkey.GetVarCoeffs());
                        
                        // finally multiply by inverse mass matrix
                        Ulam = invMass*F; 
                        
                        // fill column of matrix (Qmat is in column major format)
                        Vmath::Vcopy(ncoeffs,&ulam[0],1,&(Qmat.GetPtr())[0]+j*ncoeffs,1);
                    }
                }
                break;            
            // Matrix K (P23)
            case StdRegions::eHybridDGHelmBndLam:
                {
                    int i,j,e,cnt;
                    int order_e, nquad_e;
                    int nbndry  = NumDGBndryCoeffs();
                    int coordim = GetCoordim();
                    int nedges  = GetNedges();
                    NekDouble tau = mkey.GetConstFactor(StdRegions::eFactorTau);

                    Array<OneD,NekDouble>       work, varcoeff_work;
                    Array<OneD,const Array<OneD, NekDouble> > normals; 
                    Array<OneD,StdRegions::StdExpansionSharedPtr>  EdgeExp(nedges);
                    Array<OneD, NekDouble> lam(nbndry); 
                    
                    Array<OneD,unsigned int>    emap;
                    Array<OneD, int>            sign;
                    StdRegions::Orientation edgedir;
                    
                    // declare matrix space
                    returnval = MemoryManager<DNekMat>::AllocateSharedPtr(nbndry, nbndry);
                    DNekMat &BndMat = *returnval;
                    
                    DNekScalMatSharedPtr LamToQ[3];
                    
                    // Matrix to map Lambda to U
                    MatrixKey LamToUkey(StdRegions::eHybridDGLamToU, DetExpansionType(), *this, mkey.GetConstFactors(), mkey.GetVarCoeffs());
                    DNekScalMat &LamToU = *GetLocMatrix(LamToUkey);

                    // Matrix to map Lambda to Q0
                    MatrixKey LamToQ0key(StdRegions::eHybridDGLamToQ0, DetExpansionType(), *this, mkey.GetConstFactors(), mkey.GetVarCoeffs());
                    LamToQ[0] = GetLocMatrix(LamToQ0key);
 
                    // Matrix to map Lambda to Q1
                    MatrixKey LamToQ1key(StdRegions::eHybridDGLamToQ1, DetExpansionType(), *this, mkey.GetConstFactors(), mkey.GetVarCoeffs());
                    LamToQ[1] = GetLocMatrix(LamToQ1key);

                    // Matrix to map Lambda to Q2 for 3D coordinates
                    if (coordim == 3)
                    {
                        MatrixKey LamToQ2key(StdRegions::eHybridDGLamToQ2, DetExpansionType(), *this, mkey.GetConstFactors(), mkey.GetVarCoeffs());
                        LamToQ[2] = GetLocMatrix(LamToQ2key);
                    }

                    // Set up edge segment expansions from local geom info
                    for(i = 0; i < nedges; ++i)
                    {
                        EdgeExp[i] = GetEdgeExp(i);
                    }

                    // Set up matrix derived from <mu, Q_lam.n - \tau (U_lam - Lam) > 
                    for(i = 0; i < nbndry; ++i)
                    {
                        cnt = 0;
                        
                        Vmath::Zero(nbndry,lam,1);
                        lam[i] = 1.0;
                        SetTraceToGeomOrientation(EdgeExp,lam);

                        for(e = 0; e < nedges; ++e)
                        {
                            order_e = EdgeExp[e]->GetNcoeffs();  
                            nquad_e = EdgeExp[e]->GetNumPoints(0);    

                            normals = GetEdgeNormal(e);
                            edgedir = GetEorient(e);
                            
                            work = Array<OneD,NekDouble>(nquad_e);
                            varcoeff_work = Array<OneD, NekDouble>(nquad_e);

                            GetEdgeToElementMap(e,edgedir,emap,sign);


                            StdRegions::VarCoeffType VarCoeff[3] = {StdRegions::eVarCoeffD00,
                                                                    StdRegions::eVarCoeffD11,
                                                                    StdRegions::eVarCoeffD22};
                            const StdRegions::VarCoeffMap &varcoeffs = mkey.GetVarCoeffs();
                            StdRegions::VarCoeffMap::const_iterator x;

                            // Q0 * n0 (BQ_0 terms)
                            for(j = 0; j < order_e; ++j)
                            {
                                EdgeExp[e]->SetCoeff(j,sign[j]*(*LamToQ[0])(emap[j],i));
                            }
                            
                            EdgeExp[e]->BwdTrans(EdgeExp[e]->GetCoeffs(),
                                                 EdgeExp[e]->UpdatePhys());
// @TODO Var coeffs
                            // Multiply by variable coefficient
//                            if ((x = varcoeffs.find(VarCoeff[0])) != varcoeffs.end())
//                            {
//                                GetPhysEdgeVarCoeffsFromElement(e,EdgeExp[e],x->second,varcoeff_work);
//                                Vmath::Vmul(nquad_e,varcoeff_work,1,EdgeExp[e]->GetPhys(),1,EdgeExp[e]->UpdatePhys(),1);
//                            }
          
                            Vmath::Vmul(nquad_e,normals[0],1,EdgeExp[e]->GetPhys(),1,work,1);
                            
                            // Q1 * n1 (BQ_1 terms)
                            for(j = 0; j < order_e; ++j)
                            {
                                EdgeExp[e]->SetCoeff(j,sign[j]*(*LamToQ[1])(emap[j],i));
                            }
                            
                            EdgeExp[e]->BwdTrans(EdgeExp[e]->GetCoeffs(),
                                                 EdgeExp[e]->UpdatePhys());

// @TODO var coeffs
                            // Multiply by variable coefficients
//                            if ((x = varcoeffs.find(VarCoeff[1])) != varcoeffs.end())
//                            {
//                                GetPhysEdgeVarCoeffsFromElement(e,EdgeExp[e],x->second,varcoeff_work);
//                                Vmath::Vmul(nquad_e,varcoeff_work,1,EdgeExp[e]->GetPhys(),1,EdgeExp[e]->UpdatePhys(),1);
//                            }

                            Vmath::Vvtvp(nquad_e,normals[1],1,
                                         EdgeExp[e]->GetPhys(),1,
                                         work,1,work,1);

                            // Q2 * n2 (BQ_2 terms)
                            if (coordim == 3)
                            {
                                for(j = 0; j < order_e; ++j)
                                {
                                    EdgeExp[e]->SetCoeff(j,sign[j]*(*LamToQ[2])(emap[j],i));
                                }
                                
                                EdgeExp[e]->BwdTrans(EdgeExp[e]->GetCoeffs(),
                                                     EdgeExp[e]->UpdatePhys());
// @TODO var coeffs
                                // Multiply by variable coefficients
//                                if ((x = varcoeffs.find(VarCoeff[2])) != varcoeffs.end())
//                                {
//                                    GetPhysEdgeVarCoeffsFromElement(e,EdgeExp[e],x->second,varcoeff_work);
//                                    Vmath::Vmul(nquad_e,varcoeff_work,1,EdgeExp[e]->GetPhys(),1,EdgeExp[e]->UpdatePhys(),1);
//                                }

                                Vmath::Vvtvp(nquad_e,normals[2],1,
                                             EdgeExp[e]->GetPhys(),1,
                                             work,1,work,1);
                            }
                            
                            if (m_negatedNormals[e])
                            {
                                Vmath::Neg(nquad_e, work, 1);
                            }

                            // - tau (ulam - lam)
                            // Corresponds to the G and BU terms.
                            for(j = 0; j < order_e; ++j)
                            {
                                EdgeExp[e]->SetCoeff(j,sign[j]*LamToU(emap[j],i) - lam[cnt+j]);
                            }
                            
                            EdgeExp[e]->BwdTrans(EdgeExp[e]->GetCoeffs(),
                                                 EdgeExp[e]->UpdatePhys());

                            // Multiply by variable coefficients
                            if ((x = varcoeffs.find(VarCoeff[0])) != varcoeffs.end())
                            {
                                GetPhysEdgeVarCoeffsFromElement(e,EdgeExp[e],x->second,varcoeff_work);
                                Vmath::Vmul(nquad_e,varcoeff_work,1,EdgeExp[e]->GetPhys(),1,EdgeExp[e]->UpdatePhys(),1);
                            }

                            Vmath::Svtvp(nquad_e,-tau,EdgeExp[e]->GetPhys(),1,
                                         work,1,work,1);
/// TODO: Add variable coeffs
                            EdgeExp[e]->IProductWRTBase(work,EdgeExp[e]->UpdateCoeffs());
                            
                            EdgeExp[e]->SetCoeffsToOrientation(edgedir);
                            
                            for(j = 0; j < order_e; ++j)
                            {
                                BndMat(cnt+j,i) = EdgeExp[e]->GetCoeff(j);
                            }
                            
                            cnt += order_e;
                        }
                    }
                }
                break;
            default:
                ASSERTL0(false,"This matrix type cannot be generated from this class");
                break;
            }
            
            return returnval;
        }

      //Evaluate Coefficients of weak deriviative in the direction dir
      //given the input coefficicents incoeffs and the imposed
      //boundary values in EdgeExp (which will have its phys space updated);
      void Expansion2D::v_DGDeriv(int dir,
                                const Array<OneD, const NekDouble>&incoeffs,
                                Array<OneD,StdRegions::StdExpansionSharedPtr> &EdgeExp,
                                Array<OneD, NekDouble> &out_d)
      {
        StdRegions::MatrixType DerivType[3] = {StdRegions::eWeakDeriv0,
                                               StdRegions::eWeakDeriv1,
                                               StdRegions::eWeakDeriv2};
        
          int ncoeffs = GetNcoeffs();

          DNekScalMat &InvMass = *GetLocMatrix(StdRegions::eInvMass);
          DNekScalMat &Dmat    = *GetLocMatrix(DerivType[dir]);
          
          Array<OneD, NekDouble> coeffs = incoeffs;
          DNekVec     Coeffs  (ncoeffs,coeffs, eWrapper);
          
          Coeffs = Transpose(Dmat)*Coeffs;
          Vmath::Neg(ncoeffs, coeffs,1);

          // Add the boundary integral including the relevant part of
          // the normal
          AddNormTraceInt(dir,EdgeExp,coeffs);
        
          DNekVec Out_d (ncoeffs,out_d,eWrapper);

          Out_d  = InvMass*Coeffs;
      }

        enum BndToLocMatrixMapType
        {
            eBndToFullMatrixCG,
            eBndToBndMatrixCG,
            eBndToTraceMatrixDG
        };

        void Expansion2D::v_AddRobinMassMatrix(const int edge, const Array<OneD, const NekDouble > &primCoeffs, DNekMatSharedPtr &inoutmat)
        {
            ASSERTL1(IsBoundaryInteriorExpansion(),
                     "Not set up for non boundary-interior expansions");
            ASSERTL1(inoutmat->GetRows() == inoutmat->GetColumns(),
                     "Assuming that input matrix was square");
            int i,j;
            int id1,id2;
            ExpansionSharedPtr edgeExp = m_edgeExp[edge].lock();
            int order_e = edgeExp->GetNcoeffs();
         
            Array<OneD,unsigned int> map;
            Array<OneD,int> sign;
            
            StdRegions::VarCoeffMap varcoeffs;
            varcoeffs[StdRegions::eVarCoeffMass] = primCoeffs;

            LocalRegions::MatrixKey mkey(StdRegions::eMass,StdRegions::eSegment, *edgeExp, StdRegions::NullConstFactorMap, varcoeffs);
            DNekScalMat &edgemat = *edgeExp->GetLocMatrix(mkey);

            // Now need to identify a map which takes the local edge
            // mass matrix to the matrix stored in inoutmat;
            // This can currently be deduced from the size of the matrix
            
            // - if inoutmat.m_rows() == v_NCoeffs() it is a full
            //   matrix system
            
            // - if inoutmat.m_rows() == v_NumBndCoeffs() it is a
            //  boundary CG system

            // - if inoutmat.m_rows() == v_NumDGBndCoeffs() it is a
            //  trace DG system
            int rows = inoutmat->GetRows();

            if (rows == GetNcoeffs())
            {
                GetEdgeToElementMap(edge,v_GetEorient(edge),map,sign);
            }
            else if(rows == NumBndryCoeffs())
            {
                int nbndry = NumBndryCoeffs();
                Array<OneD,unsigned int> bmap(nbndry);

                GetEdgeToElementMap(edge,v_GetEorient(edge),map,sign);

                GetBoundaryMap(bmap);
                
                for(i = 0; i < order_e; ++i)
                {
                    for(j = 0; j < nbndry; ++j)
                    {
                        if(map[i] == bmap[j])
                        {
                            map[i] = j;
                            break;
                        }
                    }
                    ASSERTL1(j != nbndry,"Did not find number in map");
                }
            }
            else if (rows == NumDGBndryCoeffs())
            {
                // possibly this should be a separate method
                int cnt = 0; 
                map  = Array<OneD, unsigned int> (order_e);
                sign = Array<OneD, int> (order_e,1);
                
                for(i = 0; i < edge; ++i)
                {
                    cnt += GetEdgeNcoeffs(i);
                }
                
                for(i = 0; i < order_e; ++i)
                {
                    map[i] = cnt++;
                }
                // check for mapping reversal 
                if(GetEorient(edge) == StdRegions::eBackwards)
                {
                    switch(edgeExp->GetBasis(0)->GetBasisType())
                    {
                    case LibUtilities::eGauss_Lagrange:
                        reverse( map.get() , map.get()+order_e);
                        break;
                    case LibUtilities::eGLL_Lagrange:
                        reverse( map.get() , map.get()+order_e);
                        break;
                    case LibUtilities::eModified_A:
                        {
                            swap(map[0],map[1]);
                            for(i = 3; i < order_e; i+=2)
                            {
                                sign[i] = -1;
                            }  
                        }
                        break;
                    default:
                        ASSERTL0(false,"Edge boundary type not valid for this method");
                    }
                }
            }
            else
            {
                ASSERTL0(false,"Could not identify matrix type from dimension");
            }

            for(i = 0; i < order_e; ++i)
            {
                id1 = map[i];
                for(j = 0; j < order_e; ++j)
                {
                    id2 = map[j];
                    (*inoutmat)(id1,id2) +=  edgemat(i,j)*sign[i]*sign[j];
                }
            }
        }

        /**
         * Given an edge and vector of element coefficients:
         * - maps those elemental coefficients corresponding to the edge into
         *   an edge-vector.
         * - resets the element coefficients
         * - multiplies the edge vector by the edge mass matrix
         * - maps the edge coefficients back onto the elemental coefficients
         */
        void Expansion2D::v_AddRobinEdgeContribution(const int edgeid, const Array<OneD, const NekDouble> &primCoeffs, Array<OneD, NekDouble> &coeffs)
        {
            ASSERTL1(IsBoundaryInteriorExpansion(),
                     "Not set up for non boundary-interior expansions");
            int i;
            ExpansionSharedPtr edgeExp = m_edgeExp[edgeid].lock();
            int order_e = edgeExp->GetNcoeffs();

            Array<OneD,unsigned int> map;
            Array<OneD,int> sign;

            StdRegions::VarCoeffMap varcoeffs;
            varcoeffs[StdRegions::eVarCoeffMass] = primCoeffs;

            LocalRegions::MatrixKey mkey(StdRegions::eMass,StdRegions::eSegment, *edgeExp, StdRegions::NullConstFactorMap, varcoeffs);
            DNekScalMat &edgemat = *edgeExp->GetLocMatrix(mkey);

            NekVector<NekDouble> vEdgeCoeffs (order_e);

            GetEdgeToElementMap(edgeid,v_GetEorient(edgeid),map,sign);

            for (i = 0; i < order_e; ++i)
            {
                vEdgeCoeffs[i] = coeffs[map[i]]*sign[i];
            }
            Vmath::Zero(GetNcoeffs(), coeffs, 1);

            vEdgeCoeffs = edgemat * vEdgeCoeffs;

            for (i = 0; i < order_e; ++i)
            {
                coeffs[map[i]] = vEdgeCoeffs[i]*sign[i];
            }
        }
    }
}<|MERGE_RESOLUTION|>--- conflicted
+++ resolved
@@ -130,8 +130,6 @@
             Array<OneD, NekDouble> &outarray)
         {
             int i;
-<<<<<<< HEAD
-=======
 
             if (m_requireNeg.size() == 0)
             {
@@ -159,95 +157,69 @@
                 }
             }
 
-            StdRegions::Orientation  edgedir = GetEorient(edge); 
->>>>>>> d3948e5b
-            
-            StdRegions::Orientation  edgedir = GetEorient(edge);
-            /*
-            unsigned short num_mod0 = EdgeExp->GetBasis(0)->GetNumModes();
-            unsigned short num_mod1 = 0; 
-            unsigned short num_mod2 = 0; 
-            
-            StdRegions::IndexMapKey ikey(StdRegions::eEdgeToElement,DetExpansionType(),num_mod0,num_mod1,num_mod2,edge,edgedir);
-            
-            StdRegions::IndexMapValuesSharedPtr map = StdExpansion::GetIndexMap(ikey);
-            */
-            Array<OneD,unsigned int> map;
-            Array<OneD,int> sign;
-            
-            GetEdgeToElementMap(edge,edgedir,map,sign);
-            
-            int order_e = map.num_elements();
-            
+            StdRegions::IndexMapKey ikey(
+                StdRegions::eEdgeToElement, DetExpansionType(),
+                GetBasisNumModes(0), GetBasisNumModes(1), 0,
+                edge, GetEorient(edge));
+            StdRegions::IndexMapValuesSharedPtr map =
+                StdExpansion::GetIndexMap(ikey);
+            
+            // Order of the element
+            int order_e = map->num_elements();
             // Order of the trace
             int n_coeffs = (EdgeExp->GetCoeffs()).num_elements();
             
-            if(n_coeffs!=order_e) // Going to orthogonal space
+            if (n_coeffs != order_e) // Going to orthogonal space
             {
                 EdgeExp->FwdTrans(Fn,EdgeExp->UpdateCoeffs());
                 LocalRegions::Expansion1DSharedPtr locExp = 
                     boost::dynamic_pointer_cast<
                         LocalRegions::Expansion1D>(EdgeExp);
                 
-                if (m_requireNeg[edge])
-                {
-                    Vmath::Neg(n_coeffs,EdgeExp->UpdateCoeffs(),1);
-                }
-                
                 Array<OneD, NekDouble> coeff(n_coeffs,0.0);
-                LibUtilities::BasisType btype = ((LibUtilities::BasisType) 1); //1-->Ortho_A
-                LibUtilities::BasisKey bkey_ortho(btype,EdgeExp->GetBasis(0)->GetNumModes(),EdgeExp->GetBasis(0)->GetPointsKey());
-                LibUtilities::BasisKey bkey(EdgeExp->GetBasis(0)->GetBasisType(),EdgeExp->GetBasis(0)->GetNumModes(),EdgeExp->GetBasis(0)->GetPointsKey());
-                LibUtilities::InterpCoeff1D(bkey,EdgeExp->GetCoeffs(),bkey_ortho,coeff);
+                LibUtilities::BasisType btype = LibUtilities::eOrtho_A;
+                LibUtilities::BasisKey bkey_ortho(
+                    btype, EdgeExp->GetBasis(0)->GetNumModes(),
+                    EdgeExp->GetBasis(0)->GetPointsKey());
+                LibUtilities::BasisKey bkey(
+                    EdgeExp->GetBasis(0)->GetBasisType(),
+                    EdgeExp->GetBasis(0)->GetNumModes(),
+                    EdgeExp->GetBasis(0)->GetPointsKey());
+                LibUtilities::InterpCoeff1D(
+                    bkey, EdgeExp->GetCoeffs(), bkey_ortho, coeff);
+
                 // Cutting high frequencies
                 for(i = order_e; i < n_coeffs; i++)
                 {
                     coeff[i] = 0.0;
                 }	
-                LibUtilities::InterpCoeff1D(bkey_ortho,coeff,bkey,EdgeExp->UpdateCoeffs());
-                
-                StdRegions::StdMatrixKey masskey(StdRegions::eMass,StdRegions::eSegment,*EdgeExp);
-                EdgeExp->MassMatrixOp(EdgeExp->UpdateCoeffs(),EdgeExp->UpdateCoeffs(),masskey);
-                
+                LibUtilities::InterpCoeff1D(
+                    bkey_ortho, coeff, bkey, EdgeExp->UpdateCoeffs());
+                
+                StdRegions::StdMatrixKey masskey(
+                    StdRegions::eMass, StdRegions::eSegment, *EdgeExp);
+                EdgeExp->MassMatrixOp(
+                    EdgeExp->UpdateCoeffs(), EdgeExp->UpdateCoeffs(), masskey);
+            }
+            else
+            {
+                EdgeExp->IProductWRTBase(Fn,EdgeExp->UpdateCoeffs());
+            }
+            
+            // add data to outarray if forward edge normal is outwards
+            if (m_requireNeg[edge])
+            {
                 for(i = 0; i < order_e; ++i)
                 {
-                    outarray[map[i]] += (sign[i])*EdgeExp->GetCoeff(i);
+                    outarray[(*map)[i].index] -= (*map)[i].sign*EdgeExp->GetCoeff(i);
                 }
             }
             else
             {
-                EdgeExp->IProductWRTBase(Fn,EdgeExp->UpdateCoeffs());
-
-                LocalRegions::Expansion1DSharedPtr locExp = 
-                    boost::dynamic_pointer_cast<
-                        LocalRegions::Expansion1D>(EdgeExp);
-                
-                if (m_requireNeg[edge])
-                {
-                    Vmath::Neg(n_coeffs,EdgeExp->UpdateCoeffs(),1);
-                }
-<<<<<<< HEAD
-                else if (locExp->GetRightAdjacentElementEdge() != -1)
-                {
-                    if (locExp->GetRightAdjacentElementExp()->GetGeom2D()->GetGlobalID() 
-                        == GetGeom2D()->GetGlobalID())
-                    {
-                        Vmath::Neg(order_e,EdgeExp->UpdateCoeffs(),1);
-                    }
-                }
-                // add data to outarray if forward edge normal is outwards
                 for(i = 0; i < order_e; ++i)
                 {
-                    outarray[map[i]] += (sign[i])*EdgeExp->GetCoeff(i);
-                }
-=======
-            }
-            
-            // add data to outarray if forward edge normal is outwards
-            for(i = 0; i < order_e; ++i)
-            {
-                outarray[((*map)[i].index)] += ((*map)[i].sign)*EdgeExp->GetCoeff(i);
->>>>>>> d3948e5b
+                    outarray[(*map)[i].index] += (*map)[i].sign*EdgeExp->GetCoeff(i);
+                }
             }
         }
 
