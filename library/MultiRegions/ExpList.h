///////////////////////////////////////////////////////////////////////////////
//
// File ExpList.h
//
// For more information, please see: http://www.nektar.info
//
// The MIT License
//
// Copyright (c) 2006 Division of Applied Mathematics, Brown University (USA),
// Department of Aeronautics, Imperial College London (UK), and Scientific
// Computing and Imaging Institute, University of Utah (USA).
//
// License for the specific language governing rights and limitations under
// Permission is hereby granted, free of charge, to any person obtaining a
// copy of this software and associated documentation files (the "Software"),
// to deal in the Software without restriction, including without limitation
// the rights to use, copy, modify, merge, publish, distribute, sublicense,
// and/or sell copies of the Software, and to permit persons to whom the
// Software is furnished to do so, subject to the following conditions:
//
// The above copyright notice and this permission notice shall be included
// in all copies or substantial portions of the Software.
//
// THE SOFTWARE IS PROVIDED "AS IS", WITHOUT WARRANTY OF ANY KIND, EXPRESS
// OR IMPLIED, INCLUDING BUT NOT LIMITED TO THE WARRANTIES OF MERCHANTABILITY,
// FITNESS FOR A PARTICULAR PURPOSE AND NONINFRINGEMENT. IN NO EVENT SHALL
// THE AUTHORS OR COPYRIGHT HOLDERS BE LIABLE FOR ANY CLAIM, DAMAGES OR OTHER
// LIABILITY, WHETHER IN AN ACTION OF CONTRACT, TORT OR OTHERWISE, ARISING
// FROM, OUT OF OR IN CONNECTION WITH THE SOFTWARE OR THE USE OR OTHER
// DEALINGS IN THE SOFTWARE.
//
// Description: Expansion list top class definition
//
///////////////////////////////////////////////////////////////////////////////

#ifndef NEKTAR_LIBS_MULTIREGIONS_EXPLIST_H
#define NEKTAR_LIBS_MULTIREGIONS_EXPLIST_H

#include <MultiRegions/MultiRegionsDeclspec.h>
#include <LibUtilities/Communication/Comm.h>
#include <LibUtilities/BasicUtils/SessionReader.h>
#include <MultiRegions/MultiRegions.hpp>
#include <LocalRegions/Expansion.h>
#include <MultiRegions/GlobalMatrix.h>
#include <MultiRegions/GlobalMatrixKey.h>
#include <SpatialDomains/MeshGraph.h>
#include <MultiRegions/GlobalOptimizationParameters.h>
#include <boost/enable_shared_from_this.hpp>
#include <MultiRegions/AssemblyMap/AssemblyMap.h>

#include <LibUtilities/Communication/Transposition.h>

#include <tinyxml/tinyxml.h>

namespace Nektar
{
    namespace MultiRegions
    {
        // Forward declarations
        class GlobalLinSys;
        class AssemblyMapDG;

        class AssemblyMapCG;
        class GlobalLinSysKey;
        class GlobalMatrix;

        enum Direction
	{
	    eX,
	    eY,
	    eZ,
	    eS,
	    eN
	};

        enum ExpansionType
        {
            e0D,
            e1D,
            e2D,
            e3DH1D,
            e3DH2D,
            e3D,
            eNoType
        };	   
        
        MultiRegions::Direction const DirCartesianMap[] =
            {
                eX,
                eY,
                eZ
            }; 
    
        /// A map between global matrix keys and their associated block
        /// matrices.
        typedef map<GlobalMatrixKey,DNekScalBlkMatSharedPtr> BlockMatrixMap;
        /// A shared pointer to a BlockMatrixMap.
        typedef boost::shared_ptr<BlockMatrixMap> BlockMatrixMapShPtr;
			       

        /// Base class for all multi-elemental spectral/hp expansions.
        class ExpList: public boost::enable_shared_from_this<ExpList>
        {
        public:
            /// The default constructor.
            MULTI_REGIONS_EXPORT ExpList();
            
            /// The default constructor.
            MULTI_REGIONS_EXPORT ExpList(
                    const LibUtilities::SessionReaderSharedPtr &pSession);

            /// The default constructor.
            MULTI_REGIONS_EXPORT ExpList(
                    const LibUtilities::SessionReaderSharedPtr &pSession,
                    const SpatialDomains::MeshGraphSharedPtr &pGraph);

            /// The copy constructor.
            MULTI_REGIONS_EXPORT ExpList(
                const ExpList &in,
                const bool DeclareCoeffPhysArrays = true);

            /// The default destructor.
            MULTI_REGIONS_EXPORT virtual ~ExpList();
            
<<<<<<< HEAD
            /// Copy coefficients from concatenated list to expansion list.
            MULTI_REGIONS_EXPORT void PutCoeffsInToElmtExp(void);

            /// Copy coefficients from expansion list to concatenated list.
            MULTI_REGIONS_EXPORT void PutElmtExpInToCoeffs(void);

            /// Copy one elements coefficients from the concatenated list
            /// to the expansion list.
            MULTI_REGIONS_EXPORT void PutCoeffsInToElmtExp(int eid);

            /// Copy one elements coefficients from the expansion list to
            /// the concatenated list.
            MULTI_REGIONS_EXPORT void PutElmtExpInToCoeffs(int eid);

            /// Copy physical data from \a m_phys to expansion list.
            MULTI_REGIONS_EXPORT void PutPhysInToElmtExp(void);

            /// Copy physical data from given array to expansion list.
            MULTI_REGIONS_EXPORT void PutPhysInToElmtExp(
                Array<OneD, const NekDouble> &in);

            /// Copy expansion list physical data to given array.
            MULTI_REGIONS_EXPORT void PutElmtExpInToPhys(Array<OneD,NekDouble> &out);

            /// Copy expansion list physical data from one element to array.
            MULTI_REGIONS_EXPORT void PutElmtExpInToPhys(
                int eid, Array<OneD,
                NekDouble> &out);

=======
>>>>>>> 6eb37f98
            /// Returns the total number of local degrees of freedom
            /// \f$N_{\mathrm{eof}}=\sum_{e=1}^{{N_{\mathrm{el}}}}N^{e}_m\f$.
            inline int GetNcoeffs(void) const;
            
            /// Returns the total number of local degrees of freedom
            /// for element eid
            MULTI_REGIONS_EXPORT int GetNcoeffs(const int eid) const;

            /// Returns the type of the expansion
            MULTI_REGIONS_EXPORT ExpansionType GetExpType(void);
            
            /// Returns the type of the expansion
            MULTI_REGIONS_EXPORT void SetExpType(ExpansionType Type);
	
            /// Evaulates the maximum number of modes in the elemental basis
            /// order over all elements
            inline int EvalBasisNumModesMax(void) const;

            /// Returns the vector of the number of modes in the elemental
            /// basis order over all elements.
            MULTI_REGIONS_EXPORT const Array<OneD,int>
                EvalBasisNumModesMaxPerExp(void) const;

            /// Returns the total number of quadrature points #m_npoints
            /// \f$=Q_{\mathrm{tot}}\f$.
            inline int GetTotPoints(void) const;

            /// Returns the total number of quadrature points for eid's element
            /// \f$=Q_{\mathrm{tot}}\f$.
            inline int GetTotPoints(const int eid) const;
            
            /// Returns the total number of quadrature points #m_npoints
            /// \f$=Q_{\mathrm{tot}}\f$.
            inline int GetNpoints(void) const;

            
            /// Returns the total number of qudature points scaled by
            /// the factor scale on each 1D direction
            inline int Get1DScaledTotPoints(const NekDouble scale) const;
			
            /// Sets the wave space to the one of the possible configuration
            /// true or false
            inline void SetWaveSpace(const bool wavespace);
            
			
            ///Set Modified Basis for the stability analysis
            inline void SetModifiedBasis(const bool modbasis);
            
            
            /// This function returns the third direction expansion condition,
            /// which can be in wave space (coefficient) or not
            /// It is stored in the variable m_WaveSpace.
            inline bool GetWaveSpace(void) const;
            
            /// Fills the array #m_phys
            inline void SetPhys(const Array<OneD, const NekDouble> &inarray);

            /// Sets the array #m_phys
            inline void SetPhysArray(Array<OneD, NekDouble> &inarray);

            /// This function manually sets whether the array of physical
            /// values \f$\boldsymbol{u}_l\f$ (implemented as #m_phys) is
            /// filled or not.
            inline void SetPhysState(const bool physState);

            /// This function indicates whether the array of physical values
            /// \f$\boldsymbol{u}_l\f$ (implemented as #m_phys) is filled or
            /// not.
            inline bool GetPhysState(void) const;

            /// This function integrates a function \f$f(\boldsymbol{x})\f$
            /// over the domain consisting of all the elements of the expansion.
            MULTI_REGIONS_EXPORT NekDouble PhysIntegral (void);

            /// This function integrates a function \f$f(\boldsymbol{x})\f$
            /// over the domain consisting of all the elements of the expansion.
            MULTI_REGIONS_EXPORT NekDouble PhysIntegral(
                const Array<OneD,
                const NekDouble> &inarray);

            /// This function calculates the inner product of a function
            /// \f$f(\boldsymbol{x})\f$ with respect to all \emph{local}
            /// expansion modes \f$\phi_n^e(\boldsymbol{x})\f$.
            inline void   IProductWRTBase_IterPerExp(
                const Array<OneD, const NekDouble> &inarray,
                      Array<OneD,       NekDouble> &outarray);

            ///
            inline void IProductWRTBase(
                const Array<OneD, const NekDouble> &inarray,
                      Array<OneD,       NekDouble> &outarray,
                      CoeffState coeffstate = eLocal);

            /// This function calculates the inner product of a function
            /// \f$f(\boldsymbol{x})\f$ with respect to the derivative (in
            /// direction \param dir) of all \emph{local} expansion modes
            /// \f$\phi_n^e(\boldsymbol{x})\f$.
            MULTI_REGIONS_EXPORT void   IProductWRTDerivBase
                (const int dir,
                 const Array<OneD, const NekDouble> &inarray,
                       Array<OneD,       NekDouble> &outarray);

            /// This function elementally evaluates the forward transformation
            /// of a function \f$u(\boldsymbol{x})\f$ onto the global
            /// spectral/hp expansion.
            inline void  FwdTrans_IterPerExp (
                const Array<OneD,
                const NekDouble> &inarray,
                      Array<OneD,NekDouble> &outarray);

            ///
            inline void FwdTrans(
                const Array<OneD,
                const NekDouble> &inarray,
                      Array<OneD,       NekDouble> &outarray,
                      CoeffState coeffstate = eLocal);

            /// This function elementally mulplies the coefficient space of
            /// Sin my the elemental inverse of the mass matrix.
            MULTI_REGIONS_EXPORT void  MultiplyByElmtInvMass (
                 const Array<OneD,
                 const NekDouble> &inarray,
                 Array<OneD,       NekDouble> &outarray);

            ///
            inline void MultiplyByInvMassMatrix(
                const Array<OneD,const NekDouble> &inarray,
                      Array<OneD,      NekDouble> &outarray,
                      CoeffState coeffstate = eLocal);

            /// Smooth a field across elements
            inline void SmoothField(Array<OneD,NekDouble> &field);

            /// Solve helmholtz problem
            inline void HelmSolve(
                const Array<OneD, const NekDouble> &inarray,
                      Array<OneD,       NekDouble> &outarray,
                const FlagList &flags,
                const StdRegions::ConstFactorMap &factors,
                const StdRegions::VarCoeffMap &varcoeff =
                                StdRegions::NullVarCoeffMap,
                const Array<OneD, const NekDouble> &dirForcing =
                                NullNekDouble1DArray);

            /// Solve Advection Diffusion Reaction
            inline void LinearAdvectionDiffusionReactionSolve(
                const Array<OneD, Array<OneD, NekDouble> > &velocity,
                       const Array<OneD, const NekDouble> &inarray,
                       Array<OneD, NekDouble> &outarray,
                       const NekDouble lambda,
                       CoeffState coeffstate = eLocal, 
                       const Array<OneD, const NekDouble>&
                       dirForcing = NullNekDouble1DArray);


            /// Solve Advection Diffusion Reaction
            inline void LinearAdvectionReactionSolve(
                const Array<OneD, Array<OneD, NekDouble> > &velocity,
                const Array<OneD, const NekDouble> &inarray,
                      Array<OneD, NekDouble> &outarray,
                const NekDouble lambda,
                      CoeffState coeffstate = eLocal,
                const Array<OneD, const NekDouble>&
                      dirForcing = NullNekDouble1DArray);

            ///
            MULTI_REGIONS_EXPORT void FwdTrans_BndConstrained(
                const Array<OneD, const NekDouble> &inarray,
                      Array<OneD,       NekDouble> &outarray);


            /// This function elementally evaluates the backward transformation
            /// of the global spectral/hp element expansion.
            inline void BwdTrans_IterPerExp (
                const Array<OneD, const NekDouble> &inarray,
                      Array<OneD,NekDouble> &outarray);

            ///
            inline void BwdTrans (
                const Array<OneD,
                const NekDouble> &inarray,
                      Array<OneD,NekDouble> &outarray,
                      CoeffState coeffstate = eLocal);

            /// This function calculates the coordinates of all the elemental
            /// quadrature points \f$\boldsymbol{x}_i\f$.
            inline void GetCoords(
                Array<OneD, NekDouble> &coord_0,
                Array<OneD, NekDouble> &coord_1 = NullNekDouble1DArray,
                Array<OneD, NekDouble> &coord_2 = NullNekDouble1DArray);
			
			// Homogeneous transforms
            inline void HomogeneousFwdTrans(
                const Array<OneD, const NekDouble> &inarray,
                      Array<OneD, NekDouble> &outarray,
                      CoeffState coeffstate = eLocal,
                bool Shuff = true,
                bool UnShuff = true);
            
            inline void HomogeneousBwdTrans(
                const Array<OneD, const NekDouble> &inarray,
                      Array<OneD, NekDouble> &outarray,
                      CoeffState coeffstate = eLocal,
                bool Shuff = true,
                bool UnShuff = true);
            
            inline void DealiasedProd(
                const Array<OneD, NekDouble> &inarray1,
                const Array<OneD, NekDouble> &inarray2,
                      Array<OneD, NekDouble> &outarray,
                      CoeffState coeffstate = eLocal);
			
            inline void GetBCValues(
                      Array<OneD, NekDouble> &BndVals,
                const Array<OneD, NekDouble> &TotField,
                int BndID);
            
            inline void NormVectorIProductWRTBase(
                Array<OneD, const NekDouble> &V1,
                Array<OneD, const NekDouble> &V2,
                Array<OneD, NekDouble> &outarray,
                int BndID);
			
            /// This function calculates Surface Normal vector of a smooth
            /// manifold.
            MULTI_REGIONS_EXPORT void GetSurfaceNormal(
                Array<OneD,NekDouble> &SurfaceNormal,
                const int k);

            /// Apply geometry information to each expansion.
            MULTI_REGIONS_EXPORT void ApplyGeomInfo();

<<<<<<< HEAD
            /// This function writes the spectral/hp element solution to the
            /// file \a out.
            MULTI_REGIONS_EXPORT void WriteToFile(
                std::ofstream &out,
                OutputFormat format = eTecplot,
                std::string var = "v");

            void WriteTecplotHeader(
                std::ofstream &outfile,
                std::string var = "v")
=======
            void WriteTecplotHeader(std::ofstream &outfile,
                                    std::string var = "")
>>>>>>> 6eb37f98
            {
                v_WriteTecplotHeader(outfile, var);
            }

            void WriteTecplotZone(
                std::ofstream &outfile,
                int expansion = -1)
            {
                v_WriteTecplotZone(outfile, expansion);
            }

            void WriteTecplotField(std::ofstream &outfile,
                                   int expansion = -1)
            {
                v_WriteTecplotField(outfile, expansion);
            }

            void WriteTecplotConnectivity(std::ofstream &outfile,
                                          int expansion = -1)
            {
                v_WriteTecplotConnectivity(outfile, expansion);
            }

            MULTI_REGIONS_EXPORT void WriteVtkHeader(std::ofstream &outfile);
            MULTI_REGIONS_EXPORT void WriteVtkFooter(std::ofstream &outfile);

            void WriteVtkPieceHeader(std::ofstream &outfile, int expansion)
            {
                v_WriteVtkPieceHeader(outfile, expansion);
            }

            MULTI_REGIONS_EXPORT void WriteVtkPieceFooter(
                std::ofstream &outfile,
                int expansion);

            void WriteVtkPieceData  (
                std::ofstream &outfile,
                int expansion,
                std::string var = "v")
            {
                v_WriteVtkPieceData(outfile, expansion, var);
            }

            /// This function returns the dimension of the coordinates of the
            /// element \a eid.
            // inline
            MULTI_REGIONS_EXPORT int GetCoordim(int eid);

            /// Set the \a i th coefficiient in \a m_coeffs to value \a val
            inline void SetCoeff(int i, NekDouble val);
            
            /// Set the coefficiient in \a m_coeffs to value \a val (0D Exapnsion)
            inline void SetCoeff(NekDouble val);
            
            /// Set the physical value in \a m_coeffs to value \a val (0D Exapnsion)
            inline void SetPhys(NekDouble val);
            
            inline const SpatialDomains::PointGeomSharedPtr GetGeom(void) const;
            
            inline const SpatialDomains::PointGeomSharedPtr GetVertex(void) const;

            /// Set the \a i th coefficiient in  #m_coeffs to value \a val
            inline void SetCoeffs(int i, NekDouble val);

            /// Set the  #m_coeffs array to inarray
            inline void SetCoeffsArray(Array<OneD, NekDouble> &inarray);

            /// This function returns (a reference to) the array
            /// \f$\boldsymbol{\hat{u}}_l\f$ (implemented as #m_coeffs)
            /// containing all local expansion coefficients.
            inline const Array<OneD, const NekDouble> &GetCoeffs() const;

            /// Impose Dirichlet Boundary Conditions onto Array
            inline void ImposeDirichletConditions(
                Array<OneD,NekDouble>& outarray);

            /// Put the coefficients into global ordering using m_coeffs 
            inline void LocalToGlobal(void);

            /// Put the coefficients into local ordering and place in m_coeffs
            inline void GlobalToLocal(void);

            /// Get the \a i th value  (coefficient) of #m_coeffs
            inline NekDouble GetCoeff(int i);

            /// Get the \a i th value  (coefficient) of #m_coeffs
            inline NekDouble GetCoeffs(int i);

            /// This function returns (a reference to) the array
            /// \f$\boldsymbol{u}_l\f$ (implemented as #m_phys) containing the
            /// function \f$u^{\delta}(\boldsymbol{x})\f$ evaluated at the
            /// quadrature points.
            // inline
            MULTI_REGIONS_EXPORT const Array<OneD, const NekDouble>
                &GetPhys()  const;

            /// This function calculates the \f$L_\infty\f$ error of the global
            /// spectral/hp element approximation.
            MULTI_REGIONS_EXPORT NekDouble Linf (
<<<<<<< HEAD
                const Array<OneD,
                const NekDouble> &soln);

            /// This function calculates the \f$L_\infty\f$ error of the global
            /// spectral/hp element approximation.
            MULTI_REGIONS_EXPORT NekDouble Linf (void);
=======
                const Array<OneD, const NekDouble> &inarray,
                const Array<OneD, const NekDouble> &soln = NullNekDouble1DArray);
>>>>>>> 6eb37f98

            /// This function calculates the \f$L_2\f$ error with
            /// respect to soln of the global
            /// spectral/hp element approximation.
            NekDouble L2(
                const Array<OneD, const NekDouble> &inarray,
                const Array<OneD, const NekDouble> &soln = NullNekDouble1DArray)
            {
                return v_L2(inarray, soln);
            }

<<<<<<< HEAD
            NekDouble Integral (
                const Array<OneD, const NekDouble> &inarray =
                    NullNekDouble1DArray)
=======
            /// Calculates the \f$H^1\f$ error of the global spectral/hp
            /// element approximation.
            MULTI_REGIONS_EXPORT NekDouble H1 (
                const Array<OneD, const NekDouble> &inarray,
                const Array<OneD, const NekDouble> &soln = NullNekDouble1DArray);
            
            NekDouble Integral (const Array<OneD, const NekDouble> &inarray)
>>>>>>> 6eb37f98
            {
                return v_Integral(inarray);
            }

            /// This function calculates the energy associated with
            /// each one of the modesof a 3D homogeneous nD expansion
            Array<OneD, const NekDouble> HomogeneousEnergy (void)
            {
                return v_HomogeneousEnergy();
            }

            /// This function sets the Spectral Vanishing Viscosity 
            /// in homogeneous1D expansion. 
            void SetHomo1DSpecVanVisc(Array<OneD, NekDouble> visc)
            {
                v_SetHomo1DSpecVanVisc(visc);
            }

            /// This function returns a vector containing the wave
            /// numbers in z-direction associated
            /// with the 3D homogenous expansion. Required if a
            /// parellelisation is applied in the Fourier direction
            Array<OneD, const unsigned int> GetZIDs(void)
            {
                return v_GetZIDs();
            }

            /// This function returns the transposition class
            /// associaed with the homogeneous expansion.
            LibUtilities::TranspositionSharedPtr GetTransposition(void)
            {
                return v_GetTransposition();
            }
            
            /// This function returns the Width of homogeneous direction
            /// associaed with the homogeneous expansion.
            NekDouble GetHomoLen(void)
            {
                return v_GetHomoLen();
            }
            
            /// This function returns a vector containing the wave
            /// numbers in y-direction associated
            /// with the 3D homogenous expansion. Required if a
            /// parellelisation is applied in the Fourier direction
            Array<OneD, const unsigned int> GetYIDs(void)
            {
                return v_GetYIDs();
            }

            /// This function interpolates the physical space points in
            /// \a inarray to \a outarray using the same points defined in the
            /// expansion but where the number of points are rescaled
            /// by \a 1DScale
            void PhysInterp1DScaled(
                const NekDouble scale,
                const Array<OneD, NekDouble> &inarray,
                      Array<OneD, NekDouble>  &outarray)
            {
                v_PhysInterp1DScaled(scale, inarray,outarray);                
            }

            /// This function Galerkin projects the physical space points in
            /// \a inarray to \a outarray where inarray is assumed to
            /// be defined in the expansion but where the number of
            /// points are rescaled by \a 1DScale
            void PhysGalerkinProjection1DScaled(
                const NekDouble scale,
                const Array<OneD, NekDouble> &inarray,
                      Array<OneD, NekDouble> &outarray)
            {
                v_PhysGalerkinProjection1DScaled(scale, inarray, outarray);
            } 

<<<<<<< HEAD
            /// Calculates the \f$H^1\f$ error of the global spectral/hp
            /// element approximation.
            MULTI_REGIONS_EXPORT NekDouble H1 (
                const Array<OneD, const NekDouble> &soln);
            
=======
>>>>>>> 6eb37f98
            /// This function returns the number of elements in the expansion.
            inline int GetExpSize(void);


            /// This function returns the number of elements in the
            /// expansion which may be different for a homogeoenous extended
            /// expansionp.
            inline int GetNumElmts(void)
            {
                return v_GetNumElmts();
            }

            /// This function returns the vector of elements in the expansion.
            inline const boost::shared_ptr<LocalRegions::ExpansionVector>
                    GetExp() const;

            /// This function returns (a shared pointer to) the local elemental
            /// expansion of the \f$n^{\mathrm{th}}\f$ element.
            inline LocalRegions::ExpansionSharedPtr& GetExp(int n) const;

            /// This function returns (a shared pointer to) the local elemental
            /// expansion containing the arbitrary point given by \a gloCoord.
            MULTI_REGIONS_EXPORT LocalRegions::ExpansionSharedPtr& GetExp(
                const Array<OneD, const NekDouble> &gloCoord);

            /** This function returns the index of the local elemental
             * expansion containing the arbitrary point given by \a gloCoord.
             **/
            MULTI_REGIONS_EXPORT int GetExpIndex(
                const Array<OneD, const NekDouble> &gloCoord,
                NekDouble tol = 0.0);

            /** This function returns the index and the Local
             * Cartesian Coordinates \a locCoords of the local
             * elemental expansion containing the arbitrary point
             * given by \a gloCoords.
             **/ 
            MULTI_REGIONS_EXPORT int GetExpIndex(
                const Array<OneD, const NekDouble> &gloCoords, 
                      Array<OneD, NekDouble>       &locCoords,
                NekDouble tol = 0.0);

            /// Get the start offset position for a global list of #m_coeffs
            /// correspoinding to element n.
            inline int GetCoeff_Offset(int n) const;

            /// Get the start offset position for a global list of m_phys
            /// correspoinding to element n.
            inline int GetPhys_Offset(int n) const;

            /// Get the element id associated with the n th
            /// consecutive block of data in  #m_phys and #m_coeffs
            inline int GetOffset_Elmt_Id(int n) const;

            /// This function returns (a reference to) the array
            /// \f$\boldsymbol{\hat{u}}_l\f$ (implemented as #m_coeffs)
            /// containing all local expansion coefficients.
            inline Array<OneD, NekDouble> &UpdateCoeffs();

            /// This function returns (a reference to) the array
            /// \f$\boldsymbol{u}_l\f$ (implemented as #m_phys) containing the
            /// function \f$u^{\delta}(\boldsymbol{x})\f$ evaluated at the
            /// quadrature points.
            inline Array<OneD, NekDouble> &UpdatePhys();

            inline void PhysDeriv(
                Direction edir,
                const Array<OneD, const NekDouble> &inarray,
                      Array<OneD, NekDouble> &out_d);	
	    
            /// This function discretely evaluates the derivative of a function
            /// \f$f(\boldsymbol{x})\f$ on the domain consisting of all
            /// elements of the expansion.
            inline void PhysDeriv(
                const Array<OneD, const NekDouble> &inarray,
                      Array<OneD, NekDouble> &out_d0,
                      Array<OneD, NekDouble> &out_d1 = NullNekDouble1DArray,
                      Array<OneD, NekDouble> &out_d2 = NullNekDouble1DArray);
            
            inline void PhysDeriv(
                const int dir,
                const Array<OneD, const NekDouble> &inarray,
                      Array<OneD, NekDouble> &out_d);
            
            
            // functions associated with DisContField
            inline const Array<OneD, const  boost::shared_ptr<ExpList> >
                &GetBndCondExpansions();
            
            inline boost::shared_ptr<ExpList> &UpdateBndCondExpansion(int i);
            
            inline void Upwind(
                const Array<OneD, const Array<OneD,       NekDouble> > &Vec,
                const Array<OneD,                   const NekDouble>   &Fwd,
                const Array<OneD,                   const NekDouble>   &Bwd,
                      Array<OneD,                         NekDouble>   &Upwind);

            inline void Upwind(
                const Array<OneD, const NekDouble> &Vn,
                const Array<OneD, const NekDouble> &Fwd,
                const Array<OneD, const NekDouble> &Bwd,
                      Array<OneD,       NekDouble> &Upwind);
            
            /**
             * Return a reference to the trace space associated with this
             * expansion list.
             */
            inline boost::shared_ptr<ExpList> &GetTrace();
            
            inline boost::shared_ptr<ExpList> &GetTrace(int i);
            
            inline boost::shared_ptr<AssemblyMapDG> &GetTraceMap(void);
            
            inline const Array<OneD, const int> &GetTraceBndMap(void);

            inline void GetNormals(Array<OneD, Array<OneD, NekDouble> > &normals);

            inline void AddTraceIntegral(
                const Array<OneD, const NekDouble> &Fx,
                const Array<OneD, const NekDouble> &Fy,
                Array<OneD, NekDouble> &outarray);

            inline void AddTraceIntegral(
                const Array<OneD, const NekDouble> &Fn,
                      Array<OneD, NekDouble> &outarray);

            inline void AddFwdBwdTraceIntegral(
                const Array<OneD, const NekDouble> &Fwd,
                const Array<OneD, const NekDouble> &Bwd,
                      Array<OneD, NekDouble> &outarray);

            inline void GetFwdBwdTracePhys(
                Array<OneD,NekDouble> &Fwd,
                Array<OneD,NekDouble> &Bwd);

            inline void GetFwdBwdTracePhys(
                const Array<OneD,const NekDouble> &field,
                      Array<OneD,NekDouble> &Fwd,
                      Array<OneD,NekDouble> &Bwd);

            inline void ExtractTracePhys(Array<OneD,NekDouble> &outarray);

            inline void ExtractTracePhys(
                const Array<OneD, const NekDouble> &inarray,
                      Array<OneD,NekDouble> &outarray);

            inline const Array<OneD, const SpatialDomains::
                BoundaryConditionShPtr>& GetBndConditions();

            inline Array<OneD, SpatialDomains::
                BoundaryConditionShPtr>& UpdateBndConditions();

            inline void EvaluateBoundaryConditions(
                const NekDouble time = 0.0,
                const NekDouble = NekConstants::kNekUnsetDouble,
                const NekDouble = NekConstants::kNekUnsetDouble);


            // Routines for continous matrix solution
            /// This function calculates the result of the multiplication of a
            /// matrix of type specified by \a mkey with a vector given by \a
            /// inarray.
            inline void GeneralMatrixOp(
                const GlobalMatrixKey             &gkey,
                const Array<OneD,const NekDouble> &inarray,
                      Array<OneD,      NekDouble> &outarray,
                      CoeffState coeffstate = eLocal);

            MULTI_REGIONS_EXPORT void GeneralMatrixOp_IterPerExp(
                const GlobalMatrixKey      &gkey,
                const Array<OneD,const NekDouble> &inarray,
                      Array<OneD,      NekDouble> &outarray);

            inline void SetUpPhysNormals();

            inline void GetBoundaryToElmtMap(Array<OneD, int> &ElmtID,
                                             Array<OneD,int> &EdgeID);

            MULTI_REGIONS_EXPORT void  GeneralGetFieldDefinitions(
                std::vector<LibUtilities::FieldDefinitionsSharedPtr> &fielddef,
                int NumHomoDir = 0,
                Array<OneD, LibUtilities::BasisSharedPtr> &HomoBasis =
                    LibUtilities::NullBasisSharedPtr1DArray,
                std::vector<NekDouble> &HomoLen =
                    LibUtilities::NullNekDoubleVector,
                std::vector<unsigned int> &HomoZIDs =
                    LibUtilities::NullUnsignedIntVector,
                std::vector<unsigned int> &HomoYIDs =
                    LibUtilities::NullUnsignedIntVector);
            
            const NekOptimize::GlobalOptParamSharedPtr &GetGlobalOptParam(void)
            {
                return m_globalOptParam;
            }

            map<int, RobinBCInfoSharedPtr> GetRobinBCInfo()
            {
                return v_GetRobinBCInfo();
            }

            void GetPeriodicEntities(
                PeriodicMap &periodicVerts,
                PeriodicMap &periodicEdges,
                PeriodicMap &periodicFaces = NullPeriodicMap)
            {
                v_GetPeriodicEntities(periodicVerts, periodicEdges, periodicFaces);
            }

            std::vector<LibUtilities::FieldDefinitionsSharedPtr>
                GetFieldDefinitions()
            {
                return v_GetFieldDefinitions();
            }


            void GetFieldDefinitions(std::vector<LibUtilities::FieldDefinitionsSharedPtr> &fielddef)
            {
                v_GetFieldDefinitions(fielddef);
            }



            /// Append the element data listed in elements
            /// fielddef->m_ElementIDs onto fielddata
            void AppendFieldData(
                LibUtilities::FieldDefinitionsSharedPtr &fielddef,
                std::vector<NekDouble> &fielddata)
            {
                v_AppendFieldData(fielddef,fielddata);
            }

            
            /// Append the data in coeffs listed in elements
            /// fielddef->m_ElementIDs onto fielddata
            void AppendFieldData(
                LibUtilities::FieldDefinitionsSharedPtr &fielddef,
                std::vector<NekDouble> &fielddata,
                Array<OneD, NekDouble> &coeffs)
            {
                v_AppendFieldData(fielddef,fielddata,coeffs);
            }


            /** \brief Extract the data in fielddata into the coeffs
             * using the basic ExpList Elemental expansions rather
             * than planes in homogeneous case
             */ 
            MULTI_REGIONS_EXPORT void ExtractElmtDataToCoeffs(
                LibUtilities::FieldDefinitionsSharedPtr &fielddef,
                std::vector<NekDouble> &fielddata,
                std::string &field,
                Array<OneD, NekDouble> &coeffs);
            

            /** \brief Extract the data from fromField using
             * fromExpList the coeffs using the basic ExpList
             * Elemental expansions rather than planes in homogeneous
             * case
             */ 
            MULTI_REGIONS_EXPORT  void ExtractCoeffsToCoeffs(
                const boost::shared_ptr<ExpList> &fromExpList,
                const Array<OneD, const NekDouble> &fromCoeffs,
                      Array<OneD, NekDouble> &toCoeffs);
			
			
            //Extract data in fielddata into the m_coeffs_list for the 3D stability analysis (base flow is 2D)
            MULTI_REGIONS_EXPORT void ExtractDataToCoeffs(
                LibUtilities::FieldDefinitionsSharedPtr &fielddef,
                std::vector<NekDouble> &fielddata,
                std::string &field,
                Array<OneD, NekDouble> &coeffs);
			

            /// Returns a shared pointer to the current object.
            boost::shared_ptr<ExpList> GetSharedThisPtr()
            {
                return shared_from_this();
            }

            /// Returns the session object
            boost::shared_ptr<LibUtilities::SessionReader> GetSession()
            {
                return m_session;
            }

            /// Returns the comm object
            boost::shared_ptr<LibUtilities::Comm> GetComm()
            {
                return m_comm;
            }

            SpatialDomains::MeshGraphSharedPtr GetGraph()
            {
                return m_graph;
            }

            // Wrapper functions for Homogeneous Expansions
            inline LibUtilities::BasisSharedPtr  GetHomogeneousBasis(void)
            {
                return v_GetHomogeneousBasis();
            }

            boost::shared_ptr<ExpList> &GetPlane(int n)
            {
                return v_GetPlane(n);
            }
            
            //expansion type
            ExpansionType m_expType;

        protected:
            boost::shared_ptr<DNekMat> GenGlobalMatrixFull(
                const GlobalLinSysKey &mkey,
                const boost::shared_ptr<AssemblyMapCG> &locToGloMap);

            /// Communicator
            LibUtilities::CommSharedPtr m_comm;

            /// Session
            LibUtilities::SessionReaderSharedPtr m_session;

            /// Mesh associated with this expansion list.
            SpatialDomains::MeshGraphSharedPtr m_graph;

            /// The total number of local degrees of freedom. #m_ncoeffs
            /// \f$=N_{\mathrm{eof}}=\sum_{e=1}^{{N_{\mathrm{el}}}}N^{e}_l\f$
            int m_ncoeffs;

            /** The total number of quadrature points. #m_npoints
             *\f$=Q_{\mathrm{tot}}=\sum_{e=1}^{{N_{\mathrm{el}}}}N^{e}_Q\f$
             **/
            int m_npoints;
            
            /**
             * \brief Concatenation of all local expansion coefficients.
             *
             * The array of length #m_ncoeffs\f$=N_{\mathrm{eof}}\f$ which is
             * the concatenation of the local expansion coefficients
             * \f$\hat{u}_n^e\f$ over all \f$N_{\mathrm{el}}\f$ elements
             * \f[\mathrm{\texttt{m\_coeffs}}=\boldsymbol{\hat{u}}_{l} =
             * \underline{\boldsymbol{\hat{u}}}^e = \left [ \begin{array}{c}
             * \boldsymbol{\hat{u}}^{1} \       \
             * \boldsymbol{\hat{u}}^{2} \       \
             * \vdots \                                                 \
             * \boldsymbol{\hat{u}}^{{{N_{\mathrm{el}}}}} \end{array} \right ],
             * \quad
             * \mathrm{where}\quad \boldsymbol{\hat{u}}^{e}[n]=\hat{u}_n^{e}\f]
             */
            Array<OneD, NekDouble> m_coeffs;

            /**
             * \brief The global expansion evaluated at the quadrature points
             *
             * The array of length #m_npoints\f$=Q_{\mathrm{tot}}\f$ containing
             * the evaluation of \f$u^{\delta}(\boldsymbol{x})\f$ at the
             * quadrature points \f$\boldsymbol{x}_i\f$.
             * \f[\mathrm{\texttt{m\_phys}}=\boldsymbol{u}_{l} =
             * \underline{\boldsymbol{u}}^e = \left [ \begin{array}{c}
             * \boldsymbol{u}^{1} \             \
             * \boldsymbol{u}^{2} \             \
             * \vdots \                                                 \
             * \boldsymbol{u}^{{{N_{\mathrm{el}}}}} \end{array} \right ],\quad
             * \mathrm{where}\quad
             * \boldsymbol{u}^{e}[i]=u^{\delta}(\boldsymbol{x}_i)\f]
             */
            Array<OneD, NekDouble> m_phys;

            /**
             * \brief The state of the array #m_phys.
             *
             * Indicates whether the array #m_phys, created to contain the
             * evaluation of \f$u^{\delta}(\boldsymbol{x})\f$ at the quadrature
             * points \f$\boldsymbol{x}_i\f$, is filled with these values.
             */
            bool       m_physState;

            /**
             * \brief The list of local expansions.
             *
             * The (shared pointer to the) vector containing (shared pointers
             * to) all local expansions. The fact that the local expansions are
             * all stored as a (pointer to a) #StdExpansion, the abstract base
             * class for all local expansions, allows a general implementation
             * where most of the routines for the derived classes are defined
             * in the #ExpList base class.
             */
            boost::shared_ptr<LocalRegions::ExpansionVector> m_exp;

            /// Offset of elemental data into the array #m_coeffs
            Array<OneD, int>  m_coeff_offset;

            /// Offset of elemental data into the array #m_phys
            Array<OneD, int>  m_phys_offset;

            /// Array containing the element id #m_offset_elmt_id[n]
            /// that the n^th consecutive block of data in #m_coeffs
            /// and #m_phys is associated, i.e. for an array of
            /// constant expansion size and single shape elements
            /// m_phys[n*m_npoints] is the data related to
            /// m_exp[m_offset_elmt_id[n]];
            Array<OneD, int>  m_offset_elmt_id;

            NekOptimize::GlobalOptParamSharedPtr m_globalOptParam;

            BlockMatrixMapShPtr  m_blockMat;
			
            //@todo should this be in ExpList or ExpListHomogeneous1D.cpp
            // it's a bool which determine if the expansion is in the wave space (coefficient space)
            // or not
            bool m_WaveSpace;
			
            /// This function assembles the block diagonal matrix of local
            /// matrices of the type \a mtype.
            const DNekScalBlkMatSharedPtr GenBlockMatrix(
                const GlobalMatrixKey &gkey);

            const DNekScalBlkMatSharedPtr& GetBlockMatrix(
                const GlobalMatrixKey &gkey);

            void MultiplyByBlockMatrix(
                const GlobalMatrixKey             &gkey,
                const Array<OneD,const NekDouble> &inarray,
                      Array<OneD,      NekDouble> &outarray);

            /// Generates a global matrix from the given key and map.
            boost::shared_ptr<GlobalMatrix>  GenGlobalMatrix(
                const GlobalMatrixKey &mkey,
                const boost::shared_ptr<AssemblyMapCG> &locToGloMap);


            void GlobalEigenSystem(
                const boost::shared_ptr<DNekMat> &Gmat,
                Array<OneD, NekDouble> &EigValsReal,
                Array<OneD, NekDouble> &EigValsImag,
                Array<OneD, NekDouble> &EigVecs
                = NullNekDouble1DArray);


            /// This operation constructs the global linear system of type \a
            /// mkey.
            boost::shared_ptr<GlobalLinSys>  GenGlobalLinSys(
                const GlobalLinSysKey &mkey,
                const boost::shared_ptr<AssemblyMapCG> &locToGloMap);

            /// Generate a GlobalLinSys from information provided by the key
            /// "mkey" and the mapping provided in LocToGloBaseMap.
            boost::shared_ptr<GlobalLinSys> GenGlobalBndLinSys(
                const GlobalLinSysKey     &mkey,
                const AssemblyMapSharedPtr &locToGloMap);

            void ReadGlobalOptimizationParameters()
            {
                v_ReadGlobalOptimizationParameters();
            }

            // Virtual prototypes

            virtual int v_GetNumElmts(void)
            {
                return (*m_exp).size();
            }

            virtual const Array<OneD,const boost::shared_ptr<ExpList> >
                &v_GetBndCondExpansions(void);

            virtual boost::shared_ptr<ExpList> &v_UpdateBndCondExpansion(int i);
            
            virtual void v_Upwind(
                const Array<OneD, const Array<OneD,       NekDouble> > &Vec,
                const Array<OneD,                   const NekDouble>   &Fwd,
                const Array<OneD,                   const NekDouble>   &Bwd,
                      Array<OneD,                         NekDouble>   &Upwind);

            virtual void v_Upwind(
                const Array<OneD, const NekDouble> &Vn,
                const Array<OneD, const NekDouble> &Fwd,
                const Array<OneD, const NekDouble> &Bwd,
                      Array<OneD,       NekDouble> &Upwind);

            virtual boost::shared_ptr<ExpList> &v_GetTrace();
			
            virtual boost::shared_ptr<ExpList> &v_GetTrace(int i);

            virtual boost::shared_ptr<AssemblyMapDG> &v_GetTraceMap();

            virtual const Array<OneD, const int> &v_GetTraceBndMap();

            virtual void v_GetNormals(
                Array<OneD, Array<OneD, NekDouble> > &normals);

            virtual void v_AddTraceIntegral(
                const Array<OneD, const NekDouble> &Fx,
                const Array<OneD, const NekDouble> &Fy,
                      Array<OneD, NekDouble> &outarray);

            virtual void v_AddTraceIntegral(
                const Array<OneD, const NekDouble> &Fn,
                      Array<OneD, NekDouble> &outarray);
            
            virtual void v_AddFwdBwdTraceIntegral(
                const Array<OneD, const NekDouble> &Fwd,
                const Array<OneD, const NekDouble> &Bwd,
                      Array<OneD, NekDouble> &outarray);

            virtual void v_GetFwdBwdTracePhys(
                Array<OneD,NekDouble> &Fwd,
                Array<OneD,NekDouble> &Bwd);

            virtual void v_GetFwdBwdTracePhys(
                const Array<OneD,const NekDouble>  &field,
                      Array<OneD,NekDouble> &Fwd,
                      Array<OneD,NekDouble> &Bwd);

            virtual void v_ExtractTracePhys(
                Array<OneD,NekDouble> &outarray);

            virtual void v_ExtractTracePhys(
                const Array<OneD, const NekDouble> &inarray,
                      Array<OneD,NekDouble> &outarray);

            virtual void v_MultiplyByInvMassMatrix(
                const Array<OneD,const NekDouble> &inarray,
                      Array<OneD,      NekDouble> &outarray,
                      CoeffState coeffstate);

            virtual void v_HelmSolve(
                const Array<OneD, const NekDouble> &inarray,
                      Array<OneD,       NekDouble> &outarray,
                const FlagList &flags,
                const StdRegions::ConstFactorMap &factors,
                const StdRegions::VarCoeffMap &varcoeff,
                const Array<OneD, const NekDouble> &dirForcing);

            virtual void v_LinearAdvectionDiffusionReactionSolve(
                const Array<OneD, Array<OneD, NekDouble> > &velocity,
                const Array<OneD, const NekDouble> &inarray,
                      Array<OneD, NekDouble> &outarray,
                const NekDouble lambda,
                      CoeffState coeffstate = eLocal,
                const Array<OneD, const NekDouble>&
                      dirForcing = NullNekDouble1DArray);

            virtual void v_LinearAdvectionReactionSolve(
                const Array<OneD, Array<OneD, NekDouble> > &velocity,
                const Array<OneD, const NekDouble> &inarray,
                      Array<OneD, NekDouble> &outarray,
                const NekDouble lambda,
                      CoeffState coeffstate = eLocal,
                const Array<OneD, const NekDouble>&
                      dirForcing = NullNekDouble1DArray);

            // wrapper functions about virtual functions
            virtual void v_ImposeDirichletConditions(Array<OneD,NekDouble>& outarray);

            virtual void v_LocalToGlobal(void);

            virtual void v_GlobalToLocal(void);

            virtual void v_BwdTrans(
                const Array<OneD,const NekDouble> &inarray,
                      Array<OneD,      NekDouble> &outarray,
                      CoeffState coeffstate);
			
            virtual void v_BwdTrans_IterPerExp(
                const Array<OneD,const NekDouble> &inarray,
                      Array<OneD,NekDouble> &outarray);
	    
            virtual void v_FwdTrans(
                const Array<OneD,const NekDouble> &inarray,
                      Array<OneD,      NekDouble> &outarray,
                      CoeffState coeffstate);

            virtual void v_FwdTrans_IterPerExp(
                const Array<OneD,const NekDouble> &inarray,
                      Array<OneD,NekDouble> &outarray);

            virtual void v_SmoothField(Array<OneD,NekDouble> &field);

            virtual void v_IProductWRTBase(
                const Array<OneD, const NekDouble> &inarray,
                      Array<OneD,       NekDouble> &outarray,
                CoeffState                          coeffstate);
			
            virtual void v_IProductWRTBase_IterPerExp(
                const Array<OneD,const NekDouble> &inarray,
                      Array<OneD,      NekDouble> &outarray);
			
            virtual void v_GeneralMatrixOp(
                const GlobalMatrixKey             &gkey,
                const Array<OneD,const NekDouble> &inarray,
                      Array<OneD,      NekDouble> &outarray,
                      CoeffState coeffstate);
            
            virtual void v_GetCoords(
                Array<OneD, NekDouble> &coord_0,
                Array<OneD, NekDouble> &coord_1,
                Array<OneD, NekDouble> &coord_2 = NullNekDouble1DArray);
			
            virtual void v_SetCoeff(NekDouble val);
            
            virtual void v_SetPhys(NekDouble val);
            
            virtual const SpatialDomains::PointGeomSharedPtr
                v_GetGeom(void) const;

            virtual const SpatialDomains::PointGeomSharedPtr
                v_GetVertex(void) const;
            
            virtual void v_PhysDeriv(
                const Array<OneD, const NekDouble> &inarray,
                Array<OneD, NekDouble> &out_d0,
                Array<OneD, NekDouble> &out_d1,
                Array<OneD, NekDouble> &out_d2);
            
            virtual void v_PhysDeriv(
                const int dir,
                const Array<OneD, const NekDouble> &inarray,
                Array<OneD, NekDouble> &out_d);
            
            virtual void v_PhysDeriv(
                Direction edir,
                const Array<OneD, const NekDouble> &inarray,
                Array<OneD, NekDouble> &out_d);
            
            virtual void v_HomogeneousFwdTrans(
                const Array<OneD, const NekDouble> &inarray,
                      Array<OneD, NekDouble> &outarray,
                      CoeffState coeffstate = eLocal,
                bool Shuff = true,
                bool UnShuff = true);
            
            virtual void v_HomogeneousBwdTrans(
                const Array<OneD, const NekDouble> &inarray,
                      Array<OneD, NekDouble> &outarray,
                CoeffState coeffstate = eLocal,
                bool Shuff = true,
                bool UnShuff = true);
            
            virtual void v_DealiasedProd(
                const Array<OneD, NekDouble> &inarray1,
                const Array<OneD, NekDouble> &inarray2,
                      Array<OneD, NekDouble> &outarray,
                      CoeffState coeffstate = eLocal);
            
            virtual void v_GetBCValues(
                      Array<OneD, NekDouble> &BndVals,
                const Array<OneD, NekDouble> &TotField,
                int BndID);
            
            virtual void v_NormVectorIProductWRTBase(
                Array<OneD, const NekDouble> &V1,
                Array<OneD, const NekDouble> &V2,
                Array<OneD, NekDouble> &outarray,
                int BndID);
            
            virtual void v_SetUpPhysNormals();
            
            virtual void v_GetBoundaryToElmtMap(Array<OneD, int> &ElmtID,
                                                Array<OneD,int> &EdgeID);

            virtual void v_ReadGlobalOptimizationParameters();

            virtual std::vector<LibUtilities::FieldDefinitionsSharedPtr>
                v_GetFieldDefinitions(void);

            virtual void  v_GetFieldDefinitions(
                std::vector<LibUtilities::FieldDefinitionsSharedPtr> &fielddef);


            virtual void v_AppendFieldData(
                LibUtilities::FieldDefinitionsSharedPtr &fielddef,
                std::vector<NekDouble> &fielddata);

            virtual void v_AppendFieldData(
                LibUtilities::FieldDefinitionsSharedPtr &fielddef,
                std::vector<NekDouble> &fielddata,
                Array<OneD, NekDouble> &coeffs);

            virtual void v_ExtractDataToCoeffs(
                LibUtilities::FieldDefinitionsSharedPtr &fielddef,
                std::vector<NekDouble> &fielddata, std::string &field,
                Array<OneD, NekDouble> &coeffs);

<<<<<<< HEAD
            virtual void v_ExtractCoeffsToCoeffs(
                const boost::shared_ptr<ExpList> &fromExpList,
                const Array<OneD, const NekDouble> &fromCoeffs,
                      Array<OneD, NekDouble> &toCoeffs);
			
            virtual void v_WriteTecplotHeader(
                std::ofstream &outfile,
                std::string var = "v");
           
            virtual void v_WriteTecplotZone(
                std::ofstream &outfile,
                int expansion);
            
            virtual void v_WriteTecplotField(
                std::ofstream &outfile,
                int expansion);

            virtual void v_WriteVtkPieceHeader(
                std::ofstream &outfile,
                int expansion);
            
            virtual void v_WriteVtkPieceData(
                std::ofstream &outfile,
                int expansion,
                std::string var);
=======
            virtual void v_ExtractCoeffsToCoeffs(const boost::shared_ptr<ExpList> &fromExpList, const Array<OneD, const NekDouble> &fromCoeffs, Array<OneD, NekDouble> &toCoeffs);

            virtual void v_WriteTecplotHeader(std::ofstream &outfile,
                                              std::string var = "");
            virtual void v_WriteTecplotZone(std::ofstream &outfile,
                                            int expansion);
            virtual void v_WriteTecplotField(std::ofstream &outfile,
                                             int expansion);
            virtual void v_WriteTecplotConnectivity(std::ofstream &outfile,
                                                    int expansion);
            virtual void v_WriteVtkPieceHeader(std::ofstream &outfile, int expansion);
            virtual void v_WriteVtkPieceData(std::ofstream &outfile, int expansion,
                                             std::string var);
>>>>>>> 6eb37f98

            virtual NekDouble v_L2(
                const Array<OneD, const NekDouble> &phys,
                const Array<OneD, const NekDouble> &soln = NullNekDouble1DArray);

            virtual NekDouble v_Integral (
<<<<<<< HEAD
                    const Array<OneD, const NekDouble>
                                          &inarray = NullNekDouble1DArray);
=======
                const Array<OneD, const NekDouble> &inarray);
>>>>>>> 6eb37f98

            virtual Array<OneD, const NekDouble> v_HomogeneousEnergy(void);
            virtual LibUtilities::TranspositionSharedPtr v_GetTransposition(void);
            virtual NekDouble v_GetHomoLen(void);
            virtual Array<OneD, const unsigned int> v_GetZIDs(void);
            virtual Array<OneD, const unsigned int> v_GetYIDs(void);
            
            // 1D Scaling and projection
            virtual void v_PhysInterp1DScaled(
                const NekDouble scale, const Array<OneD, NekDouble> &inarray,
                      Array<OneD, NekDouble> &outarray);
            
            virtual void v_PhysGalerkinProjection1DScaled(
                const NekDouble scale,
                const Array<OneD, NekDouble> &inarray,
                      Array<OneD, NekDouble> &outarray);
        
            // Utility function for a common case of retrieving a
            // BoundaryCondition from a boundary condition collection.
            MULTI_REGIONS_EXPORT
                static SpatialDomains::BoundaryConditionShPtr
                    GetBoundaryCondition(const SpatialDomains::
                            BoundaryConditionCollection& collection,
                            unsigned int index, const std::string& variable);
        
        private:
<<<<<<< HEAD
            int   GetNumTecplotBlocks(void);
            
            virtual const Array<OneD,const SpatialDomains::
                BoundaryConditionShPtr> &v_GetBndConditions();
=======
            virtual const Array<OneD,const SpatialDomains::BoundaryConditionShPtr> &v_GetBndConditions();
>>>>>>> 6eb37f98
            
            virtual Array<OneD, SpatialDomains::BoundaryConditionShPtr>
                &v_UpdateBndConditions();

            virtual void v_EvaluateBoundaryConditions(
                const NekDouble time = 0.0,
                const NekDouble x2_in = NekConstants::kNekUnsetDouble,
                const NekDouble x3_in = NekConstants::kNekUnsetDouble);
            
            virtual map<int, RobinBCInfoSharedPtr> v_GetRobinBCInfo(void);
            
            
            virtual void v_GetPeriodicEntities(
                PeriodicMap &periodicVerts,
                PeriodicMap &periodicEdges,
                PeriodicMap &periodicFaces);

            // Homogeneous direction wrapper functions. 
            virtual LibUtilities::BasisSharedPtr  v_GetHomogeneousBasis(void)
            {
                ASSERTL0(false,
                    "This method is not defined or valid for this class type");
                return LibUtilities::NullBasisSharedPtr; 
            }

            // wrapper function to set viscosity for Homo1D expansion
            virtual void v_SetHomo1DSpecVanVisc(Array<OneD, NekDouble> visc)
            {
                ASSERTL0(false,
                    "This method is not defined or valid for this class type");
            }


            virtual boost::shared_ptr<ExpList> &v_GetPlane(int n);
        };


        /// Shared pointer to an ExpList object.
        typedef boost::shared_ptr<ExpList>      ExpListSharedPtr;
        /// An empty ExpList object.
        static ExpList NullExpList;
        static ExpListSharedPtr NullExpListSharedPtr;

        // Inline routines follow.

        /**
         * Returns the total number of local degrees of freedom
         * \f$N_{\mathrm{eof}}=\sum_{e=1}^{{N_{\mathrm{el}}}}N^{e}_m\f$.
         */
        inline int ExpList::GetNcoeffs() const
        {
            return m_ncoeffs;
        }

        inline int ExpList::GetNcoeffs(const int eid) const
        {
            return (*m_exp)[eid]->GetNcoeffs();
        }

        /**
         * Evaulates the maximum number of modes in the elemental basis
         * order over all elements
         */
        inline int ExpList::EvalBasisNumModesMax() const
        {
            unsigned int i;
            int returnval = 0;

            for(i= 0; i < (*m_exp).size(); ++i)
            {
                returnval = max(returnval,
                                (*m_exp)[i]->EvalBasisNumModesMax());
            }

            return returnval;
        }

        /**
         *
         */
        inline const Array<OneD,int> ExpList::EvalBasisNumModesMaxPerExp(void)
            const
        {
            unsigned int i;
            Array<OneD,int> returnval((*m_exp).size(),0);

            for(i= 0; i < (*m_exp).size(); ++i)
            {
                returnval[i]
                    = max(returnval[i],(*m_exp)[i]->EvalBasisNumModesMax());
            }

            return returnval;
        }


        /**
         *
         */
        inline int ExpList::GetTotPoints() const
        {
            return m_npoints;
        }

        inline int ExpList::GetTotPoints(const int eid) const
        {
            return (*m_exp)[eid]->GetTotPoints();
        }


        inline int ExpList::Get1DScaledTotPoints(const NekDouble scale) const
        {
            int returnval = 0;
            int cnt;
            int nbase = (*m_exp)[0]->GetNumBases();
            
            for(int i = 0; i < (*m_exp).size(); ++i)
            {
                cnt = 1;
                for(int j = 0; j < nbase; ++j)
                {
                    cnt *= (int)(scale*((*m_exp)[i]->GetNumPoints(j)));
                }
                returnval += cnt;
            }
            return returnval;
        }

        /**
         *
         */
        inline int ExpList::GetNpoints() const
        {
            return m_npoints;
        }


        /**
         *
         */
        inline void ExpList::SetWaveSpace(const bool wavespace)
        {
            m_WaveSpace = wavespace;
        }
		
        /**
         *
         */
        inline bool ExpList::GetWaveSpace() const
        {
            return m_WaveSpace;
        }

        /**
         * This function fills the array \f$\boldsymbol{u}_l\f$, the evaluation
         * of the expansion at the quadrature points (implemented as #m_phys),
         * with the values of the array \a inarray.
         *
         * @param   inarray         The array containing the values where
         *                          #m_phys should be filled with.
         */
        inline void ExpList::SetPhys(
            const Array<OneD, const NekDouble> &inarray)
        {
            ASSERTL0(inarray.num_elements() == m_npoints,
                     "Input array does not have correct number of elements.");

            Vmath::Vcopy(m_npoints,&inarray[0],1,&m_phys[0],1);
            m_physState = true;
        }


        inline void ExpList::SetPhysArray(Array<OneD, NekDouble> &inarray)
        {
            m_phys = inarray;
        }


        /**
         * @param   physState       \a true (=filled) or \a false (=not filled).
         */
        inline void ExpList::SetPhysState(const bool physState)
        {
            m_physState = physState;
        }


        /**
         * @return  physState       \a true (=filled) or \a false (=not filled).
         */
        inline bool ExpList::GetPhysState() const
        {
            return m_physState;
        }

        /**
         *
         */
        inline void ExpList::IProductWRTBase(
            const Array<OneD, const NekDouble> &inarray,
                  Array<OneD, NekDouble> &outarray,
                  CoeffState coeffstate)
        {
            v_IProductWRTBase(inarray,outarray, coeffstate);
        }

		/**
         *
         */
        inline void ExpList::IProductWRTBase_IterPerExp(
            const Array<OneD, const NekDouble> &inarray,
                  Array<OneD,       NekDouble> &outarray)
        {
            v_IProductWRTBase_IterPerExp(inarray,outarray);
        }

        /**
         *
         */
        inline void ExpList::FwdTrans(
            const Array<OneD, const NekDouble> &inarray,
                  Array<OneD,       NekDouble> &outarray,
                  CoeffState coeffstate)
        {
            v_FwdTrans(inarray,outarray,coeffstate);
        }
		
		/**
         *
         */
        inline void ExpList::FwdTrans_IterPerExp (
            const Array<OneD, const NekDouble> &inarray,
                  Array<OneD,NekDouble> &outarray)
        {
            v_FwdTrans_IterPerExp(inarray,outarray);
        }

        /**
         *
         */
        inline void ExpList::SmoothField(Array<OneD,NekDouble> &field)
        {
            v_SmoothField(field);
        }

        /**
         *
         */
        inline void ExpList::BwdTrans (
            const Array<OneD, const NekDouble> &inarray,
                  Array<OneD,       NekDouble> &outarray,
                  CoeffState coeffstate)
        {
            v_BwdTrans(inarray,outarray,coeffstate);
        }
		
		/**
         *
         */
        inline void ExpList::BwdTrans_IterPerExp (
            const Array<OneD, const NekDouble> &inarray,
                  Array<OneD,       NekDouble> &outarray)
        {
            v_BwdTrans_IterPerExp(inarray,outarray);
        }


        /**
         *
         */
        inline void ExpList::MultiplyByInvMassMatrix(
            const Array<OneD,const NekDouble> &inarray,
                  Array<OneD,      NekDouble> &outarray,
                  CoeffState coeffstate)
        {
            v_MultiplyByInvMassMatrix(inarray,outarray,coeffstate);
        }

        /**
         *
         */
        inline void ExpList::HelmSolve(
            const Array<OneD, const NekDouble> &inarray,
                  Array<OneD,       NekDouble> &outarray,
            const FlagList &flags,
            const StdRegions::ConstFactorMap &factors,
            const StdRegions::VarCoeffMap &varcoeff,
            const Array<OneD, const NekDouble> &dirForcing)
        {
            v_HelmSolve(inarray, outarray, flags, factors, varcoeff, dirForcing);
        }


        /**
         *
         */
        inline void ExpList::LinearAdvectionDiffusionReactionSolve(
            const Array<OneD, Array<OneD, NekDouble> > &velocity,
            const Array<OneD, const NekDouble> &inarray,
                  Array<OneD, NekDouble> &outarray,
            const NekDouble lambda,
                  CoeffState coeffstate,
            const Array<OneD, const NekDouble>&  dirForcing)
        {
            v_LinearAdvectionDiffusionReactionSolve(velocity,inarray, outarray,
                                                lambda, coeffstate,dirForcing);
        }
        
        inline void ExpList::LinearAdvectionReactionSolve(
            const Array<OneD, Array<OneD, NekDouble> > &velocity,
            const Array<OneD, const NekDouble> &inarray,
                  Array<OneD, NekDouble> &outarray,
            const NekDouble lambda,
                  CoeffState coeffstate,
            const Array<OneD, const NekDouble>&  dirForcing)
        {
            v_LinearAdvectionReactionSolve(velocity,inarray, outarray,
                                           lambda, coeffstate,dirForcing);
        }

        /**
         *
         */
        inline void ExpList::GetCoords(Array<OneD, NekDouble> &coord_0,
                                       Array<OneD, NekDouble> &coord_1,
                                       Array<OneD, NekDouble> &coord_2)

        {
            v_GetCoords(coord_0,coord_1,coord_2);
        }
		
        /**
         *
         */
        inline void ExpList::SetCoeff(NekDouble val)
		
        {
            v_SetCoeff(val);
        }
		
        /**
         *
         */
        inline const SpatialDomains::PointGeomSharedPtr
            ExpList::GetGeom(void) const
        {
            return v_GetGeom();
        }
	
        /**
         *
         */
        inline const SpatialDomains::PointGeomSharedPtr
            ExpList::GetVertex(void) const
        {
            return v_GetVertex();
        }
	
		
        /**
         *
         */
        inline void ExpList::SetPhys(NekDouble val)
            
        {
            v_SetPhys(val);
        }
	
	
        /**
         *
         */
        inline void ExpList::PhysDeriv(
            const Array<OneD, const NekDouble> &inarray,
                  Array<OneD, NekDouble> &out_d0,
                  Array<OneD, NekDouble> &out_d1,
                  Array<OneD, NekDouble> &out_d2)
        {
            v_PhysDeriv(inarray,out_d0,out_d1,out_d2);
        }
	
        /**
         *
         */
        inline void ExpList::PhysDeriv(
            const int dir,
            const Array<OneD, const NekDouble> &inarray,
                  Array<OneD, NekDouble> &out_d)
        {
            v_PhysDeriv(dir,inarray,out_d);
        }
        
        inline void ExpList::PhysDeriv(
            Direction edir,
            const Array<OneD, const NekDouble> &inarray,
                  Array<OneD, NekDouble> &out_d)
        {
            v_PhysDeriv(edir, inarray,out_d);
        }		
	
        /**
         *
         */
        inline void ExpList::HomogeneousFwdTrans(
            const Array<OneD, const NekDouble> &inarray,
                  Array<OneD, NekDouble> &outarray,
                  CoeffState coeffstate,
            bool Shuff,
            bool UnShuff)
        {
            v_HomogeneousFwdTrans(inarray,outarray,coeffstate,Shuff,UnShuff);
        }
	
        /**
         *
         */
        inline void ExpList::HomogeneousBwdTrans(
            const Array<OneD, const NekDouble> &inarray,
                  Array<OneD, NekDouble> &outarray,
                  CoeffState coeffstate,
            bool Shuff,
            bool UnShuff)
        {
            v_HomogeneousBwdTrans(inarray,outarray,coeffstate,Shuff,UnShuff);
        }
	
        /**
         *
         */
        inline void ExpList::DealiasedProd(
            const Array<OneD, NekDouble> &inarray1,
            const Array<OneD, NekDouble> &inarray2,
                  Array<OneD, NekDouble> &outarray,
                  CoeffState coeffstate)
        {
            v_DealiasedProd(inarray1,inarray2,outarray,coeffstate);
        }
		
        /**
         *
         */
        inline void ExpList::GetBCValues(
                  Array<OneD, NekDouble> &BndVals,
            const Array<OneD, NekDouble> &TotField,
            int BndID)
        {
            v_GetBCValues(BndVals,TotField,BndID);
        }
	
        /**
         *
         */
        inline void ExpList::NormVectorIProductWRTBase(
            Array<OneD, const NekDouble> &V1,
            Array<OneD, const NekDouble> &V2,
            Array<OneD, NekDouble> &outarray,
            int BndID)
        {
            v_NormVectorIProductWRTBase(V1,V2,outarray,BndID);
        }
	
        /**
         * @param   eid         The index of the element to be checked.
         * @return  The dimension of the coordinates of the specific element.
         */
        inline int ExpList::GetCoordim(int eid)
        {
            ASSERTL2(eid <= (*m_exp).size(),
                     "eid is larger than number of elements");
            return (*m_exp)[eid]->GetCoordim();
        }
        
        /**
         * @param   i           The index of m_coeffs to be set
         * @param   val         The value which m_coeffs[i] is to be set to.
         */
        inline void ExpList::SetCoeff(int i, NekDouble val)
        {
            m_coeffs[i] = val;
        }
        
        
        /**
         * @param   i           The index of #m_coeffs to be set.
         * @param   val         The value which #m_coeffs[i] is to be set to.
         */
        inline void ExpList::SetCoeffs(int i, NekDouble val)
        {
            m_coeffs[i] = val;
        }
        
        
        inline void ExpList::SetCoeffsArray(Array<OneD, NekDouble> &inarray)
        {
            m_coeffs = inarray;
        }
        
        /**
         * As the function returns a constant reference to a
         * <em>const Array</em>, it is not possible to modify the
         * underlying data of the array #m_coeffs. In order to do
         * so, use the function #UpdateCoeffs instead.
         *
         * @return  (A constant reference to) the array #m_coeffs.
         */
        inline const Array<OneD, const NekDouble> &ExpList::GetCoeffs() const
        {
            return m_coeffs;
        }
        
        inline void ExpList::ImposeDirichletConditions(
            Array<OneD,NekDouble>& outarray)
        {
            v_ImposeDirichletConditions(outarray);
        }

        inline void ExpList::LocalToGlobal(void)
        {
            v_LocalToGlobal();
        }
        
        inline void ExpList::GlobalToLocal(void)
        {
            v_GlobalToLocal();
        }
        

        /**
         * @param   i               The index of #m_coeffs to be returned
         * @return  The NekDouble held in #m_coeffs[i].
         */
        inline NekDouble ExpList::GetCoeff(int i)
        {
            return m_coeffs[i];
        }

        /**
         * @param   i               The index of #m_coeffs to be returned
         * @return  The NekDouble held in #m_coeffs[i].
         */
        inline NekDouble ExpList::GetCoeffs(int i)
        {
            return m_coeffs[i];
        }

        /**
         * As the function returns a constant reference to a
         * <em>const Array</em> it is not possible to modify the
         * underlying data of the array #m_phys. In order to do
         * so, use the function #UpdatePhys instead.
         *
         * @return  (A constant reference to) the array #m_phys.
         */
        inline const Array<OneD, const NekDouble> &ExpList::GetPhys()  const
        {
            return m_phys;
        }

        /**
         * @return  \f$N_{\mathrm{el}}\f$, the number of elements in the
         *          expansion.
         */
        inline int ExpList::GetExpSize(void)
        {
            return (*m_exp).size();
        }


        /**
         * @param   n               The index of the element concerned.
         *
         * @return  (A shared pointer to) the local expansion of the
         *          \f$n^{\mathrm{th}}\f$ element.
         */
        inline LocalRegions::ExpansionSharedPtr& ExpList::GetExp(int n) const
        {
            return (*m_exp)[n];
        }

        /**
         * @return  (A const shared pointer to) the local expansion vector #m_exp
         */
        inline const boost::shared_ptr<LocalRegions::ExpansionVector>
            ExpList::GetExp(void) const
        {
            return m_exp;
        }


        /**
         *
         */
        inline int ExpList::GetCoeff_Offset(int n) const
        {
            return m_coeff_offset[n];
        }

        /**
         *
         */
        inline int ExpList::GetPhys_Offset(int n) const
        {
            return m_phys_offset[n];
        }

        /**
         *
         */
        inline int ExpList::GetOffset_Elmt_Id(int n) const
        {
            return m_offset_elmt_id[n];
        }

        /**
         * If one wants to get hold of the underlying data without modifying
         * them, rather use the function #GetCoeffs instead.
         *
         * @return  (A reference to) the array #m_coeffs.
         */
        inline Array<OneD, NekDouble> &ExpList::UpdateCoeffs()
        {
            return m_coeffs;
        }

        /**
         * If one wants to get hold of the underlying data without modifying
         * them,  rather use the function #GetPhys instead.
         *
         * @return  (A reference to) the array #m_phys.
         */
        inline Array<OneD, NekDouble> &ExpList::UpdatePhys()
        {
            m_physState = true;
            return m_phys;
        }


        // functions associated with DisContField
        inline const Array<OneD, const  boost::shared_ptr<ExpList> >
            &ExpList::GetBndCondExpansions()
        {
            return v_GetBndCondExpansions();
        }
        
        inline boost::shared_ptr<ExpList>  &ExpList::UpdateBndCondExpansion(int i)
        {
            return v_UpdateBndCondExpansion(i);
        }
        
        inline void ExpList::Upwind(
            const Array<OneD, const Array<OneD,       NekDouble> > &Vec,
            const Array<OneD,                   const NekDouble>   &Fwd,
            const Array<OneD,                   const NekDouble>   &Bwd,
                  Array<OneD,                         NekDouble>   &Upwind)
        {
            v_Upwind(Vec, Fwd, Bwd, Upwind);
        }

        inline void ExpList::Upwind(
            const Array<OneD, const NekDouble> &Vn,
            const Array<OneD, const NekDouble> &Fwd,
            const Array<OneD, const NekDouble> &Bwd,
                  Array<OneD,       NekDouble> &Upwind)
        {
            v_Upwind(Vn, Fwd, Bwd, Upwind);
        }

        inline boost::shared_ptr<ExpList> &ExpList::GetTrace()
        {
            return v_GetTrace();
        }

        inline boost::shared_ptr<ExpList> &ExpList::GetTrace(int i)
        {
            return v_GetTrace(i);
        }
		
        inline boost::shared_ptr<AssemblyMapDG> &ExpList::GetTraceMap()
        {
            return v_GetTraceMap();
        }

        inline const Array<OneD, const int> &ExpList::GetTraceBndMap()
        {
            return v_GetTraceBndMap();
        }

        inline void ExpList::GetNormals(
            Array<OneD, Array<OneD, NekDouble> > &normals)
        {
            v_GetNormals(normals);
        }

        inline void ExpList::AddTraceIntegral(
            const Array<OneD, const NekDouble> &Fx,
            const Array<OneD, const NekDouble> &Fy,
            Array<OneD, NekDouble> &outarray)
        {
            v_AddTraceIntegral(Fx,Fy,outarray);
        }

        inline void ExpList::AddTraceIntegral(
            const Array<OneD, const NekDouble> &Fn,
            Array<OneD, NekDouble> &outarray)
        {
            v_AddTraceIntegral(Fn,outarray);
        }

        inline void ExpList::AddFwdBwdTraceIntegral(
            const Array<OneD, const NekDouble> &Fwd,
            const Array<OneD, const NekDouble> &Bwd,
                  Array<OneD, NekDouble> &outarray)
        {
            v_AddFwdBwdTraceIntegral(Fwd,Bwd,outarray);
        }

        inline void ExpList::GetFwdBwdTracePhys(
            Array<OneD,NekDouble> &Fwd,
            Array<OneD,NekDouble> &Bwd)
        {
            v_GetFwdBwdTracePhys(Fwd,Bwd);
        }

        inline void ExpList::GetFwdBwdTracePhys(
            const Array<OneD,const NekDouble>  &field,
                  Array<OneD,NekDouble> &Fwd,
                  Array<OneD,NekDouble> &Bwd)
        {
            v_GetFwdBwdTracePhys(field,Fwd,Bwd);
        }

        inline void ExpList::ExtractTracePhys(Array<OneD,NekDouble> &outarray)
        {
            v_ExtractTracePhys(outarray);
        }


        inline void ExpList::ExtractTracePhys(
                const Array<OneD, const NekDouble> &inarray,
                      Array<OneD,NekDouble> &outarray)
        {
            v_ExtractTracePhys(inarray,outarray);
        }

        inline const Array<OneD,const SpatialDomains::BoundaryConditionShPtr>
                            &ExpList::GetBndConditions()
        {
            return v_GetBndConditions();
        }


        inline Array<OneD, SpatialDomains::BoundaryConditionShPtr>
            &ExpList::UpdateBndConditions()
        {
            return v_UpdateBndConditions();
        }

        inline void ExpList::EvaluateBoundaryConditions(const NekDouble time,
                                                        const NekDouble x2_in,
                                                        const NekDouble x3_in)
        {
            v_EvaluateBoundaryConditions(time,x2_in,x3_in);
        }

        // Routines for continous matrix solution
        /**
         * This operation is equivalent to the evaluation of
         * \f$\underline{\boldsymbol{M}}^e\boldsymbol{\hat{u}}_l\f$, that is,
         * \f[ \left[
         * \begin{array}{cccc}
         * \boldsymbol{M}^1 & 0 & \hspace{3mm}0 \hspace{3mm}& 0 \\
         * 0 & \boldsymbol{M}^2 & 0 & 0 \\
         * 0 &  0 & \ddots &  0 \\
         * 0 &  0 & 0 & \boldsymbol{M}^{N_{\mathrm{el}}} \end{array} \right]
         *\left [ \begin{array}{c}
         * \boldsymbol{\hat{u}}^{1} \\
         * \boldsymbol{\hat{u}}^{2} \\
         * \vdots \\
         * \boldsymbol{\hat{u}}^{{{N_{\mathrm{el}}}}} \end{array} \right ]\f]
         * where \f$\boldsymbol{M}^e\f$ are the local matrices of type
         * specified by the key \a mkey. The decoupling of the local matrices
         * allows for a local evaluation of the operation. However, rather than
         * a local matrix-vector multiplication, the local operations are
         * evaluated as implemented in the function
         * StdRegions#StdExpansion#GeneralMatrixOp.
         *
         * @param   mkey            This key uniquely defines the type matrix
         *                          required for the operation.
         * @param   inarray         The vector \f$\boldsymbol{\hat{u}}_l\f$ of
         *                          size \f$N_{\mathrm{eof}}\f$.
         * @param   outarray        The resulting vector of size
         *                          \f$N_{\mathrm{eof}}\f$.
         */
        inline void ExpList::GeneralMatrixOp(
                                const GlobalMatrixKey             &gkey,
                                const Array<OneD,const NekDouble> &inarray,
                                      Array<OneD,      NekDouble> &outarray,
                                CoeffState coeffstate)
        {
            v_GeneralMatrixOp(gkey,inarray,outarray,coeffstate);
        }


        inline void ExpList::SetUpPhysNormals()
        {
            v_SetUpPhysNormals();
        }

        inline void ExpList::GetBoundaryToElmtMap( Array<OneD, int> &ElmtID,
                                            Array<OneD,int> &EdgeID)
        {
            v_GetBoundaryToElmtMap(ElmtID,EdgeID);
        }

        const static Array<OneD, ExpListSharedPtr> NullExpListSharedPtrArray;
        
    } //end of namespace
} //end of namespace

#endif // EXPLIST_H
<|MERGE_RESOLUTION|>--- conflicted
+++ resolved
@@ -122,38 +122,6 @@
             /// The default destructor.
             MULTI_REGIONS_EXPORT virtual ~ExpList();
             
-<<<<<<< HEAD
-            /// Copy coefficients from concatenated list to expansion list.
-            MULTI_REGIONS_EXPORT void PutCoeffsInToElmtExp(void);
-
-            /// Copy coefficients from expansion list to concatenated list.
-            MULTI_REGIONS_EXPORT void PutElmtExpInToCoeffs(void);
-
-            /// Copy one elements coefficients from the concatenated list
-            /// to the expansion list.
-            MULTI_REGIONS_EXPORT void PutCoeffsInToElmtExp(int eid);
-
-            /// Copy one elements coefficients from the expansion list to
-            /// the concatenated list.
-            MULTI_REGIONS_EXPORT void PutElmtExpInToCoeffs(int eid);
-
-            /// Copy physical data from \a m_phys to expansion list.
-            MULTI_REGIONS_EXPORT void PutPhysInToElmtExp(void);
-
-            /// Copy physical data from given array to expansion list.
-            MULTI_REGIONS_EXPORT void PutPhysInToElmtExp(
-                Array<OneD, const NekDouble> &in);
-
-            /// Copy expansion list physical data to given array.
-            MULTI_REGIONS_EXPORT void PutElmtExpInToPhys(Array<OneD,NekDouble> &out);
-
-            /// Copy expansion list physical data from one element to array.
-            MULTI_REGIONS_EXPORT void PutElmtExpInToPhys(
-                int eid, Array<OneD,
-                NekDouble> &out);
-
-=======
->>>>>>> 6eb37f98
             /// Returns the total number of local degrees of freedom
             /// \f$N_{\mathrm{eof}}=\sum_{e=1}^{{N_{\mathrm{el}}}}N^{e}_m\f$.
             inline int GetNcoeffs(void) const;
@@ -386,21 +354,8 @@
             /// Apply geometry information to each expansion.
             MULTI_REGIONS_EXPORT void ApplyGeomInfo();
 
-<<<<<<< HEAD
-            /// This function writes the spectral/hp element solution to the
-            /// file \a out.
-            MULTI_REGIONS_EXPORT void WriteToFile(
-                std::ofstream &out,
-                OutputFormat format = eTecplot,
-                std::string var = "v");
-
-            void WriteTecplotHeader(
-                std::ofstream &outfile,
-                std::string var = "v")
-=======
             void WriteTecplotHeader(std::ofstream &outfile,
                                     std::string var = "")
->>>>>>> 6eb37f98
             {
                 v_WriteTecplotHeader(outfile, var);
             }
@@ -500,17 +455,8 @@
             /// This function calculates the \f$L_\infty\f$ error of the global
             /// spectral/hp element approximation.
             MULTI_REGIONS_EXPORT NekDouble Linf (
-<<<<<<< HEAD
-                const Array<OneD,
-                const NekDouble> &soln);
-
-            /// This function calculates the \f$L_\infty\f$ error of the global
-            /// spectral/hp element approximation.
-            MULTI_REGIONS_EXPORT NekDouble Linf (void);
-=======
                 const Array<OneD, const NekDouble> &inarray,
                 const Array<OneD, const NekDouble> &soln = NullNekDouble1DArray);
->>>>>>> 6eb37f98
 
             /// This function calculates the \f$L_2\f$ error with
             /// respect to soln of the global
@@ -522,11 +468,6 @@
                 return v_L2(inarray, soln);
             }
 
-<<<<<<< HEAD
-            NekDouble Integral (
-                const Array<OneD, const NekDouble> &inarray =
-                    NullNekDouble1DArray)
-=======
             /// Calculates the \f$H^1\f$ error of the global spectral/hp
             /// element approximation.
             MULTI_REGIONS_EXPORT NekDouble H1 (
@@ -534,7 +475,6 @@
                 const Array<OneD, const NekDouble> &soln = NullNekDouble1DArray);
             
             NekDouble Integral (const Array<OneD, const NekDouble> &inarray)
->>>>>>> 6eb37f98
             {
                 return v_Integral(inarray);
             }
@@ -609,14 +549,6 @@
                 v_PhysGalerkinProjection1DScaled(scale, inarray, outarray);
             } 
 
-<<<<<<< HEAD
-            /// Calculates the \f$H^1\f$ error of the global spectral/hp
-            /// element approximation.
-            MULTI_REGIONS_EXPORT NekDouble H1 (
-                const Array<OneD, const NekDouble> &soln);
-            
-=======
->>>>>>> 6eb37f98
             /// This function returns the number of elements in the expansion.
             inline int GetExpSize(void);
 
@@ -1300,33 +1232,6 @@
                 std::vector<NekDouble> &fielddata, std::string &field,
                 Array<OneD, NekDouble> &coeffs);
 
-<<<<<<< HEAD
-            virtual void v_ExtractCoeffsToCoeffs(
-                const boost::shared_ptr<ExpList> &fromExpList,
-                const Array<OneD, const NekDouble> &fromCoeffs,
-                      Array<OneD, NekDouble> &toCoeffs);
-			
-            virtual void v_WriteTecplotHeader(
-                std::ofstream &outfile,
-                std::string var = "v");
-           
-            virtual void v_WriteTecplotZone(
-                std::ofstream &outfile,
-                int expansion);
-            
-            virtual void v_WriteTecplotField(
-                std::ofstream &outfile,
-                int expansion);
-
-            virtual void v_WriteVtkPieceHeader(
-                std::ofstream &outfile,
-                int expansion);
-            
-            virtual void v_WriteVtkPieceData(
-                std::ofstream &outfile,
-                int expansion,
-                std::string var);
-=======
             virtual void v_ExtractCoeffsToCoeffs(const boost::shared_ptr<ExpList> &fromExpList, const Array<OneD, const NekDouble> &fromCoeffs, Array<OneD, NekDouble> &toCoeffs);
 
             virtual void v_WriteTecplotHeader(std::ofstream &outfile,
@@ -1340,19 +1245,13 @@
             virtual void v_WriteVtkPieceHeader(std::ofstream &outfile, int expansion);
             virtual void v_WriteVtkPieceData(std::ofstream &outfile, int expansion,
                                              std::string var);
->>>>>>> 6eb37f98
 
             virtual NekDouble v_L2(
                 const Array<OneD, const NekDouble> &phys,
                 const Array<OneD, const NekDouble> &soln = NullNekDouble1DArray);
 
             virtual NekDouble v_Integral (
-<<<<<<< HEAD
-                    const Array<OneD, const NekDouble>
-                                          &inarray = NullNekDouble1DArray);
-=======
                 const Array<OneD, const NekDouble> &inarray);
->>>>>>> 6eb37f98
 
             virtual Array<OneD, const NekDouble> v_HomogeneousEnergy(void);
             virtual LibUtilities::TranspositionSharedPtr v_GetTransposition(void);
@@ -1379,14 +1278,7 @@
                             unsigned int index, const std::string& variable);
         
         private:
-<<<<<<< HEAD
-            int   GetNumTecplotBlocks(void);
-            
-            virtual const Array<OneD,const SpatialDomains::
-                BoundaryConditionShPtr> &v_GetBndConditions();
-=======
             virtual const Array<OneD,const SpatialDomains::BoundaryConditionShPtr> &v_GetBndConditions();
->>>>>>> 6eb37f98
             
             virtual Array<OneD, SpatialDomains::BoundaryConditionShPtr>
                 &v_UpdateBndConditions();
