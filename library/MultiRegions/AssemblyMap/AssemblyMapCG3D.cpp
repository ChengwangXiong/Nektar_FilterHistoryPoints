--- conflicted
+++ resolved
@@ -83,14 +83,9 @@
                 const PeriodicMap &periodicVerts,
                 const PeriodicMap &periodicEdges,
                 const PeriodicMap &periodicFaces,
-<<<<<<< HEAD
                 const bool checkIfSystemSingular,
                 const std::string variable):
             AssemblyMapCG(pSession,variable)
-=======
-                const bool checkIfSystemSingular):
-            AssemblyMapCG(pSession)
->>>>>>> b26c62c3
         {
             SetUp3DExpansionC0ContMap(numLocalCoeffs,
                                       locExp,
@@ -100,10 +95,6 @@
                                       periodicEdges,
                                       periodicFaces,
                                       checkIfSystemSingular);
-<<<<<<< HEAD
-=======
-
->>>>>>> b26c62c3
             CalculateBndSystemBandWidth();
             CalculateFullSystemBandWidth();
         }
@@ -270,13 +261,8 @@
             }
 
             // Number of dirichlet edges and faces
-<<<<<<< HEAD
-            m_numDirEdges=edgeReorderedGraphVertId.size();
-            m_numDirFaces=faceReorderedGraphVertId.size();
-=======
             m_numDirEdges = edgeReorderedGraphVertId.size();
             m_numDirFaces = faceReorderedGraphVertId.size();
->>>>>>> b26c62c3
 
             /**
              * STEP 1.5: Exchange Dirichlet mesh vertices between processes and
@@ -379,18 +365,6 @@
                 }
             }
 
-<<<<<<< HEAD
-            //Low Energy preconditioner needs to know how many extra dirichlet
-            //edges are on this process
-            int m_extradiredges=extraDirEdgeIds.size();
-            m_extraDirEdges = Array<OneD, int>(m_extradiredges,-1);
-            i=0;
-            for(mapConstIt  = extraDirEdgeIds.begin(); 
-                mapConstIt != extraDirEdgeIds.end(); mapConstIt++)
-            {
-                meshEdgeId=mapConstIt->first;
-                m_extraDirEdges[i++]=meshEdgeId;
-=======
             // Low Energy preconditioner needs to know how many extra Dirichlet
             // edges are on this process.
             int m_extradiredges = extraDirEdgeIds.size();
@@ -401,7 +375,6 @@
             {
                 meshEdgeId = mapConstIt->first;
                 m_extraDirEdges[i++] = meshEdgeId;
->>>>>>> b26c62c3
             }
 
             for (i = 0; i < n; ++i)
@@ -595,21 +568,12 @@
             int faceCnt;
 
             m_numNonDirVertexModes = 0;
-<<<<<<< HEAD
-            m_numNonDirEdges   = 0;
-            m_numNonDirFaces   = 0;
-            m_numNonDirFaceModes   = 0;
-            m_numNonDirFaceModes   = 0;
-
-            m_numLocalBndCoeffs = 0;
-=======
             m_numNonDirEdges       = 0;
             m_numNonDirFaces       = 0;
             m_numNonDirFaceModes   = 0;
             m_numNonDirFaceModes   = 0;
 
             m_numLocalBndCoeffs    = 0;
->>>>>>> b26c62c3
 
             /// - Periodic vertices
             for (pIt = periodicVerts.begin(); pIt != periodicVerts.end(); ++pIt)
@@ -924,9 +888,6 @@
                 }
                 localFaceOffset+=nFaces;
             }
-
-            // Number of non dirichlet edges and faces
-            //m_numNonDirEdges=n_eblks;
 
             localVertOffset=0;
             localEdgeOffset=0;
@@ -1635,7 +1596,7 @@
 
             m_hash = boost::hash_range(m_localToGlobalMap.begin(), 
                                        m_localToGlobalMap.end());
-            
+
             // Add up hash values if parallel
             int hash = m_hash;
             m_comm->GetRowComm()->AllReduce(hash, 
