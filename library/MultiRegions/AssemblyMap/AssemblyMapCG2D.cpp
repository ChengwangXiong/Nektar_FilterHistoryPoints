///////////////////////////////////////////////////////////////////////////////
//
// File AssemblyMapCG2D.cpp
//
// For more information, please see: http://www.nektar.info
//
// The MIT License
//
// Copyright (c) 2006 Division of Applied Mathematics, Brown University (USA),
// Department of Aeronautics, Imperial College London (UK), and Scientific
// Computing and Imaging Institute, University of Utah (USA).
//
// License for the specific language governing rights and limitations under
// Permission is hereby granted, free of charge, to any person obtaining a
// copy of this software and associated documentation files (the "Software"),
// to deal in the Software without restriction, including without limitation
// the rights to use, copy, modify, merge, publish, distribute, sublicense,
// and/or sell copies of the Software, and to permit persons to whom the
// Software is furnished to do so, subject to the following conditions:
//
// The above copyright notice and this permission notice shall be included
// in all copies or substantial portions of the Software.
//
// THE SOFTWARE IS PROVIDED "AS IS", WITHOUT WARRANTY OF ANY KIND, EXPRESS
// OR IMPLIED, INCLUDING BUT NOT LIMITED TO THE WARRANTIES OF MERCHANTABILITY,
// FITNESS FOR A PARTICULAR PURPOSE AND NONINFRINGEMENT. IN NO EVENT SHALL
// THE AUTHORS OR COPYRIGHT HOLDERS BE LIABLE FOR ANY CLAIM, DAMAGES OR OTHER
// LIABILITY, WHETHER IN AN ACTION OF CONTRACT, TORT OR OTHERWISE, ARISING
// FROM, OUT OF OR IN CONNECTION WITH THE SOFTWARE OR THE USE OR OTHER
// DEALINGS IN THE SOFTWARE.
//
// Description: C0-continuous assembly mappings specific to 2D
//
///////////////////////////////////////////////////////////////////////////////

#include <MultiRegions/MultiRegions.hpp>
#include <MultiRegions/AssemblyMap/AssemblyMapCG2D.h>
#include <MultiRegions/ExpList.h>
#include <LocalRegions/SegExp.h>

#include <boost/config.hpp>
#include <boost/graph/adjacency_list.hpp>
#include <boost/graph/cuthill_mckee_ordering.hpp>
#include <boost/graph/properties.hpp>
#include <boost/graph/bandwidth.hpp>

#include <iomanip>

namespace Nektar
{
    namespace MultiRegions
    {
        /**
         * @class AssemblyMapCG2D
         * Mappings are created for three possible global solution types:
         *  - Direct full matrix
         *  - Direct static condensation
         *  - Direct multi-level static condensation
         * In the latter case, mappings are created recursively for the
         * different levels of static condensation.
         *
         * These mappings are used by GlobalLinSys to generate the global
         * system.
         */

        /**
         *
         */
        AssemblyMapCG2D::AssemblyMapCG2D(
                                         const LibUtilities::SessionReaderSharedPtr &pSession, const std::string variable):
            AssemblyMapCG(pSession,variable)
        {
        }




        /**
         *
         */
        AssemblyMapCG2D::AssemblyMapCG2D(
                const LibUtilities::SessionReaderSharedPtr &pSession,
                const int numLocalCoeffs,
                const ExpList &locExp,
                const Array<OneD, const ExpListSharedPtr> &bndCondExp,
                const Array<OneD, const SpatialDomains::BoundaryConditionShPtr>
                                                            &bndConditions,
                const PeriodicMap& periodicVertsId,
                const PeriodicMap& periodicEdgesId,
                const bool checkIfSystemSingular,
                const std::string variable) :
            AssemblyMapCG(pSession,variable)
        {
            SetUp2DExpansionC0ContMap(numLocalCoeffs,
                                      locExp,
                                      bndCondExp,
                                      bndConditions,
                                      periodicVertsId,
                                      periodicEdgesId,
                                      checkIfSystemSingular);

            CalculateBndSystemBandWidth();
            CalculateFullSystemBandWidth();
        }


        /**
         *
         */
        AssemblyMapCG2D::AssemblyMapCG2D(
                const LibUtilities::SessionReaderSharedPtr &pSession,
                const int numLocalCoeffs,
                const ExpList &locExp,
                const std::string variable):
            AssemblyMapCG(pSession,variable)
        {
            SetUp2DExpansionC0ContMap(numLocalCoeffs, locExp);
            CalculateBndSystemBandWidth();
            CalculateFullSystemBandWidth();
        }


        /**
         *
         */
        AssemblyMapCG2D::~AssemblyMapCG2D()
        {
        }


        /**
         * Construction of the local->global map is achieved in
         * several stages.  A mesh vertex and mesh edge renumbering is
         * constructed in #vertReorderedGraphVertId and
         * #edgeReorderedGraphVertId through a call ot
         * #SetUp2DGraphC0ContMap. 
         *
         * The local numbering is then deduced in the following steps:
         */
        void AssemblyMapCG2D::SetUp2DExpansionC0ContMap(
                const int numLocalCoeffs,
                const ExpList &locExp,
                const Array<OneD, const ExpListSharedPtr> &bndCondExp,
                const Array<OneD, const SpatialDomains::BoundaryConditionShPtr>
                                                                &bndConditions,
                const PeriodicMap& periodicVertsId,
                const PeriodicMap& periodicEdgesId,
                const bool checkIfSystemSingular)
        {
            int i,j,k;
            int cnt = 0,offset=0;
            int meshVertId;
            int meshEdgeId;
            int bndEdgeCnt;
            int globalId, nGraphVerts;
            int nEdgeCoeffs;
            int nEdgeInteriorCoeffs;
            int firstNonDirGraphVertId;
            int nLocBndCondDofs = 0;
            int nLocDirBndCondDofs = 0;
            int nExtraDirichlet = 0;
            StdRegions::StdExpansion2DSharedPtr locExpansion;
            LocalRegions::SegExpSharedPtr       bndSegExp;
            LibUtilities::BasisType             bType;
            StdRegions::Orientation         edgeOrient;
            Array<OneD, unsigned int>           edgeInteriorMap;
            Array<OneD, int>                    edgeInteriorSign;
            const StdRegions::StdExpansionVector &locExpVector = *(locExp.GetExp());
            m_signChange = false;
            m_systemSingular = false;
            Array<OneD, map<int,int> > ReorderedGraphVertId(2);
            Array<OneD, map<int,int> > Dofs(2);
            BottomUpSubStructuredGraphSharedPtr bottomUpGraph;
            set<int> extraDirVerts;
            
            for(i = 0; i < locExpVector.size(); ++i)
            {
                for(j = 0; j < locExpVector[i]->GetNverts(); ++j)
                {
                    // Vert Dofs
                    Dofs[0][(locExpVector[i]->GetGeom2D())->GetVid(j)] = 1;
                    // Edge Dofs
                    Dofs[1][(locExpVector[i]->GetGeom2D())->GetEid(j)] = 
                        locExpVector[i]->GetEdgeNcoeffs(j)-2;
                }
            }

            /**
             * STEP 1: Wrap boundary conditions in an array (since
             * routine is set up for multiple fields) and call the
             * graph re-ordering subroutine to obtain the reordered
             * values
             */
            Array<OneD, Array<OneD, const SpatialDomains::BoundaryConditionShPtr> > bndConditionsVec(1,bndConditions);
            nGraphVerts = SetUp2DGraphC0ContMap(locExp,
                                                bndCondExp,bndConditionsVec,
                                                periodicVertsId,
                                                periodicEdgesId,
                                                Dofs,
                                                ReorderedGraphVertId,
                                                firstNonDirGraphVertId,
                                                nExtraDirichlet,
                                                bottomUpGraph,
                                                extraDirVerts,
                                                checkIfSystemSingular);

            /**
             * STEP 2: Count out the number of Dirichlet vertices and
             * edges first
             */
            for(i = 0; i < bndCondExp.num_elements(); i++)
            {
                for(j = 0; j < bndCondExp[i]->GetExpSize(); j++)
                {
                    bndSegExp = boost::dynamic_pointer_cast<LocalRegions::SegExp>(bndCondExp[i]->GetExp(j));
                    if(bndConditions[i]->GetBoundaryConditionType()==SpatialDomains::eDirichlet)
                    {
                        nLocDirBndCondDofs += bndSegExp->GetNcoeffs();
                    }
                    if( bndCondExp[i]->GetExp(j)==bndCondExp[bndCondExp.num_elements()-1]->GetExp(bndCondExp[bndCondExp.num_elements()-1]->GetExpSize()-1)
                            && i==(bndCondExp.num_elements()-1)
                            && nLocDirBndCondDofs ==0
                            && checkIfSystemSingular==true)
                    {
                        nLocDirBndCondDofs =1;
                        m_systemSingular=true;
                    }

                    nLocBndCondDofs += bndSegExp->GetNcoeffs();
                }
            }
            m_numLocalDirBndCoeffs = nLocDirBndCondDofs + nExtraDirichlet;

            /**
             * STEP 3: Set up an array which contains the offset information of
             * the different graph vertices.
             *
             * This basically means to identify to how many global degrees of
             * freedom the individual graph vertices correspond. Obviously,
             * the graph vertices corresponding to the mesh-vertices account
             * for a single global DOF. However, the graph vertices
             * corresponding to the element edges correspond to N-2 global DOF
             * where N is equal to the number of boundary modes on this edge.
             */
            Array<OneD, int> graphVertOffset(ReorderedGraphVertId[0].size()+
                                             ReorderedGraphVertId[1].size()+1);
            graphVertOffset[0] = 0;
            m_numLocalBndCoeffs = 0;
            for(i = 0; i < locExpVector.size(); ++i)
            {
                locExpansion = boost::dynamic_pointer_cast<StdRegions::StdExpansion2D>(locExpVector[locExp.GetOffset_Elmt_Id(i)]);
                for(j = 0; j < locExpansion->GetNedges(); ++j)
                {
                    nEdgeCoeffs = locExpansion->GetEdgeNcoeffs(j);
                    meshEdgeId = (locExpansion->GetGeom2D())->GetEid(j);
                    meshVertId = (locExpansion->GetGeom2D())->GetVid(j);
                    graphVertOffset[ReorderedGraphVertId[0][meshVertId]+1] = 1;
                    graphVertOffset[ReorderedGraphVertId[1][meshEdgeId]+1] = nEdgeCoeffs-2;

                    bType = locExpansion->GetEdgeBasisType(j);
                    // need a sign vector for modal expansions if nEdgeCoeffs >=4
                    if( (nEdgeCoeffs >= 4)&&
                        ( (bType == LibUtilities::eModified_A)||
                          (bType == LibUtilities::eModified_B) ) )
                    {
                        m_signChange = true;
                    }
                }
                m_numLocalBndCoeffs += locExpVector[i]->NumBndryCoeffs();
            }

            for(i = 1; i < graphVertOffset.num_elements(); i++)
            {
                graphVertOffset[i] += graphVertOffset[i-1];
            }

            // Allocate the proper amount of space for the class-data and fill
            // information that is already known
            m_numLocalCoeffs                 = numLocalCoeffs;
            m_numGlobalDirBndCoeffs          = graphVertOffset[firstNonDirGraphVertId];
            m_localToGlobalMap               = Array<OneD, int>(m_numLocalCoeffs,-1);
            m_localToGlobalBndMap            = Array<OneD, int>(m_numLocalBndCoeffs,-1);
            m_bndCondCoeffsToGlobalCoeffsMap = Array<OneD, int>(nLocBndCondDofs,-1);

            // If required, set up the sign-vector
            if(m_signChange)
            {
                m_localToGlobalSign = Array<OneD, NekDouble>(m_numLocalCoeffs,1.0);
                m_localToGlobalBndSign = Array<OneD, NekDouble>(m_numLocalBndCoeffs,1.0);
                m_bndCondCoeffsToGlobalCoeffsSign = Array<OneD, NekDouble>(nLocBndCondDofs,1.0);
            }
            else
            {
                m_localToGlobalSign = NullNekDouble1DArray;
                m_localToGlobalBndSign = NullNekDouble1DArray;
                m_bndCondCoeffsToGlobalCoeffsSign = NullNekDouble1DArray;
            }

            // Set up information for multi-level static condensation.
            m_staticCondLevel = 0;
            m_numPatches =  locExpVector.size();
            m_numLocalBndCoeffsPerPatch = Array<OneD, unsigned int>(m_numPatches);
            m_numLocalIntCoeffsPerPatch = Array<OneD, unsigned int>(m_numPatches);
            for(i = 0; i < m_numPatches; ++i)
            {
                int elmtid = locExp.GetOffset_Elmt_Id(i);
                locExpansion = boost::dynamic_pointer_cast<
                    StdRegions::StdExpansion2D>(locExpVector[elmtid]);
                m_numLocalBndCoeffsPerPatch[i] = (unsigned int) 
                    locExpVector[elmtid]->NumBndryCoeffs();
                m_numLocalIntCoeffsPerPatch[i] = (unsigned int) 
                    locExpVector[elmtid]->GetNcoeffs() - 
                    locExpVector[elmtid]->NumBndryCoeffs();
           }

            /**
             * STEP 4: Now, all ingredients are ready to set up the actual
             * local to global mapping.
             *
             * The remainder of the map consists of the element-interior
             * degrees of freedom. This leads to the block-diagonal submatrix
             * as each element-interior mode is globally orthogonal to modes
             * in all other elements.
             */
            cnt = 0;
            // Loop over all the elements in the domain
            for(i = 0; i < locExpVector.size(); ++i)
            {
                locExpansion = boost::dynamic_pointer_cast<StdRegions::StdExpansion2D>(locExpVector[i]);

                cnt = locExp.GetCoeff_Offset(i);

                // Loop over all edges (and vertices) of element i
                for(j = 0; j < locExpansion->GetNedges(); ++j)
                {
                    PeriodicMap::const_iterator it;
                    
                    nEdgeInteriorCoeffs = locExpansion->GetEdgeNcoeffs(j)-2;
                    edgeOrient          = (locExpansion->GetGeom2D())->GetEorient(j);
                    meshEdgeId          = (locExpansion->GetGeom2D())->GetEid(j);
                    meshVertId          = (locExpansion->GetGeom2D())->GetVid(j);

                    /*
                     * Where the edge orientations of periodic edges matches,
                     * we reverse the vertices of each edge in
                     * DisContField2D::GetPeriodicEdges. We must therefore
                     * reverse the orientation of precisely one of the two
                     * edges so that the sign array is correctly populated.
                     */
                    it = periodicEdgesId.find(meshEdgeId);
                    if (it                    != periodicEdgesId.end()  &&
                        it->second[0].orient  == StdRegions::eBackwards &&
                        meshEdgeId == min(meshEdgeId, it->second[0].id))
                    {
                        edgeOrient = edgeOrient == StdRegions::eForwards ?
                            StdRegions::eBackwards :
                            StdRegions::eForwards;
                    }

                    locExpansion->GetEdgeInteriorMap(j,edgeOrient,edgeInteriorMap,edgeInteriorSign);
                    // Set the global DOF for vertex j of element i
                    m_localToGlobalMap[cnt+locExpansion->GetVertexMap(j)] =
                        graphVertOffset[ReorderedGraphVertId[0][meshVertId]];

                    // Set the global DOF's for the interior modes of edge j
                    for(k = 0; k < nEdgeInteriorCoeffs; ++k)
                    {
                        m_localToGlobalMap[cnt+edgeInteriorMap[k]] =
                            graphVertOffset[ReorderedGraphVertId[1][meshEdgeId]]+k;
                    }

                    // Fill the sign vector if required
                    if(m_signChange)
                    {
                        for(k = 0; k < nEdgeInteriorCoeffs; ++k)
                        {
                            m_localToGlobalSign[cnt+edgeInteriorMap[k]] = (NekDouble) edgeInteriorSign[k];
                        }
                    }
                }
                
                cnt += locExpVector[locExp.GetOffset_Elmt_Id(i)]->GetNcoeffs();
            }


            // Set up the mapping for the boundary conditions
            offset = cnt = 0;
            for(i = 0; i < bndCondExp.num_elements(); i++)
            {
                set<int> foundExtraVerts;
                for(j = 0; j < bndCondExp[i]->GetExpSize(); j++)
                {
                    bndSegExp  = boost::dynamic_pointer_cast<LocalRegions::SegExp>(bndCondExp[i]->GetExp(j));

                    cnt = offset + bndCondExp[i]->GetCoeff_Offset(j);
                    for(k = 0; k < 2; k++)
                    {
                        meshVertId = (bndSegExp->GetGeom1D())->GetVid(k);
                        m_bndCondCoeffsToGlobalCoeffsMap[cnt+bndSegExp->GetVertexMap(k)] = graphVertOffset[ReorderedGraphVertId[0][meshVertId]];

                        set<int>::iterator iter = extraDirVerts.find(meshVertId);
                        if (iter != extraDirVerts.end() && 
                            foundExtraVerts.count(meshVertId) == 0)
                        {
                            int loc = bndCondExp[i]->GetCoeff_Offset(j) + 
                                bndSegExp->GetVertexMap(k);
                            int gid = graphVertOffset[
                                ReorderedGraphVertId[0][meshVertId]];
                            m_extraDirDofs[i].push_back(make_pair(loc,gid));
                            foundExtraVerts.insert(meshVertId);
                        }
                    }

                    meshEdgeId = (bndSegExp->GetGeom1D())->GetEid();
                    bndEdgeCnt = 0;
                    for(k = 0; k < bndSegExp->GetNcoeffs(); k++)
                    {
                        if(m_bndCondCoeffsToGlobalCoeffsMap[cnt+k] == -1)
                        {
                            m_bndCondCoeffsToGlobalCoeffsMap[cnt+k] =
                                graphVertOffset[ReorderedGraphVertId[1][meshEdgeId]]+bndEdgeCnt;
                            bndEdgeCnt++;
                        }
                    }
                }
                offset += bndCondExp[i]->GetNcoeffs();
            }

            globalId = Vmath::Vmax(m_numLocalCoeffs,&m_localToGlobalMap[0],1)+1;
            m_numGlobalBndCoeffs = globalId;

            /**
             * STEP 5: The boundary condition mapping is generated from the
             * same vertex renumbering.
             */
            cnt=0;
            for(i = 0; i < m_numLocalCoeffs; ++i)
            {
                if(m_localToGlobalMap[i] == -1)
                {
                    m_localToGlobalMap[i] = globalId++;
                }
                else
                {
                    if(m_signChange)
                    {
                        m_localToGlobalBndSign[cnt]=m_localToGlobalSign[i];
                    }
                    m_localToGlobalBndMap[cnt++]=m_localToGlobalMap[i];
                }
            }
            m_numGlobalCoeffs = globalId;

            SetUpUniversalC0ContMap(locExp, periodicVertsId, periodicEdgesId);

            // Set up the local to global map for the next level when using
            // multi-level static condensation
            if ((m_solnType == eDirectMultiLevelStaticCond ||
                 m_solnType == eIterativeMultiLevelStaticCond ||
                 m_solnType == eXxtMultiLevelStaticCond) && nGraphVerts)
            {
                if (m_staticCondLevel < (bottomUpGraph->GetNlevels()-1) &&
                    m_staticCondLevel < m_maxStaticCondLevel)
                {
                    Array<OneD, int> vwgts_perm(
                        Dofs[0].size()+Dofs[1].size()-firstNonDirGraphVertId);
                    for(i = 0; i < locExpVector.size(); ++i)
                    {
                        int eid = locExp.GetOffset_Elmt_Id(i);
                        locExpansion = boost::dynamic_pointer_cast<
                            StdRegions::StdExpansion2D>(locExpVector[eid]);
                        for(j = 0; j < locExpansion->GetNverts(); ++j)
                        {
                            meshEdgeId = (locExpansion->GetGeom2D())->GetEid(j);
                            meshVertId = (locExpansion->GetGeom2D())->GetVid(j);
                            
                            if(ReorderedGraphVertId[0][meshVertId] >= 
                                   firstNonDirGraphVertId)
                            {
                                vwgts_perm[ReorderedGraphVertId[0][meshVertId]-
                                           firstNonDirGraphVertId] = 
                                    Dofs[0][meshVertId];
                            }
                            
                            if(ReorderedGraphVertId[1][meshEdgeId] >= 
                                   firstNonDirGraphVertId)
                            {
                                vwgts_perm[ReorderedGraphVertId[1][meshEdgeId]-
                                           firstNonDirGraphVertId] = 
                                    Dofs[1][meshEdgeId];
                            }
                        }
                    }

                    bottomUpGraph->ExpandGraphWithVertexWeights(vwgts_perm);
                    
                    m_nextLevelLocalToGlobalMap = MemoryManager<AssemblyMap>::
                        AllocateSharedPtr(this,bottomUpGraph);
                }
            }
            
            m_hash = boost::hash_range(
                m_localToGlobalMap.begin(), m_localToGlobalMap.end());

            // Add up hash values if parallel
            int hash = m_hash;
            m_comm->GetRowComm()->AllReduce(hash, 
                              LibUtilities::ReduceSum);
            m_hash = hash;
        }

        /**
         * The only unique identifiers of the vertices and edges of the mesh are
         * the vertex id and the mesh id (stored in their corresponding Geometry
         * object).  However, setting up a global numbering based on these id's
         * will not lead to a suitable or optimal numbering. Mainly because:
         *  - we want the Dirichlet DOF's to be listed first
         *  - we want an optimal global numbering of the remaining DOF's
         *    (strategy still need to be defined but can for example be: minimum
         *    bandwith or minimum fill-in of the resulting global system matrix)
         *
         * The vertices and egdes therefore need to be rearranged which is
         * perofrmed in in the following way: The vertices and edges of the mesh
         * are considered as vertices of a graph (in a computer science
         * terminology, equivalently, they can also be considered as boundary
         * degrees of freedom, whereby all boundary modes of a single edge are
         * considered as a single DOF). We then will use different algorithms to
         * reorder the graph-vertices.
         *
         * In the following we use a boost graph object to store this graph the
         * first template parameter (=OutEdgeList) is chosen to be of type
         * std::set. Similarly we also use a std::set to hold the adjacency
         * information. A similar edge might exist multiple times and so to
         * prevent the definition of parallel edges, we use std::set
         * (=boost::setS) rather than std::vector (=boost::vecS).
         *
         * Two different containers are used to store the graph vertex id's of
         * the different mesh vertices and edges. They are implemented as a STL
         * map such that the graph vertex id can later be retrieved by the
         * unique mesh vertex or edge id's which serve as the key of the map.
         *
         * Therefore, the algorithm proceeds as follows:
         */
        int AssemblyMapCG2D::SetUp2DGraphC0ContMap(
                const ExpList  &locExp,
                const Array<OneD, const ExpListSharedPtr> &bndCondExp,
                const Array<OneD, Array<OneD, const SpatialDomains::BoundaryConditionShPtr> >  &bndConditions,
                const PeriodicMap& periodicVerts,
                const PeriodicMap& periodicEdges,
                Array<OneD, map<int,int> > &Dofs,
                Array<OneD, map<int,int> > &ReorderedGraphVertId,
                int          &firstNonDirGraphVertId,
                int          &nExtraDirichlet,
                BottomUpSubStructuredGraphSharedPtr &bottomUpGraph, 
                set<int> &extraDirVerts,
                const bool checkIfSystemSingular,
                int mdswitch,
                bool doInteriorMap)
        {
            int i,j,k,l;
            int cnt = 0;
            int meshVertId, meshVertId2;
            int meshEdgeId;
            int graphVertId = 0;
            StdRegions::StdExpansion2DSharedPtr  locExpansion;
            LocalRegions::SegExpSharedPtr        bndSegExp;
            MultiRegions::ExpList0DSharedPtr     bndVertExp;
            const StdRegions::StdExpansionVector &locExpVector = *(locExp.GetExp());
            map<int,int>::iterator mapIt;
            map<int,int>::const_iterator mapConstIt;
            bool systemSingular = true;
            LibUtilities::CommSharedPtr vCommRow = m_comm->GetRowComm();
            PeriodicMap::const_iterator pIt;

            /**
             * STEP 1: Order the Dirichlet vertices and edges first
             */
            for(i = 0; i < bndCondExp.num_elements(); i++)
            {
                // Check to see if any value on edge has Dirichlet value.
                cnt = 0;
                for(k = 0; k < bndConditions.num_elements(); ++k)
                {
                    if (bndConditions[k][i]->GetBoundaryConditionType() ==
                            SpatialDomains::eDirichlet)
                    {
                        cnt++;
                    }
                    if (bndConditions[k][i]->GetBoundaryConditionType() !=
                            SpatialDomains::eNeumann)
                    {
                        systemSingular = false;
                    }
                }
                
                // If all boundaries are Dirichlet take out of mask 
                if(cnt == bndConditions.num_elements())
                {
                    for(j = 0; j < bndCondExp[i]->GetNumElmts(); j++)
                    {
                        bndSegExp = boost::dynamic_pointer_cast<
                            LocalRegions::SegExp>(bndCondExp[i]->GetExp(j));
                        meshEdgeId = (bndSegExp->GetGeom1D())->GetEid();
                        ReorderedGraphVertId[1][meshEdgeId] = graphVertId++;
                        for(k = 0; k < 2; k++)
                        {
                            meshVertId = (bndSegExp->GetGeom1D())->GetVid(k);
                            if(ReorderedGraphVertId[0].count(meshVertId) == 0)
                            {
                                ReorderedGraphVertId[0][meshVertId] =
                                    graphVertId++;
                            }
                        }
                    }
                }
            }

            /**
             * STEP 1.4: Check for singular system and add pinning Dirichlet
             * vertex
             */
            // Check between processes if the whole system is singular
            int n = m_comm->GetSize();
            int p = m_comm->GetRank();
            int s = systemSingular ? 1 : 0;
            vCommRow->AllReduce(s, LibUtilities::ReduceMin);
            systemSingular = (s == 1 ? true : false);

            // Count the number of boundary regions on each process
            Array<OneD, int> bccounts(n, 0);
            bccounts[p] = bndCondExp.num_elements();
            vCommRow->AllReduce(bccounts, LibUtilities::ReduceSum);

            // Find the process rank with the maximum number of boundary regions
            int maxBCIdx = Vmath::Imax(n, bccounts, 1);

            // If the system is singular, the process with the maximum number of
            // BCs will set a Dirichlet vertex to make system non-singular.
            // Note: we find the process with maximum boundary regions to ensure
            // we do not try to set a Dirichlet vertex on a partition with no
            // intersection with the boundary.
            meshVertId = 0;
            if(systemSingular == true && checkIfSystemSingular && maxBCIdx == p)
            {
                if (m_session->DefinesParameter("SingularElement"))
                {
                    int s_eid;
                    m_session->LoadParameter("SingularElement", s_eid);

                    ASSERTL1(s_eid < locExpVector.size(),
                             "SingularElement Parameter is too large");

                    meshVertId = locExpVector[s_eid]->GetGeom2D()->GetVid(0);
                }
                else if (m_session->DefinesParameter("SingularVertex"))
                {
                    m_session->LoadParameter("SingularVertex", meshVertId);
                }
                else if (bndCondExp.num_elements() == 0)
                {
                    // All boundaries are periodic.
                    meshVertId = locExpVector[0]->GetGeom2D()->GetVid(0);
                }
                else
                {
                    bndSegExp = boost::dynamic_pointer_cast<
                        LocalRegions::SegExp>(
                            bndCondExp[bndCondExp.num_elements()-1]->GetExp(0));
                    meshVertId = bndSegExp->GetGeom1D()->GetVid(0);
                }

                if (ReorderedGraphVertId[0].count(meshVertId) == 0)
                {
                    ReorderedGraphVertId[0][meshVertId] = graphVertId++;
                }
            }

            vCommRow->AllReduce(meshVertId, LibUtilities::ReduceSum);

            // When running in parallel, we need to ensure that the singular
            // mesh vertex is communicated to any periodic vertices, otherwise
            // the system may diverge.
            if(systemSingular == true && checkIfSystemSingular && maxBCIdx != p)
            {
                // Scan through all periodic vertices
                for (pIt  = periodicVerts.begin();
                     pIt != periodicVerts.end(); ++pIt)
                {
                    if (ReorderedGraphVertId[0].count(pIt->first) != 0)
                    {
                        continue;
                    }

                    for (i = 0; i < pIt->second.size(); ++i)
                    {
                        if (pIt->second[i].isLocal ||
                            pIt->second[i].id != meshVertId)
                        {
                            continue;
                        }

                        // Mark this periodic vertex as Dirichlet.
                        ReorderedGraphVertId[0][pIt->first] =
                            graphVertId++;
                    }
                }
            }

            /**
             * STEP 1.5: Exchange Dirichlet mesh vertices between processes and
             * check for singular problems.
             */
            // Collate information on Dirichlet vertices from all processes
            Array<OneD, int> counts (n, 0);
            Array<OneD, int> offsets(n, 0);
            counts[p] = ReorderedGraphVertId[0].size();
            vCommRow->AllReduce(counts, LibUtilities::ReduceSum);
            
            for (i = 1; i < n; ++i)
            {
                offsets[i] = offsets[i-1] + counts[i-1];
            }

            int nTot = Vmath::Vsum(n,counts,1);
            Array<OneD, int> vertexlist(nTot, 0);
            std::map<int, int>::iterator it;
            for (it  = ReorderedGraphVertId[0].begin(), i = 0;
                 it != ReorderedGraphVertId[0].end();
                 ++it, ++i)
            {
                vertexlist[offsets[p] + i] = it->first;
            }
            vCommRow->AllReduce(vertexlist, LibUtilities::ReduceSum);

            map<int, int> extraDirVertIds;

            // Ensure Dirchlet vertices are consistently recorded between
            // processes (e.g. Dirichlet region meets Neumann region across a
            // partition boundary requires vertex on partition to be Dirichlet).
            for (i = 0; i < n; ++i)
            {
                if (i == p)
                {
                    continue;
                }

                for(j = 0; j < locExpVector.size(); j++)
                {
                    locExpansion = boost::dynamic_pointer_cast<
                        StdRegions::StdExpansion2D>(
                            locExpVector[locExp.GetOffset_Elmt_Id(j)]);
                    
                    for(k = 0; k < locExpansion->GetNverts(); k++)
                    {
                        meshVertId = locExpansion->GetGeom2D()->GetVid(k);
                        if (ReorderedGraphVertId[0].count(meshVertId) != 0)
                        {
                            continue;
                        }

                        for (l = 0; l < counts[i]; ++l)
                        {
                            if (vertexlist[offsets[i]+l] == meshVertId)
                            {
                                extraDirVertIds[meshVertId] = i;
                                ReorderedGraphVertId[0][meshVertId] =
                                    graphVertId++;
                                nExtraDirichlet++;
                            }
                        }
                    }
                }
            }

            for (i = 0; i < n; ++i)
            {
                counts [i] = 0;
                offsets[i] = 0;
            }

            counts[p] = extraDirVertIds.size();
            vCommRow->AllReduce(counts, LibUtilities::ReduceSum);
            nTot = Vmath::Vsum(n, counts, 1);
            
            offsets[0] = 0;
            
            for (i = 1; i < n; ++i)
            {
                offsets[i] = offsets[i-1] + counts[i-1];
            }

            Array<OneD, int> vertids  (nTot, 0);
            Array<OneD, int> vertprocs(nTot, 0);
            
            for (it  = extraDirVertIds.begin(), i = 0; 
                 it != extraDirVertIds.end(); ++it, ++i)
            {
                vertids  [offsets[p]+i] = it->first;
                vertprocs[offsets[p]+i] = it->second;
            }

            vCommRow->AllReduce(vertids,   LibUtilities::ReduceSum);
            vCommRow->AllReduce(vertprocs, LibUtilities::ReduceSum);
            
            for (i = 0; i < nTot; ++i)
            {
                if (m_comm->GetRank() != vertprocs[i])
                {
                    continue;
                }
                
                extraDirVerts.insert(vertids[i]);
            }

            firstNonDirGraphVertId = graphVertId;

            /**
             * STEP 2: Now order all other vertices and edges in the graph and
             * create a temporary numbering of domain-interior vertices and
             * edges.
             */
            typedef boost::adjacency_list<boost::setS, boost::vecS, boost::undirectedS> BoostGraph;
            typedef boost::graph_traits<BoostGraph>::vertex_descriptor BoostVertex;
            BoostGraph boostGraphObj;

            int tempGraphVertId = 0;
            int nVerts;
            int vertCnt;
            int edgeCnt;
            int localOffset=0;
            int nTotalVerts=0;
            map<int, int>    vertTempGraphVertId;
            map<int, int>    edgeTempGraphVertId;
            map<int, int>    intTempGraphVertId;
            Array<OneD, int> localVerts;
            Array<OneD, int> localEdges;
            Array<OneD, int> localinterior;

            m_numLocalBndCoeffs = 0;

            /// - Local periodic vertices.
            for (pIt = periodicVerts.begin(); pIt != periodicVerts.end(); ++pIt)
            {
                meshVertId = pIt->first;

                // This periodic vertex is already Dirichlet.
                if (ReorderedGraphVertId[0].count(pIt->first) != 0)
                {
                    for (i = 0; i < pIt->second.size(); ++i)
                    {
                        meshVertId2 = pIt->second[i].id;
                        if (ReorderedGraphVertId[0].count(meshVertId2) == 0 &&
                            pIt->second[i].isLocal)
                        {
                            ReorderedGraphVertId[0][meshVertId2] =
                                ReorderedGraphVertId[0][meshVertId];
                        }
                    }
                    continue;
                }

                // One of the attached vertices is Dirichlet.
                bool isDirichlet = false;
                for (i = 0; i < pIt->second.size(); ++i)
                {
                    if (!pIt->second[i].isLocal)
                    {
                        continue;
                    }

                    meshVertId2 = pIt->second[i].id;
                    if (ReorderedGraphVertId[0].count(meshVertId2) > 0)
                    {
                        isDirichlet = true;
                        break;
                    }
                }

                if (isDirichlet)
                {
                    ReorderedGraphVertId[0][meshVertId] =
                        ReorderedGraphVertId[0][pIt->second[i].id];

                    for (j = 0; j < pIt->second.size(); ++j)
                    {
                        meshVertId2 = pIt->second[i].id;
                        if (j == i || !pIt->second[j].isLocal ||
                            ReorderedGraphVertId[0].count(meshVertId2) > 0)
                        {
                            continue;
                        }

                        ReorderedGraphVertId[0][meshVertId2] =
                            ReorderedGraphVertId[0][pIt->second[i].id];
                    }

                    continue;
                }

                // Otherwise, see if a vertex ID has already been set.
                for (i = 0; i < pIt->second.size(); ++i)
                {
                    if (!pIt->second[i].isLocal)
                    {
                        continue;
                    }

                    if (vertTempGraphVertId.count(pIt->second[i].id) > 0)
                    {
                        break;
                    }
                }

                if (i == pIt->second.size())
                {
                    vertTempGraphVertId[meshVertId] = tempGraphVertId++;
                }
                else
                {
                    vertTempGraphVertId[meshVertId] = vertTempGraphVertId[pIt->second[i].id];
                }
            }
            
            /// - Local periodic edges.
            for (pIt = periodicEdges.begin(); pIt != periodicEdges.end(); ++pIt)
            {
                if (!pIt->second[0].isLocal)
                {
                    // The edge mapped to is on another process.
                    meshEdgeId = pIt->first;
                    ASSERTL0(ReorderedGraphVertId[1].count(meshEdgeId) == 0,
                             "This periodic boundary edge has been specified before");
                    edgeTempGraphVertId[meshEdgeId]  = tempGraphVertId++;
                }
                else if (pIt->first < pIt->second[0].id)
                {
                    ASSERTL0(ReorderedGraphVertId[1].count(pIt->first) == 0,
                             "This periodic boundary edge has been specified before");
                    ASSERTL0(ReorderedGraphVertId[1].count(pIt->second[0].id) == 0,
                             "This periodic boundary edge has been specified before");

                    edgeTempGraphVertId[pIt->first]        = tempGraphVertId;
                    edgeTempGraphVertId[pIt->second[0].id] = tempGraphVertId++;
                }
            }
            
            /// - All other vertices and edges
            int elmtid;
            for(i = 0; i < locExpVector.size(); ++i)
            {
                elmtid = locExp.GetOffset_Elmt_Id(i);
                if((locExpansion = boost::dynamic_pointer_cast<StdRegions::StdExpansion2D>(
                        locExpVector[elmtid])))
                {
                    m_numLocalBndCoeffs += locExpansion->NumBndryCoeffs();

                    nTotalVerts += locExpansion->GetNverts();
                }
            }

            // Store the temporary graph vertex
            // id's of all element edges and
            // vertices in these 2 arrays below
            localVerts = Array<OneD, int>(nTotalVerts,-1);
            localEdges = Array<OneD, int>(nTotalVerts,-1);

            for(i = 0; i < locExpVector.size(); ++i)
            {
                elmtid = locExp.GetOffset_Elmt_Id(i);
                if((locExpansion = boost::dynamic_pointer_cast<StdRegions::StdExpansion2D>(
                        locExpVector[elmtid])))
                {
                    vertCnt = 0;
                    nVerts = locExpansion->GetNverts();
                    for(j = 0; j < nVerts; ++j)
                    {
                        meshVertId = (locExpansion->GetGeom2D())->GetVid(j);
                        if(ReorderedGraphVertId[0].count(meshVertId) == 0)
                        {
                            // non-periodic & non-Dirichlet vertex 
                            if(vertTempGraphVertId.count(meshVertId) == 0)
                            {
                                boost::add_vertex(boostGraphObj);
                                vertTempGraphVertId[meshVertId] = tempGraphVertId++;
                            }
                            localVerts[localOffset + vertCnt++] = vertTempGraphVertId[meshVertId];
                        }
                    }
                }
                localOffset+=nVerts;
            }

            m_numNonDirVertexModes=tempGraphVertId;

            localOffset=0;
            for(i = 0; i < locExpVector.size(); ++i)
            {
                elmtid = locExp.GetOffset_Elmt_Id(i);
                if((locExpansion = boost::dynamic_pointer_cast<StdRegions::StdExpansion2D>(
                        locExpVector[elmtid])))
                {
                    edgeCnt = 0;
                    nVerts = locExpansion->GetNverts();
                    for(j = 0; j < nVerts; ++j)
                    {
                        meshEdgeId = (locExpansion->GetGeom2D())->GetEid(j);
                        if(ReorderedGraphVertId[1].count(meshEdgeId) == 0)
                        {
                            // non-periodic & non-Dirichlet edge
                            if(edgeTempGraphVertId.count(meshEdgeId) == 0)
                            {
                                boost::add_vertex(boostGraphObj);
                                edgeTempGraphVertId[meshEdgeId] = tempGraphVertId++;
                            }
                            localEdges[localOffset + edgeCnt++] = edgeTempGraphVertId[meshEdgeId];
                        }
                    }
                }
                localOffset+=nVerts;
            }

            // Number of dirichlet edges
<<<<<<< HEAD
            m_numNonDirEdges=edgeTempGraphVertId.size();
=======
            m_numNonDirEdges = edgeTempGraphVertId.size();
>>>>>>> b26c62c3

            if(doInteriorMap)
            {
                for(i = 0; i < locExpVector.size(); ++i)
                {
                    elmtid = locExp.GetOffset_Elmt_Id(i);
                    if((locExpansion = boost::dynamic_pointer_cast<StdRegions::StdExpansion2D>(
                            locExpVector[elmtid])))
                    {

                        boost::add_vertex(boostGraphObj);
                        intTempGraphVertId[elmtid] = tempGraphVertId++;
                    }
                }
            }

            localOffset=0;
            for(i = 0; i < locExpVector.size(); ++i)
            {
                elmtid = locExp.GetOffset_Elmt_Id(i);
                if((locExpansion = boost::dynamic_pointer_cast<StdRegions::StdExpansion2D>(
                        locExpVector[elmtid])))
                {
                    nVerts = locExpansion->GetNverts();
                    // Now loop over all local edges and vertices of this
                    // element and define that all other edges and vertices of
                    // this element are adjacent to them.
                    for(j = 0; j < nVerts; j++)
                    {
                        if(localVerts[j+localOffset]==-1)
                        {
                            break;
                        }
                        
                        for(k = 0; k < nVerts; k++)
                        {
                            if(localVerts[k+localOffset]==-1)
                            {
                                break;
                            }
                            if(k!=j)
                            {
                                boost::add_edge( (size_t) localVerts[j+localOffset], 
                                                 (size_t) localVerts[k+localOffset],boostGraphObj);
                            }
                        }

                        for(k = 0; k < nVerts; k++)
                        {
                            if(localEdges[k+localOffset]==-1)
                            {
                                break;
                            }
                            boost::add_edge( (size_t) localVerts[j+localOffset], 
                                             (size_t) localEdges[k+localOffset],boostGraphObj);
                        }

                        if(doInteriorMap)
                        {
                            boost::add_edge( (size_t)  localVerts[j+localOffset], 
                                             (size_t) intTempGraphVertId[elmtid],boostGraphObj);
                        }
                    }

                    for(j = 0; j < nVerts; j++)
                    {
                        if(localEdges[j+localOffset]==-1)
                        {
                            break;
                        }
                        for(k = 0; k < nVerts; k++)
                        {
                            if(localEdges[k+localOffset]==-1)
                            {
                                break;
                            }
                            if(k!=j)
                            {
                                boost::add_edge( (size_t) localEdges[j+localOffset], 
                                                 (size_t) localEdges[k+localOffset],boostGraphObj);
                            }
                        }
                        for(k = 0; k < nVerts; k++)
                        {
                            if(localVerts[k+localOffset]==-1)
                            {
                                break;
                            }
                            boost::add_edge( (size_t) localEdges[j+localOffset], 
                                             (size_t) localVerts[k+localOffset],boostGraphObj);
                        }

                        if(doInteriorMap)
                        {
                            boost::add_edge( (size_t) localEdges[j+localOffset],  
                                             (size_t) intTempGraphVertId[elmtid], boostGraphObj);
                        }
                    }
                    
                    if(doInteriorMap)
                    {
                        for(j = 0; j < nVerts; j++)
                        {
                            if(localVerts[j+localOffset]==-1)
                            {
                                break;
                            }
                            boost::add_edge( (size_t) intTempGraphVertId[elmtid], 
                                             (size_t) localVerts[j+localOffset], boostGraphObj);
                        }
                        
                        for(j = 0; j < nVerts; j++)
                        {
                            if(localEdges[j+localOffset]==-1)
                            {
                                break;
                            }

                            boost::add_edge( (size_t) intTempGraphVertId[elmtid], 
                                             (size_t) localEdges[j+localOffset], boostGraphObj);
                        }
                    }


                }
                else
                {
                    ASSERTL0(false,"dynamic cast to a local 2D expansion failed");
                }
                localOffset+=nVerts;
            }

            // Container to store vertices of the graph which correspond to
            // degrees of freedom along the boundary.
            set<int> partVerts;
            
            if (m_solnType == eIterativeMultiLevelStaticCond)
            {
                vector<long> procVerts,  procEdges;
                set   <int>  foundVerts, foundEdges;
                
                // Loop over element and construct the procVerts and procEdges
                // vectors, which store the geometry IDs of mesh vertices and
                // edges respectively which are local to this process.
                for(i = cnt = 0; i < locExpVector.size(); ++i)
                {
                    elmtid = locExp.GetOffset_Elmt_Id(i);
                    if((locExpansion = boost::dynamic_pointer_cast<
                            StdRegions::StdExpansion2D>(locExpVector[elmtid])))
                    {
                        for (j = 0; j < locExpansion->GetNverts(); ++j, ++cnt)
                        {
                            int vid = locExpansion->GetGeom2D()->GetVid(j)+1;
                            int eid = locExpansion->GetGeom2D()->GetEid(j)+1;
                        
                            if (foundVerts.count(vid) == 0)
                            {
                                procVerts.push_back(vid);
                                foundVerts.insert(vid);
                            }
                        
                            if (foundEdges.count(eid) == 0)
                            {
                                procEdges.push_back(eid);
                                foundEdges.insert(eid);
                            }
                        }
                    }
                    else
                    {
                        ASSERTL0(false,
                                 "dynamic cast to a local 2D expansion failed");
                    }
                }

                int unique_verts = foundVerts.size();
                int unique_edges = foundEdges.size();

                // Now construct temporary GS objects. These will be used to
                // populate the arrays tmp3 and tmp4 with the multiplicity of
                // the vertices and edges respectively to identify those
                // vertices and edges which are located on partition boundary.
                Array<OneD, long> vertArray(unique_verts, &procVerts[0]);
                Array<OneD, long> edgeArray(unique_edges, &procEdges[0]);
                Gs::gs_data *tmp1 = Gs::Init(vertArray, m_comm);
                Gs::gs_data *tmp2 = Gs::Init(edgeArray, m_comm);
                Array<OneD, NekDouble> tmp3(unique_verts, 1.0);
                Array<OneD, NekDouble> tmp4(unique_edges, 1.0);
                Gs::Gather(tmp3, Gs::gs_add, tmp1);
                Gs::Gather(tmp4, Gs::gs_add, tmp2);

                // Finally, fill the partVerts set with all non-Dirichlet
                // vertices which lie on a partition boundary.
                for (i = 0; i < unique_verts; ++i)
                {
                    if (tmp3[i] > 1.0)
                    {
                        if (ReorderedGraphVertId[0].count(procVerts[i]-1) == 0)
                        {
                            partVerts.insert(vertTempGraphVertId[procVerts[i]-1]);
                        }
                    }
                }
            
                for (i = 0; i < unique_edges; ++i)
                {
                    if (tmp4[i] > 1.0)
                    {
                        if (ReorderedGraphVertId[1].count(procEdges[i]-1) == 0)
                        {
                            partVerts.insert(edgeTempGraphVertId[procEdges[i]-1]);
                        }
                    }
                }
            }

            /**
             * STEP 3: Reorder graph for optimisation.
             */
            int nGraphVerts = tempGraphVertId;
            Array<OneD, int> perm(nGraphVerts);
            Array<OneD, int> iperm(nGraphVerts);

            if(nGraphVerts)
            {
                switch(m_solnType)
                {
                case eDirectFullMatrix:
                case eIterativeFull:
                case eIterativeStaticCond:
                case eXxtFullMatrix:
                case eXxtStaticCond:
                    {
                        NoReordering(boostGraphObj,perm,iperm);
                    }
                    break;
                case eDirectStaticCond:
                    {
                        CuthillMckeeReordering(boostGraphObj,perm,iperm);
                    }
                    break;
                case eDirectMultiLevelStaticCond:
                case eIterativeMultiLevelStaticCond:
                case eXxtMultiLevelStaticCond:
                    {
                        MultiLevelBisectionReordering(boostGraphObj,perm,iperm,bottomUpGraph,partVerts,mdswitch);
                    }
                    break;
                default:
                    {
                        ASSERTL0(false,"Unrecognised solution type: " + std::string(MultiRegions::GlobalSysSolnTypeMap[m_solnType]));
                    }
                }
            }

            // For parallel multi-level static condensation determine the lowest
            // static condensation level amongst processors.
            if (m_solnType == eIterativeMultiLevelStaticCond)
            {
                m_lowestStaticCondLevel = bottomUpGraph->GetNlevels()-1;
                vCommRow->AllReduce(m_lowestStaticCondLevel, 
                                    LibUtilities::ReduceMax);
            }
            else
            {
                m_lowestStaticCondLevel = 0;
            }
            
            /**
             * STEP 4: Fill the #vertReorderedGraphVertId and
             * #edgeReorderedGraphVertId with the optimal ordering from boost.
             */
            for(mapIt = vertTempGraphVertId.begin(); mapIt != vertTempGraphVertId.end(); mapIt++)
            {
                ReorderedGraphVertId[0][mapIt->first] = iperm[mapIt->second] + graphVertId;
            }
            for(mapIt = edgeTempGraphVertId.begin(); mapIt != edgeTempGraphVertId.end(); mapIt++)
            {
                ReorderedGraphVertId[1][mapIt->first] = iperm[mapIt->second] + graphVertId;
            }

            if(doInteriorMap)
            {
                for(mapIt = intTempGraphVertId.begin(); mapIt != intTempGraphVertId.end(); mapIt++)
                {
                    ReorderedGraphVertId[2][mapIt->first] = iperm[mapIt->second] + graphVertId;
                }
            }
            
            return nGraphVerts;
        }
    }
}<|MERGE_RESOLUTION|>--- conflicted
+++ resolved
@@ -1020,11 +1020,7 @@
             }
 
             // Number of dirichlet edges
-<<<<<<< HEAD
-            m_numNonDirEdges=edgeTempGraphVertId.size();
-=======
             m_numNonDirEdges = edgeTempGraphVertId.size();
->>>>>>> b26c62c3
 
             if(doInteriorMap)
             {
