--- conflicted
+++ resolved
@@ -195,69 +195,17 @@
             {
 	        if(pLocToGloMap->GetPreconType() != MultiRegions::eLowEnergy)
 	        {
-<<<<<<< HEAD
-                      DNekScalBlkMat &BinvD      = *m_BinvD;
-                      DNekScalBlkMat &SchurCompl = *m_schurCompl;
-
-                      // construct boundary forcing
-                      if( nIntDofs  && ((nDirBndDofs) && (!dirForcCalculated)
-                                                      && (atLastLevel)) )
-                      {
-                          //include dirichlet boundary forcing
-                          pLocToGloMap->GlobalToLocalBnd(V_GlobBnd,V_LocBnd);
-                          V_LocBnd = BinvD*F_Int + SchurCompl*V_LocBnd;
-
-                      }
-                      else if((nDirBndDofs) && (!dirForcCalculated)
-                                             && (atLastLevel))
-                      {
-                          //include dirichlet boundary forcing
-                          DNekScalBlkMat &SchurCompl = *m_schurCompl;
-                          pLocToGloMap->GlobalToLocalBnd(V_GlobBnd,V_LocBnd);
-                          V_LocBnd = SchurCompl*V_LocBnd;
-                      }
-                      else 
-                      {
-                          DNekScalBlkMat &BinvD      = *m_BinvD;
-                          V_LocBnd = BinvD*F_Int;
-                      }
-
-                      pLocToGloMap->AssembleBnd(V_LocBnd,V_GlobHomBndTmp,
-                                           nDirBndDofs);
-
-                      // Set up normalisation factor for iterative solve. 
-                      if(atLastLevel)
-                      {
-                          v_UniqueMap();
-
-                          Array<OneD, NekDouble> vExchange(1);
-                          // ideally might have included the F_int removal?
-                          vExchange[0] = Vmath::Dot2(nGlobBndDofs - nDirBndDofs,
-                                                     F + nDirBndDofs,
-                                                     F + nDirBndDofs,
-                                                     m_map + nDirBndDofs);
-
-                          m_expList.lock()->GetComm()->GetRowComm()->
-                              AllReduce(vExchange, Nektar::LibUtilities::ReduceSum);
-
-                          // for weird cases make sure normalisation
-                          // is not less than 1e-6
-                          m_bb_inv = (vExchange[0] < 10e-6)? 1.0:1.0/vExchange[0];
-                      }
-                      
-                      
-                      F_HomBnd = F_HomBnd - V_GlobHomBndTmp;
-=======
                     // construct boundary forcing
                     if( nIntDofs  && ((nDirBndDofs) && (!dirForcCalculated)
                                       && (atLastLevel)) )
                     {
                         DNekScalBlkMat &BinvD      = *m_BinvD;
                         DNekScalBlkMat &SchurCompl = *m_schurCompl;
-                          
+                    
                         //include dirichlet boundary forcing
                         pLocToGloMap->GlobalToLocalBnd(V_GlobBnd,V_LocBnd);
                         V_LocBnd = BinvD*F_Int + SchurCompl*V_LocBnd;
+                        
                     }
                     else if((nDirBndDofs) && (!dirForcCalculated)
                             && (atLastLevel))
@@ -267,16 +215,37 @@
                         pLocToGloMap->GlobalToLocalBnd(V_GlobBnd,V_LocBnd);
                         V_LocBnd = SchurCompl*V_LocBnd;
                     }
-                    else
+                    else 
                     {
                         DNekScalBlkMat &BinvD      = *m_BinvD;
                         V_LocBnd = BinvD*F_Int;
                     }
-
+                    
                     pLocToGloMap->AssembleBnd(V_LocBnd,V_GlobHomBndTmp,
                                               nDirBndDofs);
+                    
+                    // Set up normalisation factor for iterative solve. 
+                    if(atLastLevel)
+                    {
+                        v_UniqueMap();
+                        
+                        Array<OneD, NekDouble> vExchange(1);
+                        // ideally might have included the F_int removal?
+                        vExchange[0] = Vmath::Dot2(nGlobBndDofs - nDirBndDofs,
+                                                   F + nDirBndDofs,
+                                                   F + nDirBndDofs,
+                                                   m_map + nDirBndDofs);
+                        
+                        m_expList.lock()->GetComm()->GetRowComm()->
+                            AllReduce(vExchange, Nektar::LibUtilities::ReduceSum);
+                        
+                        // for weird cases make sure normalisation
+                        // is not less than 1e-6
+                        m_bb_inv = (vExchange[0] < 10e-6)? 1.0:1.0/vExchange[0];
+                    }
+                    
                     F_HomBnd = F_HomBnd - V_GlobHomBndTmp;
-                    
+
                     // For parallel multi-level static condensation some
                     // processors may have different levels to others. This
                     // routine receives contributions to partition vertices from
@@ -298,7 +267,6 @@
                             F_HomBnd = F_HomBnd - V_GlobHomBndTmp;
                         }
                     }
->>>>>>> b00fe04a
                 }
                 else
                 {
