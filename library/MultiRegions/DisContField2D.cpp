//////////////////////////////////////////////////////////////////////////////
//
// File DisContField2D.cpp
//
// For more information, please see: http://www.nektar.info
//
// The MIT License
//
// Copyright (c) 2006 Division of Applied Mathematics, Brown University (USA),
// Department of Aeronautics, Imperial College London (UK), and Scientific
// Computing and Imaging Institute, University of Utah (USA).
//
// License for the specific language governing rights and limitations under
// Permission is hereby granted, free of charge, to any person obtaining a
// copy of this software and associated documentation files (the "Software"),
// to deal in the Software without restriction, including without limitation
// the rights to use, copy, modify, merge, publish, distribute, sublicense,
// and/or sell copies of the Software, and to permit persons to whom the
// Software is furnished to do so, subject to the following conditions:
//
// The above copyright notice and this permission notice shall be included
// in all copies or substantial portions of the Software.
//
// THE SOFTWARE IS PROVIDED "AS IS", WITHOUT WARRANTY OF ANY KIND, EXPRESS
// OR IMPLIED, INCLUDING BUT NOT LIMITED TO THE WARRANTIES OF MERCHANTABILITY,
// FITNESS FOR A PARTICULAR PURPOSE AND NONINFRINGEMENT. IN NO EVENT SHALL
// THE AUTHORS OR COPYRIGHT HOLDERS BE LIABLE FOR ANY CLAIM, DAMAGES OR OTHER
// LIABILITY, WHETHER IN AN ACTION OF CONTRACT, TORT OR OTHERWISE, ARISING
// FROM, OUT OF OR IN CONNECTION WITH THE SOFTWARE OR THE USE OR OTHER
// DEALINGS IN THE SOFTWARE.
//
// Description: Field definition for 2D domain with boundary conditions using
// LDG flux.
//
///////////////////////////////////////////////////////////////////////////////

#include <MultiRegions/DisContField2D.h>
#include <LocalRegions/MatrixKey.h>
#include <LocalRegions/Expansion2D.h>
#include <LocalRegions/Expansion.h>     // for Expansion
#include <SpatialDomains/MeshGraph2D.h>
#include <LibUtilities/LinearAlgebra/NekTypeDefs.hpp>
#include <LibUtilities/LinearAlgebra/NekMatrix.hpp>


namespace Nektar
{
    namespace MultiRegions
    {
        DisContField2D::DisContField2D(void):
            ExpList2D          (),
            m_bndCondExpansions(),
            m_bndConditions    (),
            m_trace            (NullExpListSharedPtr)
        {
        }

        DisContField2D::DisContField2D(
            const DisContField2D &In, 
            const bool            DeclareCoeffPhysArrays) :
            ExpList2D            (In,DeclareCoeffPhysArrays),
            m_bndCondExpansions  (In.m_bndCondExpansions),
            m_bndConditions      (In.m_bndConditions),
            m_globalBndMat       (In.m_globalBndMat),
            m_trace              (In.m_trace),
            m_traceMap           (In.m_traceMap),
            m_boundaryEdges      (In.m_boundaryEdges),
            m_periodicVerts      (In.m_periodicVerts),
            m_periodicEdges      (In.m_periodicEdges),
            m_periodicFwdCopy    (In.m_periodicFwdCopy),
            m_periodicBwdCopy    (In.m_periodicBwdCopy),
            m_leftAdjacentEdges  (In.m_leftAdjacentEdges)
        {
        }

        DisContField2D::DisContField2D(
            const LibUtilities::SessionReaderSharedPtr &pSession,
            const SpatialDomains::MeshGraphSharedPtr   &graph2D,
            const std::string                          &variable,
            const bool                                  SetUpJustDG,
            const bool                                  DeclareCoeffPhysArrays)
            : ExpList2D(pSession,graph2D,DeclareCoeffPhysArrays),
              m_bndCondExpansions(),
              m_bndConditions(),
              m_trace(NullExpListSharedPtr),
              m_periodicVerts(),
              m_periodicEdges(),
              m_periodicFwdCopy(),
              m_periodicBwdCopy()
        {
            SpatialDomains::BoundaryConditions bcs(m_session, graph2D);

            GenerateBoundaryConditionExpansion(graph2D,bcs,variable,
                                               DeclareCoeffPhysArrays);

            if(DeclareCoeffPhysArrays)
            {
                EvaluateBoundaryConditions();
            }

            ApplyGeomInfo();
            
            // Find periodic edges for this variable.
            FindPeriodicEdges(bcs, variable);

            if (SetUpJustDG)
            {
                SetUpDG(variable);
            }
            else
            {
                // Set element edges to point to Robin BC edges if required.
                int i,cnt;
                Array<OneD, int> ElmtID,EdgeID;
                GetBoundaryToElmtMap(ElmtID,EdgeID);

                for(cnt = i = 0; i < m_bndCondExpansions.num_elements(); ++i)
                {
                    MultiRegions::ExpListSharedPtr locExpList;
                    int e;
                    locExpList = m_bndCondExpansions[i];
                    
                    for(e = 0; e < locExpList->GetExpSize(); ++e)
                    {
                        LocalRegions::Expansion2DSharedPtr exp2d
                            = boost::dynamic_pointer_cast<
                                LocalRegions::Expansion2D>((*m_exp)[ElmtID[cnt+e]]);
                        LocalRegions::Expansion1DSharedPtr exp1d
                            = boost::dynamic_pointer_cast<
                                LocalRegions::Expansion1D>(locExpList->GetExp(e));
                        LocalRegions::ExpansionSharedPtr   exp
                            = boost::dynamic_pointer_cast<
                                LocalRegions::Expansion>  (locExpList->GetExp(e));
                        
                        exp2d->SetEdgeExp(EdgeID[cnt+e],exp);
                        exp1d->SetAdjacentElementExp(EdgeID[cnt+e],exp2d);
                    }
                    cnt += m_bndCondExpansions[i]->GetExpSize();
                }
                
                if(m_session->DefinesSolverInfo("PROJECTION"))
                {
                    std::string ProjectStr = m_session->GetSolverInfo("PROJECTION");
                    if((ProjectStr == "MixedCGDG")||(ProjectStr == "Mixed_CG_Discontinuous"))
                    {
                        SetUpDG();
                    }
                    else
                    {
                        SetUpPhysNormals();
                    }
                }
                else
                {
                    SetUpPhysNormals();
                }
            }
        }


        // Copy type constructor which declares new boundary conditions
        // and re-uses mapping info and trace space if possible
        DisContField2D::DisContField2D(
            const DisContField2D                     &In,
            const SpatialDomains::MeshGraphSharedPtr &graph2D,
            const std::string                        &variable,
            const bool                                SetUpJustDG,
            const bool                                DeclareCoeffPhysArrays) :
            ExpList2D(In,DeclareCoeffPhysArrays),
            m_trace(NullExpListSharedPtr)
        {
            // Set up boundary conditions for this variable.
            SpatialDomains::BoundaryConditions bcs(m_session, graph2D);
            GenerateBoundaryConditionExpansion(graph2D,bcs,variable);
            
            if (DeclareCoeffPhysArrays)
            {
                EvaluateBoundaryConditions();
            }
            
            if (!SameTypeOfBoundaryConditions(In))
            {
                // Find periodic edges for this variable.
                FindPeriodicEdges(bcs, variable);
                
                if(SetUpJustDG)
                {
                    SetUpDG();
                }
                else
                {
                    // set elmt edges to point to robin bc edges if required.
                    int i, cnt = 0;
                    Array<OneD, int> ElmtID,EdgeID;
                    GetBoundaryToElmtMap(ElmtID,EdgeID);

                    for(i = 0; i < m_bndCondExpansions.num_elements(); ++i)
                    {
                        MultiRegions::ExpListSharedPtr locExpList;

                        int e;
                        locExpList = m_bndCondExpansions[i];
                        
                        for(e = 0; e < locExpList->GetExpSize(); ++e)
                        {
                            LocalRegions::Expansion2DSharedPtr exp2d
                                = boost::dynamic_pointer_cast<
                                    LocalRegions::Expansion2D>(
                                        (*m_exp)[ElmtID[cnt+e]]);
                            LocalRegions::Expansion1DSharedPtr exp1d
                                = boost::dynamic_pointer_cast<
                                    LocalRegions::Expansion1D>(
                                        locExpList->GetExp(e));
                            LocalRegions::ExpansionSharedPtr   exp
                                = boost::dynamic_pointer_cast<
                                    LocalRegions::Expansion>  (
                                        locExpList->GetExp(e));
                            
                            exp2d->SetEdgeExp(EdgeID[cnt+e],exp);
                            exp1d->SetAdjacentElementExp(EdgeID[cnt+e],exp2d);
                        }
                        cnt += m_bndCondExpansions[i]->GetExpSize();
                    }
                    

                    if(m_session->DefinesSolverInfo("PROJECTION"))
                    {
                        std::string ProjectStr = m_session->GetSolverInfo("PROJECTION");
                        if((ProjectStr == "MixedCGDG")||(ProjectStr == "Mixed_CG_Discontinuous"))
                        {
                            SetUpDG();
                        }
                        else
                        {
                            SetUpPhysNormals();
                        }
                    }
                    else
                    {
                        SetUpPhysNormals();
                    }
                }
            }
            else
            {
                if(SetUpJustDG)
                {
                    m_globalBndMat      = In.m_globalBndMat;
                    m_trace             = In.m_trace;
                    m_traceMap          = In.m_traceMap;
                    m_periodicEdges     = In.m_periodicEdges;
                    m_periodicVerts     = In.m_periodicVerts;
                    m_periodicFwdCopy   = In.m_periodicFwdCopy;
                    m_periodicBwdCopy   = In.m_periodicBwdCopy;
                    m_boundaryEdges     = In.m_boundaryEdges;
                    m_leftAdjacentEdges = In.m_leftAdjacentEdges;
                }
                else 
                {
                    m_globalBndMat      = In.m_globalBndMat;
                    m_trace             = In.m_trace;
                    m_traceMap          = In.m_traceMap;
                    m_periodicEdges     = In.m_periodicEdges;
                    m_periodicVerts     = In.m_periodicVerts;
                    m_periodicFwdCopy   = In.m_periodicFwdCopy;
                    m_periodicBwdCopy   = In.m_periodicBwdCopy;
                    m_boundaryEdges     = In.m_boundaryEdges;
                    m_leftAdjacentEdges = In.m_leftAdjacentEdges;
                    
                    // set elmt edges to point to robin bc edges if required.
                    int i, cnt = 0;
                    Array<OneD, int> ElmtID,EdgeID;
                    GetBoundaryToElmtMap(ElmtID,EdgeID);
					
                    for(i = 0; i < m_bndCondExpansions.num_elements(); ++i)
                    {
                        MultiRegions::ExpListSharedPtr locExpList;

                        int e;
                        locExpList = m_bndCondExpansions[i];
			
                        for(e = 0; e < locExpList->GetExpSize(); ++e)
                        {
                            LocalRegions::Expansion2DSharedPtr exp2d
                                = boost::dynamic_pointer_cast<
                                    LocalRegions::Expansion2D>(
                                        (*m_exp)[ElmtID[cnt+e]]);
                            LocalRegions::Expansion1DSharedPtr exp1d
                                = boost::dynamic_pointer_cast<
                                    LocalRegions::Expansion1D>(
                                        locExpList->GetExp(e));
                            LocalRegions::ExpansionSharedPtr   exp
                                = boost::dynamic_pointer_cast<
                                    LocalRegions::Expansion>  (
                                        locExpList->GetExp(e));
                            
                            exp2d->SetEdgeExp(EdgeID[cnt+e],exp);
                            exp1d->SetAdjacentElementExp(EdgeID[cnt+e],exp2d);
                        }
                        cnt += m_bndCondExpansions[i]->GetExpSize();
                    }
                    
                    SetUpPhysNormals();
                }
            }
        }

        /**
         * @brief Default destructor.
         */
        DisContField2D::~DisContField2D()
        {
            
        }
        
        GlobalLinSysSharedPtr DisContField2D::GetGlobalBndLinSys(
            const GlobalLinSysKey &mkey)
        {
            ASSERTL0(mkey.GetMatrixType() == StdRegions::eHybridDGHelmBndLam,
                     "Routine currently only tested for HybridDGHelmholtz");
            ASSERTL1(mkey.GetGlobalSysSolnType() == 
                         m_traceMap->GetGlobalSysSolnType(),
                     "The local to global map is not set up for the requested "
                     "solution type");

            GlobalLinSysSharedPtr glo_matrix;
            GlobalLinSysMap::iterator matrixIter = m_globalBndMat->find(mkey);

            if(matrixIter == m_globalBndMat->end())
            {
                glo_matrix = GenGlobalBndLinSys(mkey,m_traceMap);
                (*m_globalBndMat)[mkey] = glo_matrix;
            }
            else
            {
                glo_matrix = matrixIter->second;
            }

            return glo_matrix;
        }

        /**
         * @brief Set up all DG member variables and maps.
         */
        void DisContField2D::SetUpDG(const std::string variable)
        {
            // Check for multiple calls
            if (m_trace != NullExpListSharedPtr)
            {
                return;
            }
            
            ExpList1DSharedPtr trace;
            SpatialDomains::MeshGraph2DSharedPtr graph2D = 
                boost::dynamic_pointer_cast<SpatialDomains::MeshGraph2D>(
                    m_graph);
                
            // Set up matrix map
            m_globalBndMat = MemoryManager<GlobalLinSysMap>::
                AllocateSharedPtr();
            
            // Set up trace space
            trace = MemoryManager<ExpList1D>::AllocateSharedPtr(
                m_bndCondExpansions, m_bndConditions, *m_exp, 
                graph2D, m_periodicEdges);
            
            m_trace = boost::dynamic_pointer_cast<ExpList>(trace);
            m_traceMap = MemoryManager<AssemblyMapDG>::
                AllocateSharedPtr(m_session, graph2D, trace, *this,
                                  m_bndCondExpansions, m_bndConditions,
                                  m_periodicEdges,
                                  variable);

            Array<OneD, Array<OneD, StdRegions::StdExpansionSharedPtr> >
                &elmtToTrace = m_traceMap->GetElmtToTrace();

            // Scatter trace segments to 2D elements. For each element, we find
            // the trace segment associated to each edge. The element then
            // retains a pointer to the trace space segments, to ensure
            // uniqueness of normals when retrieving from two adjoining elements
            // which do not lie in a plane.
            for (int i = 0; i < m_exp->size(); ++i)
            {
                for (int j = 0; j < (*m_exp)[i]->GetNedges(); ++j)
                {
                    LocalRegions::Expansion2DSharedPtr exp2d =
                        boost::dynamic_pointer_cast<
                            LocalRegions::Expansion2D>((*m_exp)[i]);
                    LocalRegions::Expansion1DSharedPtr exp1d =
                        boost::dynamic_pointer_cast<
                            LocalRegions::Expansion1D>(elmtToTrace[i][j]);
                    LocalRegions::ExpansionSharedPtr exp =
                        boost::dynamic_pointer_cast<
                            LocalRegions::Expansion>  (elmtToTrace[i][j]);
                    exp2d->SetEdgeExp           (j, exp  );
                    exp1d->SetAdjacentElementExp(j, exp2d);
                }
            }
                
            // Set up physical normals
            SetUpPhysNormals();
            
            // Set up information for parallel jobs.
            for (int i = 0; i < m_trace->GetExpSize(); ++i)
            {
                LocalRegions::Expansion1DSharedPtr traceEl = 
                    boost::dynamic_pointer_cast<
                        LocalRegions::Expansion1D>(m_trace->GetExp(i));
                    
                int offset      = m_trace->GetPhys_Offset(i);
                int traceGeomId = traceEl->GetGeom1D()->GetGlobalID();
                PeriodicMap::iterator pIt = m_periodicEdges.find(
                    traceGeomId);

                if (pIt != m_periodicEdges.end() && !pIt->second[0].isLocal)
                {
                    if (traceGeomId != min(pIt->second[0].id, traceGeomId))
                    {
                        traceEl->GetLeftAdjacentElementExp()->NegateEdgeNormal(
                            traceEl->GetLeftAdjacentElementEdge());
                    }
                }
                else if (m_traceMap->GetTraceToUniversalMapUnique(offset) < 0)
                {
                    traceEl->GetLeftAdjacentElementExp()->NegateEdgeNormal(
                        traceEl->GetLeftAdjacentElementEdge());
                }
            }
                
            int cnt, n, e;
                
            // Identify boundary edges
            for(cnt = 0, n = 0; n < m_bndCondExpansions.num_elements(); ++n)
            {
                if (m_bndConditions[n]->GetBoundaryConditionType() != 
                    SpatialDomains::ePeriodic)
                {
                    for(e = 0; e < m_bndCondExpansions[n]->GetExpSize(); ++e)
                    {
                        m_boundaryEdges.insert(
                            m_traceMap->GetBndCondTraceToGlobalTraceMap(cnt+e));
                    }
                }
                cnt += m_bndCondExpansions[n]->GetExpSize();
            }
                
            // Set up information for periodic boundary conditions.
<<<<<<< HEAD
            LocalRegions::Expansion2DSharedPtr exp2d;
=======
            boost::unordered_map<int,pair<int,int> > perEdgeToExpMap;
            boost::unordered_map<int,pair<int,int> >::iterator it2;
>>>>>>> 45a76062
            for (cnt = n = 0; n < m_exp->size(); ++n)
            {
                exp2d = LocalRegions::Expansion2D::FromStdExp((*m_exp)[n]);
                for (e = 0; e < exp2d->GetNedges(); ++e, ++cnt)
                {
<<<<<<< HEAD
                    map<int,int>::iterator it = m_periodicEdges.find(
                        exp2d->GetGeom2D()->GetEid(e));
                        
=======
                    PeriodicMap::iterator it = m_periodicEdges.find(
                        (*m_exp)[n]->GetGeom2D()->GetEid(e));

>>>>>>> 45a76062
                    if (it != m_periodicEdges.end())
                    {
                        perEdgeToExpMap[it->first] = make_pair(n, e);
                    }
                }
            }

            // Set up left-adjacent edge list.
            m_leftAdjacentEdges.resize(cnt);
            cnt = 0;
            for (int i = 0; i < m_exp->size(); ++i)
            {
                exp2d = LocalRegions::Expansion2D::FromStdExp((*m_exp)[i]);
                for (int j = 0; j < exp2d->GetNedges(); ++j, ++cnt)
                {
                    m_leftAdjacentEdges[cnt] = IsLeftAdjacentEdge(i, j);
                }
            }

            // Set up mapping to copy Fwd of periodic bcs to Bwd of other edge.
            cnt = 0;
            for (int n = 0; n < m_exp->size(); ++n)
            {
                for (int e = 0; e < (*m_exp)[n]->GetNedges(); ++e, ++cnt)
                {
                    int edgeGeomId = (*m_exp)[n]->GetGeom2D()->GetEid(e);
                    int offset = m_trace->GetPhys_Offset(
                        elmtToTrace[n][e]->GetElmtId());

                    // Check to see if this face is periodic.
                    PeriodicMap::iterator it = m_periodicEdges.find(edgeGeomId);

                    if (it != m_periodicEdges.end())
                    {
                        const PeriodicEntity &ent = it->second[0];
                        it2 = perEdgeToExpMap.find(ent.id);

                        if (it2 == perEdgeToExpMap.end())
                        {
                            if (m_session->GetComm()->GetRowComm()->GetSize() > 1 &&
                                !ent.isLocal)
                            {
                                continue;
                            }
                            else
                            {
                                ASSERTL1(false, "Periodic edge not found!");
                            }
                        }

                        ASSERTL1(m_leftAdjacentEdges[cnt],
                                 "Periodic edge in non-forward space?");

                        int offset2 = m_trace->GetPhys_Offset(
                            elmtToTrace[it2->second.first][it2->second.second]->
                                GetElmtId());

                        // Calculate relative orientations between edges to
                        // calculate copying map.
                        int nquad = elmtToTrace[n][e]->GetNumPoints(0);

                        vector<int> tmpBwd(nquad);
                        vector<int> tmpFwd(nquad);

                        if (ent.orient == StdRegions::eForwards)
                        {
                            for (int i = 0; i < nquad; ++i)
                            {
                                tmpBwd[i] = offset2 + i;
                                tmpFwd[i] = offset  + i;
                            }
                        }
                        else
                        {
                            for (int i = 0; i < nquad; ++i)
                            {
                                tmpBwd[i] = offset2 + i;
                                tmpFwd[i] = offset  + nquad - i - 1;
                            }
                        }

                        for (int i = 0; i < nquad; ++i)
                        {
                            m_periodicFwdCopy.push_back(tmpFwd[i]);
                            m_periodicBwdCopy.push_back(tmpBwd[i]);
                        }
                    }
                }
            }
        }
        
        /**
         * For each boundary region, checks that the types and number of
         * boundary expansions in that region match.
         * @param   In          ContField2D to compare with.
         * @return True if boundary conditions match.
         */
        bool DisContField2D::SameTypeOfBoundaryConditions(
            const DisContField2D &In)
        {
            int i;
            bool returnval = true;

            for(i = 0; i < m_bndConditions.num_elements(); ++i)
            {

                // check to see if boundary condition type is the same
                // and there are the same number of boundary
                // conditions in the boundary definition.
                if((m_bndConditions[i]->GetBoundaryConditionType()
                    != In.m_bndConditions[i]->GetBoundaryConditionType())||
                   (m_bndCondExpansions[i]->GetExpSize()
                    != In.m_bndCondExpansions[i]->GetExpSize()))
                {
                    returnval = false;
                    break;
                }
            }

            // Compare with all other processes. Return true only if all
            // processes report having the same boundary conditions.
            int vSame = (returnval?1:0);
            m_comm->GetRowComm()->AllReduce(vSame, LibUtilities::ReduceMin);

            return (vSame == 1);
        }

        /**
         * \brief This function discretises the boundary conditions by setting
         * up a list of one-dimensional boundary expansions.
         *
         * According to their boundary region, the separate segmental boundary
         * expansions are bundled together in an object of the class
         * MultiRegions#ExpList1D.  
         *
         * \param graph2D   A mesh, containing information about the domain and
         *                  the spectral/hp element expansion.
         * \param bcs       An entity containing information about the
         *                  boundaries and boundary conditions.
         * \param variable  An optional parameter to indicate for which variable
         *                  the boundary conditions should be discretised.
         */
        void DisContField2D::GenerateBoundaryConditionExpansion(
            const SpatialDomains::MeshGraphSharedPtr &graph2D,
            const SpatialDomains::BoundaryConditions &bcs,
            const std::string &variable,
            const bool DeclareCoeffPhysArrays)
        {  	
            int cnt = 0;
            SpatialDomains::BoundaryConditionShPtr             bc;
            MultiRegions::ExpList1DSharedPtr                   locExpList;
            const SpatialDomains::BoundaryRegionCollection    &bregions = 
                bcs.GetBoundaryRegions();
            const SpatialDomains::BoundaryConditionCollection &bconditions = 
                bcs.GetBoundaryConditions();
            SpatialDomains::BoundaryRegionCollection::const_iterator it;

            // count the number of non-periodic boundary regions
            for (it = bregions.begin(); it != bregions.end(); ++it)
            {
                bc = GetBoundaryCondition(bconditions, it->first, variable);
                
                if (bc->GetBoundaryConditionType() != SpatialDomains::ePeriodic)
                {
                    cnt++;
                }
            }

            m_bndCondExpansions = 
                Array<OneD, MultiRegions::ExpListSharedPtr>(cnt);
            m_bndConditions     = 
                Array<OneD, SpatialDomains::BoundaryConditionShPtr>(cnt);
	    
            cnt = 0;

            // list non-periodic boundaries
            for (it = bregions.begin(); it != bregions.end(); ++it)
            {
                bc = GetBoundaryCondition(bconditions, it->first, variable);

                if (bc->GetBoundaryConditionType() != SpatialDomains::ePeriodic)
                {
                    locExpList = MemoryManager<MultiRegions::ExpList1D>
                        ::AllocateSharedPtr(*(it->second), graph2D,
                                            DeclareCoeffPhysArrays, variable);
                    
                    // Set up normals on non-Dirichlet boundary conditions
                    if(bc->GetBoundaryConditionType() != 
                           SpatialDomains::eDirichlet)
                    {
                        SetUpPhysNormals();
                    }

                    m_bndCondExpansions[cnt]  = locExpList;
                    m_bndConditions[cnt]      = bc;
                    SpatialDomains::BndUserDefinedType type = 
                        m_bndConditions[cnt++]->GetUserDefined();
                    if (type == SpatialDomains::eI    || 
                        type == SpatialDomains::eCalcBC)
                    {
                        locExpList->SetUpPhysTangents(*m_exp);
                        SetUpPhysNormals();
                    }
                }
            }
        }

        /**
         * @brief Determine the periodic edges and vertices for the given graph.
         *
         * Note that much of this routine is the same as the three-dimensional
         * version, which therefore has much better documentation.
         *
         * @param   bcs         Information about the boundary conditions.
         * @param   variable    Specifies the field.
         *
         * @see DisContField3D::FindPeriodicFaces
         */
        void DisContField2D::FindPeriodicEdges(
            const SpatialDomains::BoundaryConditions &bcs,
            const std::string                        &variable)
        {
            const SpatialDomains::BoundaryRegionCollection &bregions
                = bcs.GetBoundaryRegions();
            const SpatialDomains::BoundaryConditionCollection &bconditions
                = bcs.GetBoundaryConditions();
            SpatialDomains::MeshGraph2DSharedPtr graph2D
                = boost::dynamic_pointer_cast<
                    SpatialDomains::MeshGraph2D>(m_graph);
            SpatialDomains::BoundaryRegionCollection::const_iterator it;

            LibUtilities::CommSharedPtr     vComm       =
                m_session->GetComm()->GetRowComm();
            LibUtilities::CompositeOrdering compOrder   =
                m_session->GetCompositeOrdering();
            LibUtilities::BndRegionOrdering bndRegOrder =
                m_session->GetBndRegionOrdering();
            SpatialDomains::CompositeMap    compMap     =
                m_graph->GetComposites();
            
            // Unique collection of pairs of periodic composites (i.e. if
            // composites 1 and 2 are periodic then this map will contain either
            // the pair (1,2) or (2,1) but not both).
            map<int,int>                     perComps;
            map<int,vector<int> >            allVerts;
            set<int>                         locVerts;
            map<int,StdRegions::Orientation> allEdges;
            
            int region1ID, region2ID, i, j, k, cnt;
            SpatialDomains::BoundaryConditionShPtr locBCond;

            // Construct list of all periodic pairs local to this process.
            for (it = bregions.begin(); it != bregions.end(); ++it)
            {
                locBCond = GetBoundaryCondition(
                    bconditions, it->first, variable);

                if (locBCond->GetBoundaryConditionType()
                        != SpatialDomains::ePeriodic)
                {
                    continue;
                }

                // Identify periodic boundary region IDs.
                region1ID = it->first;
                region2ID = boost::static_pointer_cast<
                    SpatialDomains::PeriodicBoundaryCondition>(
                        locBCond)->m_connectedBoundaryRegion;

                // From this identify composites. Note that in serial this will
                // be an empty map.
                int cId1, cId2;
                if (vComm->GetSize() == 1)
                {
                    cId1 = it->second->begin()->first;
                    cId2 = bregions.find(region2ID)->second->begin()->first;
                }
                else
                {
                    cId1 = bndRegOrder.find(region1ID)->second[0];
                    cId2 = bndRegOrder.find(region2ID)->second[0];
                }
                
                ASSERTL0(it->second->size() == 1,
                         "Boundary region "+boost::lexical_cast<string>(
                             region1ID)+" should only contain 1 composite.");

                // Construct set containing all periodic edges on this process
                SpatialDomains::Composite c = it->second->begin()->second;

                vector<unsigned int> tmpOrder;
                
                for (i = 0; i < c->size(); ++i)
                {
                    SpatialDomains::SegGeomSharedPtr segGeom =
                        boost::dynamic_pointer_cast<
                            SpatialDomains::SegGeom>((*c)[i]);
                    ASSERTL0(segGeom, "Unable to cast to shared ptr");

                    SpatialDomains::ElementEdgeVectorSharedPtr elmt =
                        graph2D->GetElementsFromEdge(segGeom);
                    ASSERTL0(elmt->size() == 1,
                             "The periodic boundaries belong to "
                             "more than one element of the mesh");

                    SpatialDomains::Geometry2DSharedPtr geom =
                        boost::dynamic_pointer_cast<SpatialDomains::Geometry2D>(
                            (*elmt)[0]->m_Element);
                    
                    allEdges[(*c)[i]->GetGlobalID()] = 
                        geom->GetEorient((*elmt)[0]->m_EdgeIndx);

                    // In serial mesh partitioning will not have occurred so
                    // need to fill composite ordering map manually.
                    if (vComm->GetSize() == 1)
                    {
                        tmpOrder.push_back((*c)[i]->GetGlobalID());
                    }
                    
                    vector<int> vertList(2);
                    vertList[0] = segGeom->GetVid(0);
                    vertList[1] = segGeom->GetVid(1);
                    allVerts[(*c)[i]->GetGlobalID()] = vertList;
                    locVerts.insert(vertList[0]);
                    locVerts.insert(vertList[1]);
                }

                if (vComm->GetSize() == 1)
                {
                    compOrder[it->second->begin()->first] = tmpOrder;
                }
                
                // See if we already have either region1 or region2 stored in
                // perComps map.
                if (perComps.count(cId1) == 0)
                {
                    if (perComps.count(cId2) == 0)
                    {
                        perComps[cId1] = cId2;
                    }
                    else
                    {
                        std::stringstream ss;
                        ss << "Boundary region " << cId2 << " should be "
                           << "periodic with " << perComps[cId2] << " but "
                           << "found " << cId1 << " instead!";
                        ASSERTL0(perComps[cId2] == cId1, ss.str());
                    }
                }
                else
                {
                    std::stringstream ss;
                    ss << "Boundary region " << cId1 << " should be "
                       << "periodic with " << perComps[cId1] << " but "
                       << "found " << cId2 << " instead!";
                    ASSERTL0(perComps[cId1] == cId1, ss.str());
                }
            }

            // Process local edge list to obtain relative edge orientations.
            int              n = vComm->GetSize();
            int              p = vComm->GetRank();
            int              totEdges;
            Array<OneD, int> edgecounts(n,0);
            Array<OneD, int> edgeoffset(n,0);
            Array<OneD, int> vertoffset(n,0);

            edgecounts[p] = allEdges.size();
            vComm->AllReduce(edgecounts, LibUtilities::ReduceSum);

            edgeoffset[0] = 0;
            for (i = 1; i < n; ++i)
            {
                edgeoffset[i] = edgeoffset[i-1] + edgecounts[i-1];
            }

            totEdges = Vmath::Vsum(n, edgecounts, 1);
            Array<OneD, int> edgeIds   (totEdges, 0);
            Array<OneD, int> edgeOrient(totEdges, 0);
            Array<OneD, int> edgeVerts (totEdges, 0);

            map<int, StdRegions::Orientation>::iterator sIt;

            for (i = 0, sIt = allEdges.begin(); sIt != allEdges.end(); ++sIt)
            {
                edgeIds   [edgeoffset[p] + i  ] = sIt->first;
                edgeOrient[edgeoffset[p] + i  ] = sIt->second;
                edgeVerts [edgeoffset[p] + i++] = allVerts[sIt->first].size();
            }

            vComm->AllReduce(edgeIds,    LibUtilities::ReduceSum);
            vComm->AllReduce(edgeOrient, LibUtilities::ReduceSum);
            vComm->AllReduce(edgeVerts,  LibUtilities::ReduceSum);

            // Calculate number of vertices on each processor.
            Array<OneD, int> procVerts(n,0);
            int nTotVerts;

            // Note if there are no periodic edges at all calling Vsum will
            // cause a segfault.
            if (totEdges > 0)
            {
                nTotVerts = Vmath::Vsum(totEdges, edgeVerts, 1);
            }
            else
            {
                nTotVerts = 0;
            }

            for (i = 0; i < n; ++i)
            {
                if (edgecounts[i] > 0)
                {
                    procVerts[i] = Vmath::Vsum(
                        edgecounts[i], edgeVerts + edgeoffset[i], 1);
                }
                else
                {
                    procVerts[i] = 0;
                }
            }
            vertoffset[0] = 0;

            for (i = 1; i < n; ++i)
            {
                vertoffset[i] = vertoffset[i-1] + procVerts[i-1];
            }

            Array<OneD, int> vertIds(nTotVerts, 0);
            for (i = 0, sIt = allEdges.begin(); sIt != allEdges.end(); ++sIt)
            {
                for (j = 0; j < allVerts[sIt->first].size(); ++j)
                {
                    vertIds[vertoffset[p] + i++] = allVerts[sIt->first][j];
                }
            }

            vComm->AllReduce(vertIds, LibUtilities::ReduceSum);
            
            // For simplicity's sake create a map of edge id -> orientation.
            map<int, StdRegions::Orientation> orientMap;
            map<int, vector<int> >            vertMap;

            for (cnt = i = 0; i < totEdges; ++i)
            {
                ASSERTL0(orientMap.count(edgeIds[i]) == 0,
                         "Already found edge in orientation map!");
                orientMap[edgeIds[i]] = (StdRegions::Orientation)edgeOrient[i];

                vector<int> verts(edgeVerts[i]);

                for (j = 0; j < edgeVerts[i]; ++j)
                {
                    verts[j] = vertIds[cnt++];
                }
                vertMap[edgeIds[i]] = verts;
            }
            
            // Go through list of composites and figure out which edges are
            // parallel from original ordering in session file. This includes
            // composites which are not necessarily on this process.
            map<int,int>::iterator cIt, pIt;
            map<int,int>::const_iterator oIt;

            // Store temporary map of periodic vertices which will hold all
            // periodic vertices on the entire mesh so that doubly periodic
            // vertices can be counted properly across partitions. Local
            // vertices are copied into m_periodicVerts at the end of the
            // function.
            PeriodicMap periodicVerts;
                
            for (cIt = perComps.begin(); cIt != perComps.end(); ++cIt)
            {
                SpatialDomains::Composite c[2];
                const int   id1  = cIt->first;
                const int   id2  = cIt->second;
                std::string id1s = boost::lexical_cast<string>(id1);
                std::string id2s = boost::lexical_cast<string>(id2);

                if (compMap.count(id1) > 0)
                {
                    c[0] = compMap[id1];
                }

                if (compMap.count(id2) > 0)
                {
                    c[1] = compMap[id2];
                }

                ASSERTL0(c[0] || c[1], "Both composites not found on this process!");

                // Loop over composite ordering to construct list of all
                // periodic edges regardless of whether they are on this
                // process.
                map<int,int> compPairs;

                ASSERTL0(compOrder.count(id1) > 0,
                         "Unable to find composite "+id1s+" in order map.");
                ASSERTL0(compOrder.count(id2) > 0,
                         "Unable to find composite "+id2s+" in order map.");
                ASSERTL0(compOrder[id1].size() == compOrder[id2].size(),
                         "Periodic composites "+id1s+" and "+id2s+
                         " should have the same number of elements.");
                ASSERTL0(compOrder[id1].size() > 0,
                         "Periodic composites "+id1s+" and "+id2s+
                         " are empty!");

                // TODO: Add more checks.
                for (i = 0; i < compOrder[id1].size(); ++i)
                {
                    int eId1 = compOrder[id1][i];
                    int eId2 = compOrder[id2][i];

                    ASSERTL0(compPairs.count(eId1) == 0,
                             "Already paired.");

                    if (compPairs.count(eId2) != 0)
                    {
                        ASSERTL0(compPairs[eId2] == eId1, "Pairing incorrect");
                    }
                    compPairs[eId1] = eId2;
                }

                // Construct set of all edges that we have locally on this
                // processor.
                set<int> locEdges;
                set<int>::iterator sIt;
                for (i = 0; i < 2; ++i)
                {
                    if (!c[i])
                    {
                        continue;
                    }

                    if (c[i]->size() > 0)
                    {
                        for (j = 0; j < c[i]->size(); ++j)
                        {
                            locEdges.insert(c[i]->at(j)->GetGlobalID());
                        }
                    }
                }

                // Loop over all edges in the geometry composite.
                for (pIt = compPairs.begin(); pIt != compPairs.end(); ++pIt)
                {
                    int  ids  [2] = {pIt->first, pIt->second};
                    bool local[2] = {locEdges.count(pIt->first) > 0,
                                     locEdges.count(pIt->second) > 0};

                    ASSERTL0(orientMap.count(ids[0]) > 0 &&
                             orientMap.count(ids[1]) > 0,
                             "Unable to find edge in orientation map.");

                    for (i = 0; i < 2; ++i)
                    {
                        if (!local[i])
                        {
                            continue;
                        }

                        int other = (i+1) % 2;

                        StdRegions::Orientation o =
                            orientMap[ids[i]] == orientMap[ids[other]] ?
                                StdRegions::eBackwards :
                                StdRegions::eForwards;
                        
                        PeriodicEntity ent(ids  [other], o,
                                           local[other]);
                        m_periodicEdges[ids[i]].push_back(ent);
                    }

                    for (i = 0; i < 2; ++i)
                    {
                        int other = (i+1) % 2;

                        StdRegions::Orientation o =
                            orientMap[ids[i]] == orientMap[ids[other]] ?
                                StdRegions::eBackwards :
                            StdRegions::eForwards;

                        // Determine periodic vertices.
                        vector<int> perVerts1 = vertMap[ids[i]];
                        vector<int> perVerts2 = vertMap[ids[other]];

                        map<int, pair<int, bool> > tmpMap;
                        map<int, pair<int, bool> >::iterator mIt;
                        if (o == StdRegions::eForwards)
                        {
                            tmpMap[perVerts1[0]] = make_pair(
                                perVerts2[0], locVerts.count(perVerts2[0]) > 0);
                            tmpMap[perVerts1[1]] = make_pair(
                                perVerts2[1], locVerts.count(perVerts2[1]) > 0);
                        }
                        else
                        {
                            tmpMap[perVerts1[0]] = make_pair(
                                perVerts2[1], locVerts.count(perVerts2[1]) > 0);
                            tmpMap[perVerts1[1]] = make_pair(
                                perVerts2[0], locVerts.count(perVerts2[0]) > 0);
                        }

                        for (mIt = tmpMap.begin(); mIt != tmpMap.end(); ++mIt)
                        {
                            // See if this vertex has been recorded already.
                            PeriodicEntity ent2(mIt->second.first,
                                                StdRegions::eNoOrientation,
                                                mIt->second.second);
                            PeriodicMap::iterator perIt = periodicVerts.find(
                                mIt->first);

                            if (perIt == periodicVerts.end())
                            {
                                periodicVerts[mIt->first].push_back(ent2);
                                perIt = periodicVerts.find(mIt->first);
                            }
                            else
                            {
                                bool doAdd = true;
                                for (j = 0; j < perIt->second.size(); ++j)
                                {
                                    if (perIt->second[j].id == mIt->second.first)
                                    {
                                        doAdd = false;
                                        break;
                                    }
                                }

                                if (doAdd)
                                {
                                    perIt->second.push_back(ent2);
                                }
                            }
                        }
                    }
                }
            }

            // Loop over all periodic vertices to complete connectivity
            // information.
            PeriodicMap::iterator perIt, perIt2;
            for (perIt  = periodicVerts.begin();
                 perIt != periodicVerts.end(); ++perIt)
            {
                // Loop over associated vertices.
                for (i = 0; i < perIt->second.size(); ++i)
                {
                    perIt2 = periodicVerts.find(perIt->second[i].id);
                    ASSERTL0(perIt2 != periodicVerts.end(),
                             "Couldn't find periodic vertex.");
                    
                    for (j = 0; j < perIt2->second.size(); ++j)
                    {
                        if (perIt2->second[j].id == perIt->first)
                        {
                            continue;
                        }

                        bool doAdd = true;
                        for (k = 0; k < perIt->second.size(); ++k)
                        {
                            if (perIt2->second[j].id == perIt->second[k].id)
                            {
                                doAdd = false;
                                break;
                            }
                        }

                        if (doAdd)
                        {
                            perIt->second.push_back(perIt2->second[j]);
                        }
                    }
                }
            }

            // Do one final loop over periodic vertices to remove non-local
            // vertices from map.
            for (perIt  = periodicVerts.begin();
                 perIt != periodicVerts.end(); ++perIt)
            {
                if (locVerts.count(perIt->first) > 0)
                {
                    m_periodicVerts.insert(*perIt);
                }
            }
        }

        bool DisContField2D::IsLeftAdjacentEdge(const int n, const int e)
        {
            set<int>::iterator it;
            LocalRegions::Expansion1DSharedPtr traceEl = 
                boost::dynamic_pointer_cast<LocalRegions::Expansion1D>(
                    (m_traceMap->GetElmtToTrace())[n][e]);
            
            int offset = m_trace->GetPhys_Offset(traceEl->GetElmtId());
            
            bool fwd = true;
            if (traceEl->GetLeftAdjacentElementEdge () == -1 ||
                traceEl->GetRightAdjacentElementEdge() == -1)
            {
                // Boundary edge (1 connected element). Do nothing in
                // serial.
                it = m_boundaryEdges.find(traceEl->GetElmtId());
                
                // If the edge does not have a boundary condition set on
                // it, then assume it is a partition edge.
                if (it == m_boundaryEdges.end())
                {
                    int traceGeomId = traceEl->GetGeom1D()->GetGlobalID();
                    PeriodicMap::iterator pIt = m_periodicEdges.find(
                        traceGeomId);

                    if (pIt != m_periodicEdges.end() && !pIt->second[0].isLocal)
                    {
                        fwd = traceGeomId == min(traceGeomId,pIt->second[0].id);
                    }
                    else
                    {
                        fwd = m_traceMap->
                            GetTraceToUniversalMapUnique(offset) >= 0;
                    }
                }
            }
            else if (traceEl->GetLeftAdjacentElementEdge () != -1 &&
                     traceEl->GetRightAdjacentElementEdge() != -1)
            {
                // Non-boundary edge (2 connected elements).
                fwd = dynamic_cast<Nektar::StdRegions::StdExpansion*>
                    (traceEl->GetLeftAdjacentElementExp().get()) ==
                    (*m_exp)[n].get();
            }
            else
            {
                ASSERTL2(false, "Unconnected trace element!");
            }
            
            return fwd;
        }
            
        // Construct the two trace vectors of the inner and outer
        // trace solution from the field contained in m_phys, where
        // the Weak dirichlet boundary conditions are listed in the
        // outer part of the vecotr
        void DisContField2D::v_GetFwdBwdTracePhys(
            Array<OneD, NekDouble> &Fwd,
            Array<OneD, NekDouble> &Bwd)
        {
            v_GetFwdBwdTracePhys(m_phys,Fwd,Bwd);
        }

        /**
         * @brief This method extracts the "forward" and "backward" trace data
         * from the array @a field and puts the data into output vectors @a Fwd
         * and @a Bwd.
         * 
         * We first define the convention which defines "forwards" and
         * "backwards". First an association is made between the edge of each
         * element and its corresponding edge in the trace space using the
         * mapping #m_traceMap. The element can either be left-adjacent or
         * right-adjacent to this trace edge (see
         * Expansion1D::GetLeftAdjacentElementExp). Boundary edges are always
         * left-adjacent since left-adjacency is populated first.
         * 
         * If the element is left-adjacent we extract the edge trace data from
         * @a field into the forward trace space @a Fwd; otherwise, we place it
         * in the backwards trace space @a Bwd. In this way, we form a unique
         * set of trace normals since these are always extracted from
         * left-adjacent elements.
         *
         * @param field is a NekDouble array which contains the 2D data
         *              from which we wish to extract the backward and forward
         *              orientated trace/edge arrays.
         * @param Fwd   The resulting forwards space.
         * @param Bwd   The resulting backwards space.
         */
        void DisContField2D::v_GetFwdBwdTracePhys(
            const Array<OneD, const NekDouble> &field,
                  Array<OneD,       NekDouble> &Fwd,
                  Array<OneD,       NekDouble> &Bwd)
        {
            // Loop over elements and collect forward expansion
            int nexp = GetExpSize();
            int cnt, n, e, npts, phys_offset;
            Array<OneD,NekDouble> e_tmp;
            PeriodicMap::iterator it2;
            boost::unordered_map<int,pair<int,int> >::iterator it3;
            LocalRegions::Expansion2DSharedPtr exp2d;

            Array<OneD, Array<OneD, StdRegions::StdExpansionSharedPtr> >
                &elmtToTrace = m_traceMap->GetElmtToTrace();
            
            // Zero forward/backward vectors.
            Vmath::Zero(Fwd.num_elements(), Fwd, 1);
            Vmath::Zero(Bwd.num_elements(), Bwd, 1);

            for(cnt = n = 0; n < nexp; ++n)
            {
                exp2d = LocalRegions::Expansion2D::FromStdExp((*m_exp)[n]);
                phys_offset = GetPhys_Offset(n);

                for(e = 0; e < exp2d->GetNedges(); ++e, ++cnt)
                {
                    int offset = m_trace->GetPhys_Offset(
                        elmtToTrace[n][e]->GetElmtId());

                    if (m_leftAdjacentEdges[cnt])
                    {
                        exp2d->GetEdgePhysVals(e, elmtToTrace[n][e],
                                                     field + phys_offset,
                                                     e_tmp = Fwd + offset);
                    }
                    else
                    {
                        exp2d->GetEdgePhysVals(e, elmtToTrace[n][e],
                                                     field + phys_offset,
                                                     e_tmp = Bwd + offset);
                    }
<<<<<<< HEAD
                    
                    // Check to see if this edge is periodic.
                    it2 = m_periodicEdges.find(
                        exp2d->GetGeom2D()->GetEid(e));
                    
                    if (it2 != m_periodicEdges.end())
                    {
                        it3 = m_perEdgeToExpMap.find(abs(it2->second));

                        ASSERTL2(fwd, "Periodic edge in non-forward space?");
                        ASSERTL2(it3 != m_perEdgeToExpMap.end(),
                                 "Periodic edge not found!");
                        
                        int offset2 = m_trace->GetPhys_Offset(
                            elmtToTrace[it3->second.first][it3->second.second]->
                                GetElmtId());
                        
                        /*
                         * Copy fwd -> bwd space, reverse if necessary. Note
                         * that for varying polynomial order this condition will
                         * not work (needs some kind of interpolation here).
                         */
                        if (it2->second                       < 0 || 
                            m_periodicEdges[abs(it2->second)] < 0)
                        {
                            Vmath::Reverse(elmtToTrace[n][e]->GetTotPoints(),
                                           &Fwd[offset], 1, &Bwd[offset2], 1);
                        }
                        else
                        {
                            Vmath::Vcopy  (elmtToTrace[n][e]->GetTotPoints(),
                                           &Fwd[offset], 1, &Bwd[offset2], 1);
                        }
                    }
=======
>>>>>>> 45a76062
                }
            }
            
            // Fill boundary conditions into missing elements.
            int id1, id2 = 0;
            
            for(cnt = n = 0; n < m_bndCondExpansions.num_elements(); ++n)
            {				
                if (m_bndConditions[n]->GetBoundaryConditionType() == 
                        SpatialDomains::eDirichlet)
                {
                    for(e = 0; e < m_bndCondExpansions[n]->GetExpSize(); ++e)
                    {
                        npts = m_bndCondExpansions[n]->GetExp(e)->GetNumPoints(0);
                        id1  = m_bndCondExpansions[n]->GetPhys_Offset(e);
                        id2  = m_trace->GetPhys_Offset(
                            m_traceMap->GetBndCondTraceToGlobalTraceMap(cnt+e));
                        Vmath::Vcopy(npts,
                            &(m_bndCondExpansions[n]->GetPhys())[id1], 1,
                            &Bwd[id2],                                 1);
                    }
                    
                    cnt += e;
                }
                else if (m_bndConditions[n]->GetBoundaryConditionType() == 
                             SpatialDomains::eNeumann || 
                         m_bndConditions[n]->GetBoundaryConditionType() == 
                             SpatialDomains::eRobin)
                {
                    for(e = 0; e < m_bndCondExpansions[n]->GetExpSize(); ++e)
                    {
                        npts = m_bndCondExpansions[n]->GetExp(e)->GetNumPoints(0);
                        id1  = m_bndCondExpansions[n]->GetPhys_Offset(e);
                        ASSERTL0((m_bndCondExpansions[n]->GetPhys())[id1]==0.0,
                                 "Method not set up for non-zero Neumann "
                                 "boundary condition");
                        id2  = m_trace->GetPhys_Offset(
                            m_traceMap->GetBndCondTraceToGlobalTraceMap(cnt+e));
                        Vmath::Vcopy(npts, &Fwd[id2], 1, &Bwd[id2], 1);
                    }
                    
                    cnt += e;
                }
                else if (m_bndConditions[n]->GetBoundaryConditionType() !=
                             SpatialDomains::ePeriodic)
                {
                    ASSERTL0(false,
                             "Method not set up for this boundary condition.");
                }
            }
            
            // Copy any periodic boundary conditions.
            for (n = 0; n < m_periodicFwdCopy.size(); ++n)
            {
                Bwd[m_periodicBwdCopy[n]] = Fwd[m_periodicFwdCopy[n]];
            }

            // Do parallel exchange for forwards/backwards spaces.
            m_traceMap->UniversalTraceAssemble(Fwd);
            m_traceMap->UniversalTraceAssemble(Bwd);
        }

        void DisContField2D::v_ExtractTracePhys(
            Array<OneD, NekDouble> &outarray)
        {
            ASSERTL1(m_physState == true,
                     "Field must be in physical state to extract trace space.");

            v_ExtractTracePhys(m_phys, outarray);
        }

        /**
         * @brief This method extracts the trace (edges in 2D) from the field @a
         * inarray and puts the values in @a outarray.
         *
         * It assumes the field is C0 continuous so that it can overwrite the
         * edge data when visited by the two adjacent elements.
         *
         * @param inarray   An array containing the 2D data from which we wish
         *                  to extract the edge data.
         * @param outarray  The resulting edge information.
         */
        void DisContField2D::v_ExtractTracePhys(
            const Array<OneD, const NekDouble> &inarray, 
                  Array<OneD,       NekDouble> &outarray)
        {
            // Loop over elemente and collect forward expansion
            int nexp = GetExpSize();
            int n,e,offset,phys_offset;
            Array<OneD,NekDouble> e_tmp;
            Array<OneD, Array<OneD, StdRegions::StdExpansionSharedPtr> >
                &elmtToTrace = m_traceMap->GetElmtToTrace();

            ASSERTL1(outarray.num_elements() >= m_trace->GetNpoints(),
                     "input array is of insufficient length");

            // use m_trace tmp space in element to fill values
            for(n  = 0; n < nexp; ++n)
            {
                phys_offset = GetPhys_Offset(n);
                
                for(e = 0; e < (*m_exp)[n]->GetNedges(); ++e)
                {
                    offset = m_trace->GetPhys_Offset(
                        elmtToTrace[n][e]->GetElmtId());
                    (*m_exp)[n]->GetEdgePhysVals(e,  elmtToTrace[n][e],
                                                 inarray + phys_offset,
                                                 e_tmp = outarray + offset);
                }
            }
        }

        void DisContField2D::v_AddTraceIntegral(
            const Array<OneD, const NekDouble> &Fx,
            const Array<OneD, const NekDouble> &Fy,
                  Array<OneD,       NekDouble> &outarray)
        {
            int e,n,offset, t_offset;
            Array<OneD, NekDouble> e_outarray;
            Array<OneD, Array<OneD, StdRegions::StdExpansionSharedPtr> >
                &elmtToTrace = m_traceMap->GetElmtToTrace();

            for(n = 0; n < GetExpSize(); ++n)
            {
                offset = GetCoeff_Offset(n);
                for(e = 0; e < (*m_exp)[n]->GetNedges(); ++e)
                {
                    t_offset = GetTrace()->GetPhys_Offset(
                        elmtToTrace[n][e]->GetElmtId());

                    (*m_exp)[n]->AddEdgeNormBoundaryInt(
                        e,elmtToTrace[n][e],
                        Fx + t_offset,
                        Fy + t_offset,
                        e_outarray = outarray+offset);
                }
            }
        }

        /**
         * @brief Add trace contributions into elemental coefficient spaces.
         * 
         * Given some quantity \f$ \vec{Fn} \f$, which conatins this
         * routine calculates the integral
         * 
         * \f[ 
         * \int_{\Omega^e} \vec{Fn}, \mathrm{d}S
         * \f] 
         * 
         * and adds this to the coefficient space provided by outarray.
         * 
         * @see Expansion2D::AddEdgeNormBoundaryInt
         * 
         * @param Fn        The trace quantities.
         * @param outarray  Resulting 2D coefficient space.
         */
        void DisContField2D::v_AddTraceIntegral(
            const Array<OneD, const NekDouble> &Fn, 
                  Array<OneD,       NekDouble> &outarray)
        {
            int e,n,offset, t_offset;
            Array<OneD, NekDouble> e_outarray;
            Array<OneD, Array<OneD, StdRegions::StdExpansionSharedPtr> >
                &elmtToTrace = m_traceMap->GetElmtToTrace();

            for(n = 0; n < GetExpSize(); ++n)
            {
                offset = GetCoeff_Offset(n);
                for(e = 0; e < (*m_exp)[n]->GetNedges(); ++e)
                {
                    t_offset = GetTrace()->GetPhys_Offset(
                        elmtToTrace[n][e]->GetElmtId());
                    (*m_exp)[n]->AddEdgeNormBoundaryInt(
                        e, elmtToTrace[n][e], Fn+t_offset,
                        e_outarray = outarray+offset);
                }
            }
        }


        /**
         * @brief Add trace contributions into elemental coefficient spaces.
         * 
         * Given some quantity \f$ \vec{q} \f$, calculate the elemental integral
         * 
         * \f[ 
         * \int_{\Omega^e} \vec{q}, \mathrm{d}S
         * \f] 
         * 
         * and adds this to the coefficient space provided by
         * outarray. The value of q is determined from the routine
         * IsLeftAdjacentEdge() which if true we use Fwd else we use
         * Bwd
         * 
         * @see Expansion2D::AddEdgeNormBoundaryInt
         * 
         * @param Fwd       The trace quantities associated with left (fwd)
         *                  adjancent elmt.
         * @param Bwd       The trace quantities associated with right (bwd)
         *                  adjacent elet.
         * @param outarray  Resulting 2D coefficient space.
         */
        void DisContField2D::v_AddFwdBwdTraceIntegral(
            const Array<OneD, const NekDouble> &Fwd, 
            const Array<OneD, const NekDouble> &Bwd, 
                  Array<OneD,       NekDouble> &outarray)
        {
            int e,n,offset, t_offset;
            Array<OneD, NekDouble> e_outarray;
            Array<OneD, Array<OneD, StdRegions::StdExpansionSharedPtr> >
                &elmtToTrace = m_traceMap->GetElmtToTrace();

            for(n = 0; n < GetExpSize(); ++n)
            {
                offset = GetCoeff_Offset(n);
                for(e = 0; e < (*m_exp)[n]->GetNedges(); ++e)
                {
                    t_offset = GetTrace()->GetPhys_Offset(elmtToTrace[n][e]->GetElmtId());
                    
                    // Evaluate upwind flux less local edge 
                    if(IsLeftAdjacentEdge(n,e))
                    {
                        (*m_exp)[n]->AddEdgeNormBoundaryInt(
                        e, elmtToTrace[n][e], Fwd+t_offset,
                        e_outarray = outarray+offset);
                    }
                    else
                    {
                        (*m_exp)[n]->AddEdgeNormBoundaryInt(
                        e, elmtToTrace[n][e], Bwd+t_offset,
                        e_outarray = outarray+offset);
                    }

                }
            }
        }

        /**
         * @brief Set up a list of element IDs and edge IDs that link to the
         * boundary conditions.
         */
        void DisContField2D::v_GetBoundaryToElmtMap(
            Array<OneD, int> &ElmtID, 
            Array<OneD, int> &EdgeID)
        {
            map<int, int> globalIdMap;
            int i,n;
            int cnt;
            int nbcs = 0;

            SpatialDomains::MeshGraph2DSharedPtr graph2D =
                boost::dynamic_pointer_cast<SpatialDomains::MeshGraph2D>(
                    m_graph);

            // Populate global ID map (takes global geometry ID to local
            // expansion list ID).
            LocalRegions::ExpansionSharedPtr exp;
            for (i = 0; i < GetExpSize(); ++i)
            {
                exp = LocalRegions::Expansion::FromStdExp((*m_exp)[i]);
                globalIdMap[exp->GetGeom()->GetGlobalID()] = i;
            }
            
            // Determine number of boundary condition expansions.
            for(i = 0; i < m_bndConditions.num_elements(); ++i)
            {
                nbcs += m_bndCondExpansions[i]->GetExpSize();
            }

            // make sure arrays are of sufficient length
            if(ElmtID.num_elements() != nbcs)
            {
                ElmtID = Array<OneD, int>(nbcs);
            }

            if(EdgeID.num_elements() != nbcs)
            {
                EdgeID = Array<OneD, int>(nbcs);
            }

            LocalRegions::Expansion1DSharedPtr exp1d;
            for(cnt = n = 0; n < m_bndCondExpansions.num_elements(); ++n)
            {
                for(i = 0; i < m_bndCondExpansions[n]->GetExpSize(); ++i, ++cnt)
                {
                    exp1d = LocalRegions::Expansion1D::FromStdExp(m_bndCondExpansions[n]->GetExp(i));
                    // Use edge to element map from MeshGraph2D.
                    SpatialDomains::ElementEdgeVectorSharedPtr tmp =
                        graph2D->GetElementsFromEdge(exp1d->GetGeom1D());

                    ElmtID[cnt] = globalIdMap[(*tmp)[0]->
                                              m_Element->GetGlobalID()];
                    EdgeID[cnt] = (*tmp)[0]->m_EdgeIndx;
                }
            }
        }


        /** 
         * @brief Calculate the \f$ L^2 \f$ error of the \f$ Q_{\rm dir} \f$
         * derivative using the consistent DG evaluation of \f$ Q_{\rm dir} \f$.
         * 
         * The solution provided is of the primative variation at the quadrature
         * points and the derivative is compared to the discrete derivative at
         * these points, which is likely to be undesirable unless using a much
         * higher number of quadrature points than the polynomial order used to
         * evaluate \f$ Q_{\rm dir} \f$.
        */
        NekDouble DisContField2D::L2_DGDeriv(
            const int                           dir,
            const Array<OneD, const NekDouble> &soln)
        {
            int    i,e,ncoeff_edge;
            Array<OneD, const NekDouble> tmp_coeffs;
            Array<OneD, NekDouble> out_d(m_ncoeffs), out_tmp;

            Array<OneD, Array< OneD, StdRegions::StdExpansionSharedPtr> > 
                &elmtToTrace = m_traceMap->GetElmtToTrace();

            StdRegions::Orientation edgedir;

            int     eid,cnt;
            int     LocBndCoeffs = m_traceMap->GetNumLocalBndCoeffs();
            Array<OneD, NekDouble> loc_lambda(LocBndCoeffs), edge_lambda;
            m_traceMap->GlobalToLocalBnd(m_trace->GetCoeffs(),loc_lambda);

            edge_lambda = loc_lambda;
            
            // Calculate Q using standard DG formulation.
            for(i = cnt = 0; i < GetExpSize(); ++i)
            {
                eid = m_offset_elmt_id[i];
                // Probably a better way of setting up lambda than this.
                // Note cannot use PutCoeffsInToElmts since lambda space
                // is mapped during the solve.
                for(e = 0; e < (*m_exp)[eid]->GetNedges(); ++e)
                {
                    edgedir = (*m_exp)[eid]->GetEorient(e);

                    ncoeff_edge = elmtToTrace[eid][e]->GetNcoeffs();
                    elmtToTrace[eid][e]->SetCoeffsToOrientation(
                        edgedir,edge_lambda,edge_lambda);
                    Vmath::Vcopy(ncoeff_edge,edge_lambda,1,
                                 elmtToTrace[eid][e]->UpdateCoeffs(),1);
                    edge_lambda = edge_lambda + ncoeff_edge;
                }

                (*m_exp)[eid]->DGDeriv(dir,
                                       tmp_coeffs=m_coeffs+m_coeff_offset[eid],
                                       elmtToTrace[eid],
                                       out_tmp = out_d+cnt);
                cnt  += (*m_exp)[eid]->GetNcoeffs();
            }
            
            BwdTrans(out_d,m_phys);
            Vmath::Vsub(m_npoints,m_phys,1,soln,1,m_phys,1);

            return L2();
        }

        void DisContField2D::v_HelmSolve(
                const Array<OneD, const NekDouble> &inarray,
                      Array<OneD,       NekDouble> &outarray,
                const FlagList &flags,
                const StdRegions::ConstFactorMap &factors,
                const StdRegions::VarCoeffMap &varcoeff,
                const Array<OneD, const NekDouble> &dirForcing)
        {
            int i,j,n,cnt,cnt1,nbndry;
            int nexp = GetExpSize();
            StdRegions::StdExpansionSharedPtr BndExp;

            Array<OneD,NekDouble> f(m_ncoeffs);
            DNekVec F(m_ncoeffs,f,eWrapper);
            Array<OneD,NekDouble> e_f, e_l;

            //----------------------------------
            //  Setup RHS Inner product
            //----------------------------------
            IProductWRTBase(inarray,f);
            Vmath::Neg(m_ncoeffs,f,1);

            //----------------------------------
            //  Solve continuous flux System
            //----------------------------------
            int GloBndDofs   = m_traceMap->GetNumGlobalBndCoeffs();
            int NumDirichlet = m_traceMap->GetNumLocalDirBndCoeffs();
            int e_ncoeffs,id;

            // Retrieve block matrix of U^e
            GlobalMatrixKey HDGLamToUKey(StdRegions::eHybridDGLamToU,
                NullAssemblyMapSharedPtr,factors,varcoeff);
            const DNekScalBlkMatSharedPtr &HDGLamToU = GetBlockMatrix(
                HDGLamToUKey);

            // Retrieve global trace space storage, \Lambda, from trace
            // expansion
            Array<OneD,NekDouble> BndSol = m_trace->UpdateCoeffs();

            // Create trace space forcing, F
            Array<OneD,NekDouble> BndRhs(GloBndDofs,0.0);

            // Zero \Lambda
            Vmath::Zero(GloBndDofs,BndSol,1);

            // Retrieve number of local trace space coefficients N_{\lambda},
            // and set up local elemental trace solution \lambda^e.
            int     LocBndCoeffs = m_traceMap->GetNumLocalBndCoeffs();
            Array<OneD, NekDouble> loc_lambda(LocBndCoeffs);
            DNekVec LocLambda(LocBndCoeffs,loc_lambda,eWrapper);

            //----------------------------------
            // Evaluate Trace Forcing vector F
            // Kirby et al, 2010, P23, Step 5.
            //----------------------------------
            // Loop over all expansions in the domain
            for(cnt = cnt1 = n = 0; n < nexp; ++n)
            {
                nbndry = (*m_exp)[m_offset_elmt_id[n]]->NumDGBndryCoeffs();

                e_ncoeffs = (*m_exp)[m_offset_elmt_id[n]]->GetNcoeffs();
                e_f       = f + cnt;
                e_l       = loc_lambda + cnt1;

                // Local trace space \lambda^e
                DNekVec     Floc    (nbndry, e_l, eWrapper);
                // Local forcing f^e
                DNekVec     ElmtFce (e_ncoeffs, e_f, eWrapper);
                // Compute local (U^e)^{\top} f^e
                Floc = Transpose(*(HDGLamToU->GetBlock(n,n)))*ElmtFce;

                cnt   += e_ncoeffs;
                cnt1  += nbndry;
            }

            // Assemble local \lambda_e into global \Lambda
            m_traceMap->AssembleBnd(loc_lambda,BndRhs);

            // Copy Dirichlet boundary conditions and weak forcing into trace
            // space
            cnt = 0;
            for(i = 0; i < m_bndCondExpansions.num_elements(); ++i)
            {
                if(m_bndConditions[i]->GetBoundaryConditionType() == 
                       SpatialDomains::eDirichlet)
                {
                    for(j = 0; j < (m_bndCondExpansions[i])->GetNcoeffs(); ++j)
                    {
                        id = m_traceMap->GetBndCondCoeffsToGlobalCoeffsMap(cnt++);
                        BndSol[id] = m_bndCondExpansions[i]->GetCoeffs()[j];
                    }
                }
                else
                {
                    //Add weak boundary condition to trace forcing
                    for(j = 0; j < (m_bndCondExpansions[i])->GetNcoeffs(); ++j)
                    {
                        id = m_traceMap->GetBndCondCoeffsToGlobalCoeffsMap(cnt++);
                        BndRhs[id] += m_bndCondExpansions[i]->GetCoeffs()[j];
                    }
                }
            }

            //----------------------------------
            // Solve trace problem: \Lambda = K^{-1} F
            // K is the HybridDGHelmBndLam matrix.
            //----------------------------------
            if(GloBndDofs - NumDirichlet > 0)
            {
                GlobalLinSysKey       key(StdRegions::eHybridDGHelmBndLam,
                                          m_traceMap,factors,varcoeff);
                GlobalLinSysSharedPtr LinSys = GetGlobalBndLinSys(key);
                LinSys->Solve(BndRhs,BndSol,m_traceMap);
            }

            //----------------------------------
            // Internal element solves
            //----------------------------------
            GlobalMatrixKey invHDGhelmkey(StdRegions::eInvHybridDGHelmholtz,
                NullAssemblyMapSharedPtr,factors,varcoeff);
            const DNekScalBlkMatSharedPtr& InvHDGHelm = GetBlockMatrix(
                invHDGhelmkey);
            DNekVec out(m_ncoeffs,outarray,eWrapper);
            Vmath::Zero(m_ncoeffs,outarray,1);

            // get local trace solution from BndSol
            m_traceMap->GlobalToLocalBnd(BndSol,loc_lambda);

            //  out =  u_f + u_lam = (*InvHDGHelm)*f + (LamtoU)*Lam
            out = (*InvHDGHelm)*F + (*HDGLamToU)*LocLambda;
        }


        /**
         * @brief Calculates the result of the multiplication of a global matrix
         * of type specified by @a mkey with a vector given by @a inarray.
         * 
         * @param mkey      Key representing desired matrix multiplication.
         * @param inarray   Input vector.
         * @param outarray  Resulting multiplication.
         */
        void DisContField2D::v_GeneralMatrixOp(
               const GlobalMatrixKey             &gkey,
               const Array<OneD,const NekDouble> &inarray,
               Array<OneD,      NekDouble> &outarray,
               CoeffState coeffstate)
        {
            int     LocBndCoeffs = m_traceMap->GetNumLocalBndCoeffs();
            Array<OneD, NekDouble> loc_lambda(LocBndCoeffs);
            DNekVec LocLambda(LocBndCoeffs,loc_lambda,eWrapper);
            const DNekScalBlkMatSharedPtr& HDGHelm = GetBlockMatrix(gkey);

            m_traceMap->GlobalToLocalBnd(inarray, loc_lambda);
            LocLambda = (*HDGHelm) * LocLambda;
            m_traceMap->AssembleBnd(loc_lambda,outarray);
        }

        /**
         * @brief Search through the edge expansions and identify which ones
         * have Robin/Mixed type boundary conditions.
         * 
         * If a Robin boundary is found then store the edge ID of the boundary
         * condition and the array of points of the physical space boundary
         * condition which are hold the boundary condition primitive variable
         * coefficient at the quatrature points
         *
         * @return A map containing the Robin boundary condition information
         *         using a key of the element ID.
         */
        map<int, RobinBCInfoSharedPtr> DisContField2D::v_GetRobinBCInfo(void)
        {
            int i,cnt;
            map<int, RobinBCInfoSharedPtr> returnval;
            Array<OneD, int> ElmtID,EdgeID;
            GetBoundaryToElmtMap(ElmtID,EdgeID);

            for(cnt = i = 0; i < m_bndCondExpansions.num_elements(); ++i)
            {
                MultiRegions::ExpListSharedPtr locExpList;

                if(m_bndConditions[i]->GetBoundaryConditionType() == 
                       SpatialDomains::eRobin)
                {
                    int e,elmtid;
                    Array<OneD, NekDouble> Array_tmp;

                    locExpList = m_bndCondExpansions[i];

                    for(e = 0; e < locExpList->GetExpSize(); ++e)
                    {
                        RobinBCInfoSharedPtr rInfo = MemoryManager<RobinBCInfo>
                            ::AllocateSharedPtr(
                                EdgeID[cnt+e],
                                Array_tmp = locExpList->GetPhys() + 
                                            locExpList->GetPhys_Offset(e));
                        elmtid = ElmtID[cnt+e];
                        // make link list if necessary
                        if(returnval.count(elmtid) != 0)
                        {
                            rInfo->next = returnval.find(elmtid)->second;
                        }
                        returnval[elmtid] = rInfo;
                    }
                }
                cnt += m_bndCondExpansions[i]->GetExpSize();
            }

            return returnval;
        }

        /**
         * @brief Evaluate HDG post-processing to increase polynomial order of
         * solution.
         * 
         * This function takes the solution (assumed to be one order lower) in
         * physical space, and postprocesses at the current polynomial order by
         * solving the system:
         * 
         * \f[
         * \begin{aligned}
         *   (\nabla w, \nabla u^*) &= (\nabla w, u), \\
         *   \langle \nabla u^*, 1 \rangle &= \langle \nabla u, 1 \rangle
         * \end{aligned}
         * \f]
         * 
         * where \f$ u \f$ corresponds with the current solution as stored
         * inside #m_coeffs.
         * 
         * @param outarray  The resulting field \f$ u^* \f$.
         */
        void  DisContField2D::EvaluateHDGPostProcessing(
            Array<OneD, NekDouble> &outarray)
        {
            int    i,cnt,e,ncoeff_edge;
            Array<OneD, NekDouble> force, out_tmp,qrhs;
            Array<OneD, Array< OneD, StdRegions::StdExpansionSharedPtr> > 
                &elmtToTrace = m_traceMap->GetElmtToTrace();

            StdRegions::Orientation edgedir;

            int     eid,nq_elmt, nm_elmt;
            int     LocBndCoeffs = m_traceMap->GetNumLocalBndCoeffs();
            Array<OneD, NekDouble> loc_lambda(LocBndCoeffs), edge_lambda;
            Array<OneD, NekDouble> tmp_coeffs;
            m_traceMap->GlobalToLocalBnd(m_trace->GetCoeffs(),loc_lambda);

            edge_lambda = loc_lambda;

            // Calculate Q using standard DG formulation.
            for(i = cnt = 0; i < GetExpSize(); ++i)
            {
                eid = m_offset_elmt_id[i];

                nq_elmt = (*m_exp)[eid]->GetTotPoints();
                nm_elmt = (*m_exp)[eid]->GetNcoeffs();
                qrhs  = Array<OneD, NekDouble>(nq_elmt);
                force = Array<OneD, NekDouble>(2*nm_elmt);
                out_tmp = force + nm_elmt;

                // Probably a better way of setting up lambda than this.  Note
                // cannot use PutCoeffsInToElmts since lambda space is mapped
                // during the solve.
                for(e = 0; e < (*m_exp)[eid]->GetNedges(); ++e)
                {
                    edgedir = (*m_exp)[eid]->GetEorient(e);

                    ncoeff_edge = elmtToTrace[eid][e]->GetNcoeffs();
                    elmtToTrace[eid][e]->SetCoeffsToOrientation(
                        edgedir,edge_lambda,edge_lambda);
                    Vmath::Vcopy(ncoeff_edge,edge_lambda,1,
                                 elmtToTrace[eid][e]->UpdateCoeffs(),1);
                    edge_lambda = edge_lambda + ncoeff_edge;
                }

                // (d/dx w, d/dx q_0)
                (*m_exp)[eid]->DGDeriv(
                    0,tmp_coeffs = m_coeffs + m_coeff_offset[eid],
                    elmtToTrace[eid], out_tmp);
                (*m_exp)[eid]->BwdTrans(out_tmp,qrhs);
                (*m_exp)[eid]->IProductWRTDerivBase(0,qrhs,force);

                // + (d/dy w, d/dy q_1)
                (*m_exp)[eid]->DGDeriv(
                    1,tmp_coeffs = m_coeffs + m_coeff_offset[eid],
                    elmtToTrace[eid], out_tmp);
                (*m_exp)[eid]->BwdTrans(out_tmp,qrhs);
                (*m_exp)[eid]->IProductWRTDerivBase(1,qrhs,out_tmp);

                Vmath::Vadd(nm_elmt,force,1,out_tmp,1,force,1);

                // determine force[0] = (1,u)
                (*m_exp)[eid]->BwdTrans(
                    tmp_coeffs = m_coeffs + m_coeff_offset[eid],qrhs);
                force[0] = (*m_exp)[eid]->Integral(qrhs);

                // multiply by inverse Laplacian matrix
                // get matrix inverse
                LocalRegions::MatrixKey  lapkey(
                    StdRegions::eInvLaplacianWithUnityMean,  
                    (*m_exp)[eid]->DetShapeType(), *(*m_exp)[eid]);
                DNekScalMatSharedPtr lapsys = 
                    boost::dynamic_pointer_cast<LocalRegions::Expansion>(
                        (*m_exp)[eid])->GetLocMatrix(lapkey);
                
                NekVector<NekDouble> in (nm_elmt,force,eWrapper);
                NekVector<NekDouble> out(nm_elmt,
                    tmp_coeffs = outarray + m_coeff_offset[eid],eWrapper);

                out = (*lapsys)*in;
            }
        }

        /**
         * Evaluates the boundary condition expansions, \a bndCondExpansions,
         * given the information provided by \a bndConditions.
         * @param   time        The time at which the boundary conditions
         *                      should be evaluated.
         * @param   bndCondExpansions   List of boundary conditions.
         * @param   bndConditions   Information about the boundary conditions.
         *
         * This will only be undertaken for time dependent
         * boundary conditions unless time == 0.0 which is the
         * case when the method is called from the constructor.
         */
        void DisContField2D::v_EvaluateBoundaryConditions(const NekDouble time,
                                                          const NekDouble x2_in,
                                                          const NekDouble x3_in)
        {
            int i;
            int npoints;
            int nbnd = m_bndCondExpansions.num_elements();

            MultiRegions::ExpListSharedPtr locExpList;

            for(i = 0; i < nbnd; ++i)
            {
                if(time == 0.0 || m_bndConditions[i]->GetUserDefined() == 
                   SpatialDomains::eTimeDependent)
                {
                    locExpList = m_bndCondExpansions[i];
                    npoints    = locExpList->GetNpoints();
                    Array<OneD,NekDouble> x0(npoints,0.0);
                    Array<OneD,NekDouble> x1(npoints,0.0);
                    Array<OneD,NekDouble> x2(npoints,0.0);

                    // Homogeneous input case for x2.
                    if(x2_in == NekConstants::kNekUnsetDouble)
                    {
                        locExpList->GetCoords(x0,x1,x2);
                    }
                    else
                    {
                        locExpList->GetCoords(x0,x1,x2);
                        Vmath::Fill(npoints,x2_in,x2,1);
                    }

                    if(m_bndConditions[i]->GetBoundaryConditionType()
                       == SpatialDomains::eDirichlet)
                    {

                        string filebcs = boost::static_pointer_cast<
                            SpatialDomains::DirichletBoundaryCondition>(
                                m_bndConditions[i])->m_filename;
                        
                        if(filebcs != "")
                        {
                             string var = filebcs.substr(
                                 0, filebcs.find_last_of("."));
                             int len = var.length();
                             var = var.substr(len-1,len);

                             cout << "Boundary condition from file:" 
                                  << filebcs << endl;

                             std::vector<LibUtilities::FieldDefinitionsSharedPtr> FieldDef;
                             std::vector<std::vector<NekDouble> > FieldData;
                             Import(filebcs,FieldDef, FieldData);

                             // copy FieldData into locExpList
                             locExpList->ExtractDataToCoeffs(
                                 FieldDef[0], FieldData[0],
                                 FieldDef[0]->m_fields[0], locExpList->UpdateCoeffs());   
                             locExpList->BwdTrans_IterPerExp(
                                 locExpList->GetCoeffs(), 
                                 locExpList->UpdatePhys());
                             locExpList->FwdTrans_BndConstrained(
                                 locExpList->GetPhys(),
                                 locExpList->UpdateCoeffs());
                        }
                        else
                        {
                            LibUtilities::Equation condition = 
                                boost::static_pointer_cast<
                                    SpatialDomains::DirichletBoundaryCondition
                                >(m_bndConditions[i])->m_dirichletCondition;
                            
                            condition.Evaluate(x0,x1,x2,time, 
                                               locExpList->UpdatePhys());

                            locExpList->FwdTrans_BndConstrained(
                                locExpList->GetPhys(),
                                locExpList->UpdateCoeffs());
                        }
                    }
                    else if(m_bndConditions[i]->GetBoundaryConditionType()
                            == SpatialDomains::eNeumann)
                    {
                        string filebcs = boost::static_pointer_cast<
                            SpatialDomains::NeumannBoundaryCondition>(
                                m_bndConditions[i])->m_filename;
                        
                        if(filebcs != "")
                        {
                             string var = filebcs.substr(
                                 0, filebcs.find_last_of("."));
                             int len=var.length();
                             var = var.substr(len-1,len);

                             cout << "Boundary condition from file: "
                                  << filebcs << endl;

                             std::vector<LibUtilities::FieldDefinitionsSharedPtr> FieldDef;
                             std::vector<std::vector<NekDouble> > FieldData;
                             LibUtilities::Import(filebcs,FieldDef, FieldData);

                             // copy FieldData into locExpList
                             locExpList->ExtractDataToCoeffs(
                                 FieldDef[0], FieldData[0],
                                 FieldDef[0]->m_fields[0], locExpList->UpdateCoeffs());
                             locExpList->BwdTrans_IterPerExp(
                                 locExpList->GetCoeffs(), 
                                 locExpList->UpdatePhys());
                             
                             /*
                             Array<OneD, NekDouble> x(locExpList->GetTotPoints(),0.0);
                             Array<OneD, NekDouble> y(locExpList->GetTotPoints(),0.0);
                             locExpList->GetCoords(x,y);
                             for(int i=0; i< locExpList->GetTotPoints(); i++)
                             {
                                 cout<<i<<"     "<<x[i]<<"    "<<y[i]<<"   "
                                     <<locExpList->GetPhys()[i]<<endl;     
                             } 
                             */
                             
                             locExpList->IProductWRTBase(locExpList->GetPhys(),
                                                    locExpList->UpdateCoeffs());
                        }
                        else
                        {
                            LibUtilities::Equation condition =
                                boost::static_pointer_cast<
                                    SpatialDomains::NeumannBoundaryCondition
                                >(m_bndConditions[i])->m_neumannCondition;
                            condition.Evaluate(x0,x1,x2,time, 
                                               locExpList->UpdatePhys());

                            locExpList->IProductWRTBase(locExpList->GetPhys(),
                                                    locExpList->UpdateCoeffs());
                        }
                    }
                    else if(m_bndConditions[i]->GetBoundaryConditionType()
                            == SpatialDomains::eRobin)
                    {
                        string filebcs  =  boost::static_pointer_cast<
                                                SpatialDomains::RobinBoundaryCondition
                                           >(m_bndConditions[i])->m_filename;
                        if(filebcs != "")
                        {
                            //Never tested!!!
                            string var = filebcs.substr(
                                0, filebcs.find_last_of("."));
                            int len = var.length();
                            var = var.substr(len-1,len);

                            std::vector<LibUtilities::FieldDefinitionsSharedPtr> FieldDef;
                            std::vector<std::vector<NekDouble> >   FieldData;

                            Import(filebcs,FieldDef, FieldData);

                            // copy FieldData into locExpList
                            locExpList->ExtractDataToCoeffs(
                                FieldDef[0], FieldData[0],
                                FieldDef[0]->m_fields[0],locExpList->UpdateCoeffs());
                            locExpList->BwdTrans_IterPerExp(
                                locExpList->GetCoeffs(), 
                                locExpList->UpdatePhys());
                            locExpList->IProductWRTBase(
                                locExpList->GetPhys(),
                                locExpList->UpdateCoeffs());

                            LibUtilities::Equation coeff = 
                                boost::static_pointer_cast<
                                    SpatialDomains::RobinBoundaryCondition
                                >(m_bndConditions[i])->m_robinPrimitiveCoeff;

                            // Array<OneD,NekDouble> timeArray(npoints, time);
                            // put primitive coefficient into the physical space
                            // storage
                            coeff.Evaluate(x0,x1,x2,time, 
                                           locExpList->UpdatePhys());
                        }
                        else
                        {
                            LibUtilities::Equation condition = 
                                boost::static_pointer_cast<
                                    SpatialDomains::RobinBoundaryCondition
                                >(m_bndConditions[i])->m_robinFunction;
                            LibUtilities::Equation coeff     = 
                                boost::static_pointer_cast<
                                    SpatialDomains::RobinBoundaryCondition
                                >(m_bndConditions[i])->m_robinPrimitiveCoeff;
                            condition.Evaluate(x0,x1,x2,time,
                                               locExpList->UpdatePhys());

                            locExpList->IProductWRTBase(
                                locExpList->GetPhys(),
                                locExpList->UpdateCoeffs());

                            // put primitive coefficient into the physical space
                            // storage
                            coeff.Evaluate(x0,x1,x2,time,
                                           locExpList->UpdatePhys());
                        }
                    }    
                    else
                    {
                        ASSERTL0(false,"This type of BC not implemented yet");
                    }
                }
            }
        }
    } // end of namespace
} //end of namespace<|MERGE_RESOLUTION|>--- conflicted
+++ resolved
@@ -445,26 +445,17 @@
             }
                 
             // Set up information for periodic boundary conditions.
-<<<<<<< HEAD
             LocalRegions::Expansion2DSharedPtr exp2d;
-=======
             boost::unordered_map<int,pair<int,int> > perEdgeToExpMap;
             boost::unordered_map<int,pair<int,int> >::iterator it2;
->>>>>>> 45a76062
             for (cnt = n = 0; n < m_exp->size(); ++n)
             {
                 exp2d = LocalRegions::Expansion2D::FromStdExp((*m_exp)[n]);
                 for (e = 0; e < exp2d->GetNedges(); ++e, ++cnt)
                 {
-<<<<<<< HEAD
-                    map<int,int>::iterator it = m_periodicEdges.find(
+                    PeriodicMap::iterator it = m_periodicEdges.find(
                         exp2d->GetGeom2D()->GetEid(e));
                         
-=======
-                    PeriodicMap::iterator it = m_periodicEdges.find(
-                        (*m_exp)[n]->GetGeom2D()->GetEid(e));
-
->>>>>>> 45a76062
                     if (it != m_periodicEdges.end())
                     {
                         perEdgeToExpMap[it->first] = make_pair(n, e);
@@ -1284,43 +1275,6 @@
                                                      field + phys_offset,
                                                      e_tmp = Bwd + offset);
                     }
-<<<<<<< HEAD
-                    
-                    // Check to see if this edge is periodic.
-                    it2 = m_periodicEdges.find(
-                        exp2d->GetGeom2D()->GetEid(e));
-                    
-                    if (it2 != m_periodicEdges.end())
-                    {
-                        it3 = m_perEdgeToExpMap.find(abs(it2->second));
-
-                        ASSERTL2(fwd, "Periodic edge in non-forward space?");
-                        ASSERTL2(it3 != m_perEdgeToExpMap.end(),
-                                 "Periodic edge not found!");
-                        
-                        int offset2 = m_trace->GetPhys_Offset(
-                            elmtToTrace[it3->second.first][it3->second.second]->
-                                GetElmtId());
-                        
-                        /*
-                         * Copy fwd -> bwd space, reverse if necessary. Note
-                         * that for varying polynomial order this condition will
-                         * not work (needs some kind of interpolation here).
-                         */
-                        if (it2->second                       < 0 || 
-                            m_periodicEdges[abs(it2->second)] < 0)
-                        {
-                            Vmath::Reverse(elmtToTrace[n][e]->GetTotPoints(),
-                                           &Fwd[offset], 1, &Bwd[offset2], 1);
-                        }
-                        else
-                        {
-                            Vmath::Vcopy  (elmtToTrace[n][e]->GetTotPoints(),
-                                           &Fwd[offset], 1, &Bwd[offset2], 1);
-                        }
-                    }
-=======
->>>>>>> 45a76062
                 }
             }
             
