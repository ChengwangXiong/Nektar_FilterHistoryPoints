--- conflicted
+++ resolved
@@ -98,19 +98,14 @@
 
             if(variable.compare("DefaultVar") != 0) // do not set up BCs if default variable
             {
-<<<<<<< HEAD
                 SpatialDomains::BoundaryConditions bcs(m_session, graph2D);
                 GenerateBoundaryConditionExpansion(graph2D,bcs,variable,
                                                    DeclareCoeffPhysArrays);
                 
                 if (DeclareCoeffPhysArrays)
                 {
-                    EvaluateBoundaryConditions();
-                }
-=======
-                EvaluateBoundaryConditions(0.0, variable);
-            }
->>>>>>> 2c7169fd
+                    EvaluateBoundaryConditions(0.0, variable);
+                }
 
                 // Find periodic edges for this variable.
                 FindPeriodicEdges(bcs, variable);
