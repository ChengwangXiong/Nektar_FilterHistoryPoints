--- conflicted
+++ resolved
@@ -196,25 +196,15 @@
                 m_phys   = Array<OneD, NekDouble>(m_npoints, 0.0);
             }
         }
-<<<<<<< HEAD
-        
-    /**
-         * 
-=======
-
-	/**
+
+        /**
          *
->>>>>>> d4dc8462
          */
         ExpansionType ExpList::GetExpType(void)
         {
             return m_expType;
         }
-<<<<<<< HEAD
-        
-=======
-
->>>>>>> d4dc8462
+
         /**
          *
          */
@@ -1791,21 +1781,12 @@
             Array<OneD, NekDouble> NoEnergy(1,0.0);
             return NoEnergy;
         }
-<<<<<<< HEAD
-        
-=======
-
->>>>>>> d4dc8462
+
         LibUtilities::TranspositionSharedPtr ExpList::v_GetTransposition(void)
         {
             ASSERTL0(false,
                      "This method is not defined or valid for this class type");
             LibUtilities::TranspositionSharedPtr trans;
-<<<<<<< HEAD
-            
-=======
-
->>>>>>> d4dc8462
             return trans;
         }
 
@@ -1822,27 +1803,14 @@
             ASSERTL0(false,
                      "This method is not defined or valid for this class type");
             Array<OneD, unsigned int> NoModes(1);
-<<<<<<< HEAD
-            
             return NoModes;
         }
-        
-=======
-
-            return NoModes;
-        }
-
->>>>>>> d4dc8462
+
         Array<OneD, const unsigned int> ExpList::v_GetYIDs(void)
         {
             ASSERTL0(false,
                      "This method is not defined or valid for this class type");
             Array<OneD, unsigned int> NoModes(1);
-<<<<<<< HEAD
-            
-=======
-
->>>>>>> d4dc8462
             return NoModes;
         }
 
@@ -1933,16 +1901,10 @@
             return sqrt(err);
         }
 
-<<<<<<< HEAD
-        void  ExpList::GeneralGetFieldDefinitions(std::vector<LibUtilities::FieldDefinitionsSharedPtr> &fielddef, 
-                                                  int NumHomoDir, 
-                                                  int NumHomoStrip,
-                                                  Array<OneD, LibUtilities::BasisSharedPtr> &HomoBasis, 
-=======
         void  ExpList::GeneralGetFieldDefinitions(std::vector<LibUtilities::FieldDefinitionsSharedPtr> &fielddef,
                                                   int NumHomoDir,
+                                                  int NumHomoStrip,
                                                   Array<OneD, LibUtilities::BasisSharedPtr> &HomoBasis,
->>>>>>> d4dc8462
                                                   std::vector<NekDouble> &HomoLen,
                                                   std::vector<unsigned int> &HomoZIDs,
                                                   std::vector<unsigned int> &HomoYIDs)
@@ -2113,11 +2075,7 @@
             std::vector<NekDouble>                    &fielddata,
             std::string                               &field,
             Array<OneD, NekDouble>                    &coeffs)
-<<<<<<< HEAD
-        {         
-=======
-        {
->>>>>>> d4dc8462
+        {
             int i, expId;
             int offset       = 0;
             int modes_offset = 0;
@@ -2188,11 +2146,7 @@
         }
 
         void ExpList::v_ExtractCoeffsToCoeffs(const boost::shared_ptr<ExpList> &fromExpList, const Array<OneD, const NekDouble> &fromCoeffs, Array<OneD, NekDouble> &toCoeffs)
-<<<<<<< HEAD
-        {         
-=======
-        {
->>>>>>> d4dc8462
+        {
             int i;
             int offset = 0;
 
@@ -2361,11 +2315,7 @@
         {
             ASSERTL0(false, "HelmSolve not implemented.");
         }
-<<<<<<< HEAD
-        
-=======
-
->>>>>>> d4dc8462
+
         void ExpList::v_LinearAdvectionDiffusionReactionSolve(
                        const Array<OneD, Array<OneD, NekDouble> > &velocity,
                        const Array<OneD, const NekDouble> &inarray,
@@ -2389,15 +2339,9 @@
             ASSERTL0(false,
                      "This method is not defined or valid for this class type");
         }
-<<<<<<< HEAD
-        
-        void ExpList::v_HomogeneousFwdTrans(const Array<OneD, const NekDouble> &inarray, 
-                                            Array<OneD, NekDouble> &outarray, 
-=======
 
         void ExpList::v_HomogeneousFwdTrans(const Array<OneD, const NekDouble> &inarray,
                                             Array<OneD, NekDouble> &outarray,
->>>>>>> d4dc8462
                                             CoeffState coeffstate,
                                             bool Shuff,
                                             bool UnShuff)
@@ -2405,15 +2349,9 @@
             ASSERTL0(false,
                      "This method is not defined or valid for this class type");
         }
-<<<<<<< HEAD
-    
-        void ExpList::v_HomogeneousBwdTrans(const Array<OneD, const NekDouble> &inarray, 
-                                            Array<OneD, NekDouble> &outarray, 
-=======
 
         void ExpList::v_HomogeneousBwdTrans(const Array<OneD, const NekDouble> &inarray,
                                             Array<OneD, NekDouble> &outarray,
->>>>>>> d4dc8462
                                             CoeffState coeffstate,
                                             bool Shuff,
                                             bool UnShuff)
@@ -2421,37 +2359,21 @@
             ASSERTL0(false,
                      "This method is not defined or valid for this class type");
         }
-<<<<<<< HEAD
-    
-=======
-
->>>>>>> d4dc8462
+
         void ExpList::v_DealiasedProd(const Array<OneD, NekDouble> &inarray1,const Array<OneD, NekDouble> &inarray2,Array<OneD, NekDouble> &outarray,CoeffState coeffstate)
         {
             ASSERTL0(false,
                      "This method is not defined or valid for this class type");
         }
-<<<<<<< HEAD
-    
-    
-        void ExpList::v_GetBCValues(Array<OneD, NekDouble> &BndVals, 
-                                    const Array<OneD, NekDouble> &TotField, 
-=======
-
 
         void ExpList::v_GetBCValues(Array<OneD, NekDouble> &BndVals,
                                     const Array<OneD, NekDouble> &TotField,
->>>>>>> d4dc8462
                                     int BndID)
         {
             ASSERTL0(false,
                      "This method is not defined or valid for this class type");
         }
-<<<<<<< HEAD
-    
-=======
-
->>>>>>> d4dc8462
+
         void ExpList::v_NormVectorIProductWRTBase(Array<OneD, const NekDouble> &V1,
                                                   Array<OneD, const NekDouble> &V2,
                                                   Array<OneD, NekDouble> &outarray,
@@ -2460,11 +2382,7 @@
             ASSERTL0(false,
                      "This method is not defined or valid for this class type");
         }
-<<<<<<< HEAD
-    
-=======
-
->>>>>>> d4dc8462
+
         void ExpList::v_ImposeDirichletConditions(Array<OneD,NekDouble>& outarray)
         {
             ASSERTL0(false,
@@ -2494,22 +2412,14 @@
 
         void ExpList::v_BwdTrans(const Array<OneD, const NekDouble> &inarray,
                                  Array<OneD,       NekDouble> &outarray,
-<<<<<<< HEAD
-                                 CoeffState coeffstate)                 
-=======
                                  CoeffState coeffstate)
->>>>>>> d4dc8462
         {
             v_BwdTrans_IterPerExp(inarray,outarray);
         }
 
         void ExpList::v_FwdTrans(const Array<OneD, const NekDouble> &inarray,
                                  Array<OneD,       NekDouble> &outarray,
-<<<<<<< HEAD
-                                 CoeffState coeffstate)                 
-=======
                                  CoeffState coeffstate)
->>>>>>> d4dc8462
         {
             v_FwdTrans_IterPerExp(inarray,outarray);
         }
@@ -2517,11 +2427,7 @@
         void ExpList::v_IProductWRTBase(
                                 const Array<OneD, const NekDouble> &inarray,
                                 Array<OneD,       NekDouble> &outarray,
-<<<<<<< HEAD
-                                CoeffState coeffstate)       
-=======
                                 CoeffState coeffstate)
->>>>>>> d4dc8462
         {
             Array<OneD,NekDouble>  tmp;
             for (int i = 0; i < m_collections.size(); ++i)
@@ -2537,11 +2443,7 @@
                                         const GlobalMatrixKey             &gkey,
                                         const Array<OneD,const NekDouble> &inarray,
                                         Array<OneD,      NekDouble> &outarray,
-<<<<<<< HEAD
-                                        CoeffState coeffstate)     
-=======
                                         CoeffState coeffstate)
->>>>>>> d4dc8462
         {
             GeneralMatrixOp_IterPerExp(gkey,inarray,outarray);
         }
@@ -2607,11 +2509,7 @@
                 break;
             }
         }
-<<<<<<< HEAD
-        
-=======
-
->>>>>>> d4dc8462
+
         /**
          */
         void ExpList::v_SetUpPhysNormals()
