///////////////////////////////////////////////////////////////////////////////
//
// File StdRegions.hpp
//
// For more information, please see: http://www.nektar.info
//
// The MIT License
//
// Copyright (c) 2006 Division of Applied Mathematics, Brown University (USA),
// Department of Aeronautics, Imperial College London (UK), and Scientific
// Computing and Imaging Institute, University of Utah (USA).
//
// License for the specific language governing rights and limitations under
// Permission is hereby granted, free of charge, to any person obtaining a
// copy of this software and associated documentation files (the "Software"),
// to deal in the Software without restriction, including without limitation
// the rights to use, copy, modify, merge, publish, distribute, sublicense,
// and/or sell copies of the Software, and to permit persons to whom the
// Software is furnished to do so, subject to the following conditions:
//
// The above copyright notice and this permission notice shall be included
// in all copies or substantial portions of the Software.
//
// THE SOFTWARE IS PROVIDED "AS IS", WITHOUT WARRANTY OF ANY KIND, EXPRESS
// OR IMPLIED, INCLUDING BUT NOT LIMITED TO THE WARRANTIES OF MERCHANTABILITY,
// FITNESS FOR A PARTICULAR PURPOSE AND NONINFRINGEMENT. IN NO EVENT SHALL
// THE AUTHORS OR COPYRIGHT HOLDERS BE LIABLE FOR ANY CLAIM, DAMAGES OR OTHER
// LIABILITY, WHETHER IN AN ACTION OF CONTRACT, TORT OR OTHERWISE, ARISING
// FROM, OUT OF OR IN CONNECTION WITH THE SOFTWARE OR THE USE OR OTHER
// DEALINGS IN THE SOFTWARE.
//
// Description: Definition of enum lists and constants
//
///////////////////////////////////////////////////////////////////////////////

#ifndef STDREGIONS_HPP
#define STDREGIONS_HPP


#include<map>
#include <LibUtilities/BasicUtils/SharedArray.hpp>  // for Array, etc
#include <LibUtilities/BasicUtils/ShapeType.hpp> 

namespace Nektar
{

    /** \brief The namespace associated with the the StdRegions library
     * (\ref pageStdRegions "StdRegions introduction")
     */
    namespace StdRegions
    {
        enum ElementType
        {
			//eStdPointExp,
            eStdSegExp,
            eSegExp,
            eStdQuadExp,
            eStdTriExp,
            eStdNodalTriExp,
            eQuadExp,
            eTriExp,
            eNodalTriExp,
            eStdHexExp,
            eStdPrismExp,
            eStdPyrExp,
            eStdTetExp,
            eStdNodalTetExp,
            eHexExp,
            ePrismExp,
            ePyrExp,
            eTetExp,
            eNodalTetExp,
            SIZE_ElementType
        };

        const char* const ElementTypeMap[] =
        {
			//"StdPointExp",
            "StdSegExp",
            "SegExp",
            "StdQuadExp",
            "StdTriExp",
            "StdNodalTriExp",
            "QuadExp",
            "TriExp",
            "NodalTriExp",
            "StdHexExp",
            "StdPrismExp",
            "StdPyrExp",
            "StdTetExp",
            "StdNodalTetExp",
            "HexExp",
            "PrismExp",
            "PyrExp",
            "TetExp",
            "NodalTetExp",
        };

        /** @todo we need to tidy up matrix construction approach
         *  probably using a factory type approach                 */
        enum MatrixType
        {
            eMass,
            eInvMass,
            eLaplacian,
            eLaplacian00,
            eLaplacian01,
            eLaplacian02,
            eLaplacian10,
            eLaplacian11,
            eLaplacian12,
            eLaplacian20,
            eLaplacian21,
            eLaplacian22,
            eInvLaplacianWithUnityMean,
            eWeakDeriv0,
            eWeakDeriv1,
            eWeakDeriv2,
            eWeakDirectionalDeriv,
            eMassLevelCurvature,
            eLinearAdvectionReaction,
            eLinearAdvectionDiffusionReaction,
            eNBasisTrans,
            eInvNBasisTrans,
            eBwdTrans,
            eIProductWRTBase,
            eIProductWRTDerivBase0,
            eIProductWRTDerivBase1,
            eIProductWRTDerivBase2,
            eHelmholtz,
            eHybridDGHelmholtz,
            eInvHybridDGHelmholtz,
            eHybridDGHelmBndLam,
            eHybridDGLamToQ0,
            eHybridDGLamToQ1,
            eHybridDGLamToQ2,
            eHybridDGLamToU,
            eFwdTrans,
<<<<<<< HEAD
            ePreconditioner,
            eInterpGaussEdge,
            eGaussDG,
=======
            ePreconR,
            ePreconRT,
            ePreconLinearSpace,
>>>>>>> 669a859a
            SIZE_MatrixType
        };

        const char* const MatrixTypeMap[] =
        {
            "Mass",
            "InvMass",
            "Laplacian",
            "Laplacian00",
            "Laplacian01",
            "Laplacian02",
            "Laplacian10",
            "Laplacian11",
            "Laplacian12",
            "Laplacian20",
            "Laplacian21",
            "Laplacian22",
            "InvLaplacianWithUnityMean",
            "WeakDeriv0",
            "WeakDeriv1",
            "WeakDeriv2",
            "WeakDirectionalDeriv",
            "MassLevelCurvature",
            "LinearAdvectionReaction",
            "LinearAdvectionDiffusionReaction",
            "NBasisTrans",
            "InvNBasisTrans",
            "BwdTrans",
            "IProductWRTBase",
            "IProductWRTDerivBase0",
            "IProductWRTDerivBase1",
            "IProductWRTDerivBase2",
            "Helmholtz",
            "HybridDGHelmholz",
            "InvHybridDGHelmholtz",
            "HybridDGHelmBndLam",
            "HybridDGLamToQ0",
            "HybridDGLamToQ1",
            "HybridDGLamToQ2",
            "HybridDGLamToU",
            "FwdTrans",
<<<<<<< HEAD
            "Preconditioner",
            "InterpGaussEdge",
            "GaussDG"
=======
            "PreconR",
            "PreconRT",
            "PreconLinearSpace"
>>>>>>> 669a859a
        };

        enum VarCoeffType
        {
            eVarCoeffMass,
            eVarCoeffLaplacian,
            eVarCoeffWeakDeriv,
            eVarCoeffD00,
            eVarCoeffD11,
            eVarCoeffD22,
            eVarCoeffD01,
            eVarCoeffD02,
            eVarCoeffD12,
            eVarCoeffVelX,
            eVarCoeffVelY
        };

        const char* const VarCoeffTypeMap[] = {
            "VarCoeffMass",
            "VarCoeffLaplacian",
            "VarCoeffWeakDeriv",
            "VarCoeffD00",
            "VarCoeffD11",
            "VarCoeffD22",
            "VarCoeffD01",
            "VarCoeffD02",
            "VarCoeffD12",
            "VarCoeffVelX",
            "VarCoeffVelY"
        };
        typedef std::map<StdRegions::VarCoeffType, Array<OneD, NekDouble> > VarCoeffMap;
        static VarCoeffMap NullVarCoeffMap;

        enum ConstFactorType
        {
            eFactorLambda,
            eFactorTau,
            eFactorTime,
            eFactorSVVCutoffRatio,
            eFactorSVVDiffCoeff,
            eFactorGaussEdge
        };

        const char* const ConstFactorTypeMap[] = {
            "FactorLambda",
            "FactorTau",
            "FactorTime",
            "FactorSVVCutoffRatio",
            "FactorSVVDiffCoeff",
            "FactorGaussEdge"
        };
        typedef std::map<ConstFactorType, NekDouble> ConstFactorMap;
        static ConstFactorMap NullConstFactorMap;

        enum IndexMapType
            {
                eEdgeToElement,
                eFaceToElement,
                eEdgeInterior,
                eFaceInterior,
                eBoundary,
                eVertex
		};
        
        const char* const IndexMapTypeMap[] =
            {
                "EdgeToElement",
                "FaceToElement",
                "EdgeInterior",
                "FaceInterior",
                "Boundary",
                "Vertex"
            };
	
        enum Orientation
            {
                eNoOrientation,
                eFwd,
                eBwd,
                eForwards,
                eBackwards,
                eDir1FwdDir1_Dir2FwdDir2,
                eDir1FwdDir1_Dir2BwdDir2,
                eDir1BwdDir1_Dir2FwdDir2,
                eDir1BwdDir1_Dir2BwdDir2,
                eDir1FwdDir2_Dir2FwdDir1,
                eDir1FwdDir2_Dir2BwdDir1,
                eDir1BwdDir2_Dir2FwdDir1,
                eDir1BwdDir2_Dir2BwdDir1,
                SIZE_Orientation
            };
	
        const char* const OrientationMap[] =
            {
                "NoOrientation",
                "Fwd",
                "Bwd",
                "Forwards",
                "Backwards",
                "Dir1FwdDir1_Dir2FwdDir2",
                "Dir1FwdDir1_Dir2BwdDir2",
                "Dir1BwdDir1_Dir2FwdDir2",
                "Dir1BwdDir1_Dir2BwdDir2",
                "Dir1FwdDir2_Dir2FwdDir1",
                "Dir1FwdDir2_Dir2BwdDir1",
                "Dir1BwdDir2_Dir2FwdDir1",
                "Dir1BwdDir2_Dir2BwdDir1"
            };
        
        // Defines a "fast find"
        // Assumes that first/last define the beginning/ending of
        // a continuous range of classes, and that start is
        // an iterator between first and last

        template<class InputIterator, class EqualityComparable>
        InputIterator find(InputIterator first, InputIterator last,
                           InputIterator startingpoint,
                           const EqualityComparable& value)
        {
            InputIterator val;

            if(startingpoint == first)
            {
                val = find(first,last,value);
            }
            else
            {
                val = find(startingpoint,last,value);
                if(val == last)
                {
                    val = find(first,startingpoint,value);
                    if(val == startingpoint)
                    {
                        val = last;
                    }
                }
            }
            return val;
        }

    } // end of namespace
} // end of namespace

#endif //STDREGIONS_H
<|MERGE_RESOLUTION|>--- conflicted
+++ resolved
@@ -136,15 +136,11 @@
             eHybridDGLamToQ2,
             eHybridDGLamToU,
             eFwdTrans,
-<<<<<<< HEAD
-            ePreconditioner,
-            eInterpGaussEdge,
-            eGaussDG,
-=======
             ePreconR,
             ePreconRT,
             ePreconLinearSpace,
->>>>>>> 669a859a
+            eInterpGaussEdge,
+            eGaussDG,
             SIZE_MatrixType
         };
 
@@ -186,15 +182,11 @@
             "HybridDGLamToQ2",
             "HybridDGLamToU",
             "FwdTrans",
-<<<<<<< HEAD
-            "Preconditioner",
+            "PreconR",
+            "PreconRT",
+            "PreconLinearSpace",
             "InterpGaussEdge",
             "GaussDG"
-=======
-            "PreconR",
-            "PreconRT",
-            "PreconLinearSpace"
->>>>>>> 669a859a
         };
 
         enum VarCoeffType
