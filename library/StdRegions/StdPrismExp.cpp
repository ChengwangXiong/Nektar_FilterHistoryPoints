///////////////////////////////////////////////////////////////////////////////
//
// File StdPrismExp.cpp
//
// For more information, please see: http://www.nektar.info
//
// The MIT License
//
// Copyright (c) 2006 Division of Applied Mathematics, Brown University (USA),
// Department of Aeronautics, Imperial College London (UK), and Scientific
// Computing and Imaging Institute, University of Utah (USA).
//
// License for the specific language governing rights and limitations under
// Permission is hereby granted, free of charge, to any person obtaining a
// copy of this software and associated documentation files (the "Software"),
// to deal in the Software without restriction, including without limitation
// the rights to use, copy, modify, merge, publish, distribute, sublicense,
// and/or sell copies of the Software, and to permit persons to whom the
// Software is furnished to do so, subject to the following conditions:
//
// The above copyright notice and this permission notice shall be included
// in all copies or substantial portions of the Software.
//
// THE SOFTWARE IS PROVIDED "AS IS", WITHOUT WARRANTY OF ANY KIND, EXPRESS
// OR IMPLIED, INCLUDING BUT NOT LIMITED TO THE WARRANTIES OF MERCHANTABILITY,
// FITNESS FOR A PARTICULAR PURPOSE AND NONINFRINGEMENT. IN NO EVENT SHALL
// THE AUTHORS OR COPYRIGHT HOLDERS BE LIABLE FOR ANY CLAIM, DAMAGES OR OTHER
// LIABILITY, WHETHER IN AN ACTION OF CONTRACT, TORT OR OTHERWISE, ARISING
// FROM, OUT OF OR IN CONNECTION WITH THE SOFTWARE OR THE USE OR OTHER
// DEALINGS IN THE SOFTWARE.
// 
// Description: Prismatic routines built upon StdExpansion3D
//
///////////////////////////////////////////////////////////////////////////////

#include <StdRegions/StdPrismExp.h>
#include <LibUtilities/BasicUtils/ShapeType.hpp>

namespace Nektar
{
    namespace StdRegions
    {

        StdPrismExp::StdPrismExp() // Deafult construct of standard expansion directly called. 
        {
        }

        StdPrismExp::StdPrismExp(const LibUtilities::BasisKey &Ba, 
                                 const LibUtilities::BasisKey &Bb, 
                                 const LibUtilities::BasisKey &Bc) 
            : StdExpansion  (LibUtilities::StdPrismData::getNumberOfCoefficients(
                                 Ba.GetNumModes(), 
                                 Bb.GetNumModes(), 
                                 Bc.GetNumModes()),
                             3,Ba,Bb,Bc),
              StdExpansion3D(LibUtilities::StdPrismData::getNumberOfCoefficients(
                                 Ba.GetNumModes(), 
                                 Bb.GetNumModes(), 
                                 Bc.GetNumModes()), 
                             Ba,Bb,Bc)
        {
            ASSERTL0(Ba.GetNumModes() <= Bc.GetNumModes(), 
                     "order in 'a' direction is higher than order in 'c' direction");
        }

        StdPrismExp::StdPrismExp(const StdPrismExp &T)
            : StdExpansion(T),
              StdExpansion3D(T)
        {
        }


        // Destructor
        StdPrismExp::~StdPrismExp()
        {   
        } 

<<<<<<< HEAD
=======

        //---------------------------------------
        // Integration Methods
        //---------------------------------------
        
        void StdPrismExp::TripleTensorProduct(const Array<OneD, const NekDouble>& fx, 
                                              const Array<OneD, const NekDouble>& gy, 
                                              const Array<OneD, const NekDouble>& hz, 
                                              const Array<OneD, const NekDouble>& inarray, 
                                                    Array<OneD,       NekDouble>& outarray)
        {
            // Using matrix operation, not sum-factorization.  Regarding the
            // 3D array, inarray[k][j][i], x is changing the fastest and z the
            // slowest.  Thus, the first x-vector of points refers to the
            // first row of the first stack. The first y-vector refers to the
            // first column of the first stack. The first z-vector refers to
            // the vector of stacks intersecting the first row and first
            // column. So in C++, i refers to column, j to row, and k to
            // stack.  Contrasting this with the usual C++ matrix convention,
            // note that i does not refer to a C++ row, nor j to C++ column.

            int nx = fx.num_elements();
            int ny = gy.num_elements();
            int nz = hz.num_elements();
            
            // Multiply by integration constants...  Hadamard multiplication
            // refers to elementwise multiplication of two vectors.  Hadamard
            // each row with the first vector (x-vector); the index i is
            // changing the fastest.
            for (int jk = 0; jk < ny*nz; ++jk)  // For each j and k, iterate over each row in all of the stacks at once
            {
                Vmath::Vmul(
                    nx,                         // Size of first weight vector
                    &inarray[0] + jk*nx, 1,     // Offset and stride of each row-vector (x is changing fastest)
                    fx.get(), 1,                // First weight vector (with stride of 1)
                    &outarray[0] + jk*nx, 1     // Output has same offset and stride as input
                    );
            }
            
            // Hadamard each column with the second vector (y-vector)
            for (int k = 0; k < nz; ++k)                    // For each stack in the 3D-array, do the following...
            {
                for (int i = 0; i < nx; ++i)                // Iterate over each column in the current stack
                {
                    Vmath::Vmul(
                        ny,                                 // Size of second weight vector
                        &outarray[0] + i + nx*ny*k, nx,     // Offset and stride of each column-vector
                        gy.get(), 1,                        // second weight vector (with stride of 1)
                        &outarray[0] + i + nx*ny*k, nx      // Output has same offset and stride as input
                        );
                }
            }
            
            // Hadamard each stack-vector with the third vector (z-vector)
            for (int ij = 0; ij < nx*ny; ++ij)              // Iterate over each element in the topmost stack
            {
                Vmath::Vmul(
                    nz,                                     // Size of third weight vector
                    &outarray[0] + ij, nx*ny,               // Offset and stride of each stack-vector
                    hz.get(), 1,                            // Third weight vector (with stride of 1)
                    &outarray[0] + ij, nx*ny                // Output has same offset and stride as input
                    );
            }
        }
        
        // Inner-Product with respect to the weights: i.e., this is the triple
        // sum of the product of the four inputs over the prism. x-dimension
        // is the row, it is the index that changes the fastest; y-dimension
        // is the column; z-dimension is the stack, it is the index that
        // changes the slowest.
        NekDouble StdPrismExp::TripleInnerProduct(const Array<OneD, const NekDouble>& fxyz, 
                                                  const Array<OneD, const NekDouble>& wx, 
                                                  const Array<OneD, const NekDouble>& wy, 
                                                  const Array<OneD, const NekDouble>& wz)
        {
            int Qx = wx.num_elements();
            int Qy = wy.num_elements();
            int Qz = wz.num_elements();

            if (fxyz.num_elements() != Qx*Qy*Qz) 
            {
                cerr << "TripleInnerProduct expected " << fxyz.num_elements() 
                     << " quadrature points from the discretized input function but got " 
                     << Qx*Qy*Qz << " instead." << endl;
            }
            
            // Sum-factorizing over the stacks
            Array<OneD, NekDouble> A(Qx*Qy, 0.0);
            for (int i = 0; i < Qx; ++i)
            {
                for (int j = 0; j < Qy; ++j)
                {
                    for (int k = 0; k < Qz; ++k)
                    {
                        A[i + Qx*j] += fxyz[i + Qx*(j + Qy*k)] * wz[k];
                    }
                }
            }
            
            // Sum-factorizing over the columns
            Array<OneD, NekDouble> b(Qx, 0.0);
            for (int i = 0; i < Qx; ++i)
            {
                for (int j = 0; j < Qy; ++j)
                {
                    b[i] += A[i + Qx*j] * wy[j];
                }
            }
            
            // Sum-factorizing over the rows
            NekDouble c = 0;
            for (int i = 0; i < Qx; ++i)
            {
                c += b[i] * wx[i];
            }
            
            return c;
        }

        NekDouble StdPrismExp::Integral3D(
            const Array<OneD, const NekDouble>& inarray, 
            const Array<OneD, const NekDouble>& wx,
            const Array<OneD, const NekDouble>& wy, 
            const Array<OneD, const NekDouble>& wz)
        {
            return TripleInnerProduct(inarray, wx, wy, wz);
        }

        /** 
         * \brief Integrate the physical point list \a inarray over prismatic
         * region and return the value.
         *
         * Inputs:\n
         *
         * - \a inarray: definition of function to be returned at quadrature
         *    point of expansion.
         *
         * Outputs:\n
         *
         * - returns \f$\int^1_{-1}\int^1_{-1}\int^1_{-1} u(\bar \eta_1,
         * \xi_2, \xi_3) J[i,j,k] d \bar \eta_1 d \xi_2 d \xi_3 \f$ \n \f$ =
         * \sum_{i=0}^{Q_1 - 1} \sum_{j=0}^{Q_2 - 1} \sum_{k=0}^{Q_3 - 1}
         * u(\bar \eta_{1i}^{0,0}, \xi_{2j}^{0,0},\xi_{3k}^{1,0})w_{i}^{0,0}
         * w_{j}^{0,0} \hat w_{k}^{1,0} \f$ \n where \f$ inarray[i,j, k] =
         * u(\bar \eta_{1i}^{0,0}, \xi_{2j}^{0,0},\xi_{3k}^{1,0}) \f$, \n
         * \f$\hat w_{i}^{1,0} = \frac {w_{j}^{1,0}} {2} \f$ \n and \f$
         * J[i,j,k] \f$ is the Jacobian evaluated at the quadrature point.
         */
        NekDouble StdPrismExp::v_Integral(
            const Array<OneD, const NekDouble>& inarray)
        {
            // Using implementation from page 146 of Spencer Sherwin's book.
            int Qz = m_base[2]->GetNumPoints();

            // Get the point distributions:
            // * x is assumed to be Gauss-Lobatto-Legendre (incl. -1 and 1)
            // * y is assumed to be Gauss-Lobatto-Legendre (incl. -1 and 1)
            Array<OneD, const NekDouble> z, wx, wy, wz;
            wx = m_base[0]->GetW();
            wy = m_base[1]->GetW();
            m_base[2]->GetZW(z,wz);

            Array<OneD, NekDouble> wz_hat = Array<OneD, NekDouble>(Qz, 0.0);

            // Convert wz into wz_hat, which includes the 1/2 scale factor.
            // Nothing else need be done if the point distribution is Jacobi
            // (1,0) since (1 - xi_z) is already factored into the weights.
            // Note by coincidence, xi_y = eta_y, xi_z = eta_z (xi_z = z
            // according to our notation)
            switch(m_base[2]->GetPointsType())
            {
                // Common case
            case LibUtilities::eGaussRadauMAlpha1Beta0: // (1,0) Jacobi Inner product
                Vmath::Smul(Qz, 0.5, (NekDouble *)wz.get(), 1, wz_hat.get(), 1);
                break;
                // Assume points are a Legenedre inner product and
                // multiply by collapsed coordinate jacobian
            default:
                for (int k = 0; k < Qz; ++k)
                {
                    wz_hat[k] = 0.5*(1.0 - z[k]) * wz[k];
                }
                break;
            }


            return Integral3D(inarray, wx, wy, wz_hat);
        }


>>>>>>> 36763032
        //---------------------------------------
        // Differentiation Methods
        //---------------------------------------

        /**
         * \brief Calculate the derivative of the physical points 
         *  
         * The derivative is evaluated at the nodal physical points.
         * Derivatives with respect to the local Cartesian coordinates.
         *  
         * \f$\begin{Bmatrix} \frac {\partial} {\partial \xi_1} \\ \frac
         * {\partial} {\partial \xi_2} \\ \frac {\partial} {\partial \xi_3}
         * \end{Bmatrix} = \begin{Bmatrix} \frac 2 {(1-\eta_3)} \frac \partial
         * {\partial \bar \eta_1} \\ \frac {\partial} {\partial \xi_2} \ \
         * \frac {(1 + \bar \eta_1)} {(1 - \eta_3)} \frac \partial {\partial
         * \bar \eta_1} + \frac {\partial} {\partial \eta_3} \end{Bmatrix}\f$
         */

        void StdPrismExp::v_PhysDeriv(const Array<OneD, const NekDouble>& u_physical, 
                                      Array<OneD, NekDouble> &out_dxi1, 
                                      Array<OneD, NekDouble> &out_dxi2,
                                      Array<OneD, NekDouble> &out_dxi3 )
        {
            int    Qx = m_base[0]->GetNumPoints();
            int    Qy = m_base[1]->GetNumPoints();
            int    Qz = m_base[2]->GetNumPoints();
            int    Qtot = Qx*Qy*Qz;

            Array<OneD, NekDouble> dEta_bar1(Qtot,0.0);

            Array<OneD, const NekDouble> eta_x, eta_z;
            eta_x = m_base[0]->GetZ();
            eta_z = m_base[2]->GetZ();

            int i, k;

            bool Do_1 = (out_dxi1.num_elements() > 0)? true:false;
            bool Do_3 = (out_dxi3.num_elements() > 0)? true:false;

            // out_dXi2 is just a tensor derivative so is just passed through
            if(Do_3) 
            {
                PhysTensorDeriv(u_physical, dEta_bar1, out_dxi2, out_dxi3);
            }
            else if(Do_1)
            {
                PhysTensorDeriv(u_physical, dEta_bar1, out_dxi2, NullNekDouble1DArray);
            }
            else // case if just require 2nd direction 
            {
                PhysTensorDeriv(u_physical, NullNekDouble1DArray, 
                                out_dxi2, NullNekDouble1DArray);
            }
            
            if(Do_1)
            {
                for (k = 0; k < Qz; ++k)
                {
                    Vmath::Smul(Qx*Qy,2.0/(1.0-eta_z[k]),&dEta_bar1[0] + k*Qx*Qy,1,
                                &out_dxi1[0] + k*Qx*Qy,1);
                }
            }
            
            if(Do_3)
            {
                // divide dEta_Bar1 by (1-eta_z) 
                for (k = 0; k < Qz; ++k)
                {
                    Vmath::Smul(Qx*Qy, 1.0/(1.0-eta_z[k]),&dEta_bar1[0]+k*Qx*Qy,1,
                                &dEta_bar1[0]+k*Qx*Qy,1);
                }

                // Multiply dEta_Bar1 by (1+eta_x) and add ot out_dxi3
                for (i = 0; i < Qx; ++i)
                {
                    Vmath::Svtvp(Qz*Qy,1.0+eta_x[i],&dEta_bar1[0]+i,Qx,
                                 &out_dxi3[0]+i,Qx,&out_dxi3[0]+i,Qx);
                }                

            }
        }

        void StdPrismExp::v_PhysDeriv(const int dir,
                                      const Array<OneD, const NekDouble>& inarray,
                                            Array<OneD,       NekDouble>& outarray)
        {
            switch(dir)
            {
                case 0:
                {
                    v_PhysDeriv(inarray, outarray, NullNekDouble1DArray,
                                NullNekDouble1DArray);
                    break;
                }
                
                case 1:
                {
                    v_PhysDeriv(inarray, NullNekDouble1DArray, outarray,
                                NullNekDouble1DArray);
                    break;
                }
                
                case 2:
                {
                    v_PhysDeriv(inarray, NullNekDouble1DArray,
                                NullNekDouble1DArray, outarray);
                    break;
                }
                
                default:
                {
                    ASSERTL1(false,"input dir is out of range");
                }
                break;
            }
        }

        void StdPrismExp::v_StdPhysDeriv(const Array<OneD, const NekDouble>& inarray, 
                                               Array<OneD,       NekDouble>& out_d0,
                                               Array<OneD,       NekDouble>& out_d1,
                                               Array<OneD,       NekDouble>& out_d2)
        {
            StdPrismExp::v_PhysDeriv(inarray, out_d0, out_d1, out_d2);
        }
        
        void StdPrismExp::v_StdPhysDeriv(const int dir,
                                      const Array<OneD, const NekDouble>& inarray,
                                            Array<OneD,       NekDouble>& outarray)
        {
            StdPrismExp::v_PhysDeriv(dir, inarray, outarray);
        }
        
        //---------------------------------------
        // Transforms
        //---------------------------------------
        
	/**
         * @note 'r' (base[2]) runs fastest in this element.
         *
         * Perform backwards transformation at the quadrature points:
         *
	 * \f$ u^{\delta} (\xi_{1i}, \xi_{2j}, \xi_{3k}) = \sum_{m(pqr)} \hat
	 *  u_{pqr} \phi_{pqr} (\xi_{1i}, \xi_{2j}, \xi_{3k})\f$
         *
         * In the prism this expansion becomes:
         *
	 * \f$ u (\xi_{1i}, \xi_{2j}, \xi_{3k}) = \sum_{p=0}^{Q_x} \psi_p^a
         *  (\xi_{1i}) \lbrace { \sum_{q=0}^{Q_y} \psi_{q}^a (\xi_{2j})
         *  \lbrace { \sum_{r=0}^{Q_z} \hat u_{pqr} \psi_{pr}^b (\xi_{3k})
         *  \rbrace} \rbrace}. \f$
         *
         * And sumfactorizing step of the form is as:\\
         *
         * \f$ f_{pr} (\xi_{3k}) = \sum_{r=0}^{Q_z} \hat u_{pqr} \psi_{pr}^b
         * (\xi_{3k}),\\
         *
         * g_{p} (\xi_{2j}, \xi_{3k}) = \sum_{r=0}^{Q_y} \psi_{p}^a (\xi_{2j})
         * f_{pr} (\xi_{3k}),\ \
         *
         * u(\xi_{1i}, \xi_{2j}, \xi_{3k}) = \sum_{p=0}^{Q_x} \psi_{p}^a
         *  (\xi_{1i}) g_{p} (\xi_{2j}, \xi_{3k}).  \f$
         */
        void StdPrismExp::v_BwdTrans(const Array<OneD, const NekDouble>& inarray, 
                                           Array<OneD,       NekDouble>& outarray)
        {
            ASSERTL1((m_base[1]->GetBasisType() != LibUtilities::eOrtho_B)  ||
                     (m_base[1]->GetBasisType() != LibUtilities::eModified_B),
                     "Basis[1] is not a general tensor type");

            ASSERTL1((m_base[2]->GetBasisType() != LibUtilities::eOrtho_C) ||
                     (m_base[2]->GetBasisType() != LibUtilities::eModified_C),
                     "Basis[2] is not a general tensor type");

            if(m_base[0]->Collocation() && 
               m_base[1]->Collocation() &&
               m_base[2]->Collocation())
            {
                Vmath::Vcopy(m_base[0]->GetNumPoints()*
                             m_base[1]->GetNumPoints()*
                             m_base[2]->GetNumPoints(),
                             inarray, 1, outarray, 1);
            }
            else
            {
                StdPrismExp::v_BwdTrans_SumFac(inarray,outarray);
            }
        }

        void StdPrismExp::v_BwdTrans_SumFac(const Array<OneD, const NekDouble>& inarray, 
                                                  Array<OneD,       NekDouble>& outarray)
        {
            int  nquad1 = m_base[1]->GetNumPoints();
            int  nquad2 = m_base[2]->GetNumPoints();
            int  order0 = m_base[0]->GetNumModes();
            int  order1 = m_base[1]->GetNumModes();
            
            Array<OneD, NekDouble> wsp(nquad2*order1*order0 +
                                       nquad1*nquad2*order0);
            
            BwdTrans_SumFacKernel(m_base[0]->GetBdata(),
                                  m_base[1]->GetBdata(),
                                  m_base[2]->GetBdata(),
                                  inarray,outarray,wsp,true,true,true);
        }


        void StdPrismExp::v_BwdTrans_SumFacKernel(
            const Array<OneD, const NekDouble> &base0,
            const Array<OneD, const NekDouble> &base1,
            const Array<OneD, const NekDouble> &base2,
            const Array<OneD, const NekDouble> &inarray,
                  Array<OneD,       NekDouble> &outarray,
                  Array<OneD,       NekDouble> &wsp,
            bool                                doCheckCollDir0,
            bool                                doCheckCollDir1,
            bool                                doCheckCollDir2)
        { 
            int i, mode;
            int nquad0    = m_base[0]->GetNumPoints();
            int nquad1    = m_base[1]->GetNumPoints();
            int nquad2    = m_base[2]->GetNumPoints();
            int nummodes0 = m_base[0]->GetNumModes();
            int nummodes1 = m_base[1]->GetNumModes();
            int nummodes2 = m_base[2]->GetNumModes();
            Array<OneD, NekDouble> tmp0 = wsp;
            Array<OneD, NekDouble> tmp1 = tmp0 + nquad2*nummodes1*nummodes0;

            for (i = mode = 0; i < nummodes0; ++i)
            {
                Blas::Dgemm('N', 'N', nquad2, nummodes1, nummodes2-i, 
                            1.0, base2.get()   + mode*nquad2,        nquad2, 
                                 inarray.get() + mode*nummodes1,     nummodes2-i, 
                            0.0, tmp0.get()    + i*nquad2*nummodes1, nquad2);
                mode += nummodes2-i;
            }
            
            if (m_base[0]->GetBasisType() == LibUtilities::eModified_A)
            {
                for(i = 0; i < nummodes1; i++)
                {
                    Blas::Daxpy(nquad2,inarray[1+i*nummodes2],base2.get()+nquad2,1,
                                tmp0.get()+nquad2*(nummodes1+i),1);
                }
            }

            for (i = 0; i < nummodes0; i++)
            {
                Blas::Dgemm('N', 'T', nquad1, nquad2, nummodes1,
                            1.0, base1.get(),                     nquad1,
                                 tmp0.get() + i*nquad2*nummodes1, nquad2, 
                            0.0, tmp1.get() + i*nquad2*nquad1,    nquad1);
            }

            Blas::Dgemm('N', 'T', nquad0, nquad2*nquad1, nummodes0, 
                        1.0, base0.get(),    nquad0, 
                             tmp1.get(),     nquad2*nquad1, 
                        0.0, outarray.get(), nquad0);
        }

	/** 
         * \brief Forward transform from physical quadrature space stored in
         * \a inarray and evaluate the expansion coefficients and store in \a
         * outarray
         *  
         *  Inputs:\n
         *  - \a inarray: array of physical quadrature points to be transformed
         * 
         * Outputs:\n
         *  - \a outarray: updated array of expansion coefficients. 
         */
        void StdPrismExp::v_FwdTrans(const Array<OneD, const NekDouble>& inarray,
                                           Array<OneD,       NekDouble>& outarray)
        {
            v_IProductWRTBase(inarray, outarray);

            // Get Mass matrix inverse
            StdMatrixKey      masskey(eInvMass,DetShapeType(),*this);
            DNekMatSharedPtr  matsys = GetStdMatrix(masskey);
            
            // copy inarray in case inarray == outarray
            DNekVec in (m_ncoeffs, outarray);
            DNekVec out(m_ncoeffs, outarray, eWrapper);

            out = (*matsys)*in;
        }
        
        
        //---------------------------------------
        // Inner product functions
        //---------------------------------------
        
        /** 
         * \brief Calculate the inner product of inarray with respect to the
         * basis B=base0*base1*base2 and put into outarray:
         * 
         * \f$ \begin{array}{rcl} I_{pqr} = (\phi_{pqr}, u)_{\delta} & = &
         * \sum_{i=0}^{nq_0} \sum_{j=0}^{nq_1} \sum_{k=0}^{nq_2} \psi_{p}^{a}
         * (\bar \eta_{1i}) \psi_{q}^{a} (\xi_{2j}) \psi_{pr}^{b} (\xi_{3k})
         * w_i w_j w_k u(\bar \eta_{1,i} \xi_{2,j} \xi_{3,k}) J_{i,j,k}\\ & =
         * & \sum_{i=0}^{nq_0} \psi_p^a(\bar \eta_{1,i}) \sum_{j=0}^{nq_1}
         * \psi_{q}^a(\xi_{2,j}) \sum_{k=0}^{nq_2} \psi_{pr}^b u(\bar
         * \eta_{1i},\xi_{2j},\xi_{3k}) J_{i,j,k} \end{array} \f$ \n
         *  
         * where
         *
         * \f$ \phi_{pqr} (\xi_1 , \xi_2 , \xi_3) = \psi_p^a (\bar \eta_1)
         * \psi_{q}^a (\xi_2) \psi_{pr}^b (\xi_3) \f$ \n
         * 
         * which can be implemented as \n 
         *  
         * \f$f_{pr} (\xi_{3k}) = \sum_{k=0}^{nq_3} \psi_{pr}^b u(\bar
         * \eta_{1i},\xi_{2j},\xi_{3k}) J_{i,j,k} = {\bf B_3 U} \f$ \n \f$
         * g_{q} (\xi_{3k}) = \sum_{j=0}^{nq_1} \psi_{q}^a (\xi_{2j}) f_{pr}
         * (\xi_{3k}) = {\bf B_2 F} \f$ \n \f$ (\phi_{pqr}, u)_{\delta} =
         * \sum_{k=0}^{nq_0} \psi_{p}^a (\xi_{3k}) g_{q} (\xi_{3k}) = {\bf B_1
         * G} \f$
         */
        void StdPrismExp::v_IProductWRTBase(
            const Array<OneD, const NekDouble>& inarray,
                  Array<OneD,       NekDouble>& outarray)
        {
            ASSERTL1( (m_base[1]->GetBasisType() != LibUtilities::eOrtho_B)  ||
                      (m_base[1]->GetBasisType() != LibUtilities::eModified_B),
                      "Basis[1] is not a general tensor type");

            ASSERTL1( (m_base[2]->GetBasisType() != LibUtilities::eOrtho_C) ||
                      (m_base[2]->GetBasisType() != LibUtilities::eModified_C),
                      "Basis[2] is not a general tensor type");

            if(m_base[0]->Collocation() && m_base[1]->Collocation())
            {
                MultiplyByQuadratureMetric(inarray,outarray);
            }
            else
            {
                StdPrismExp::v_IProductWRTBase_SumFac(inarray,outarray);
            }
        }
        
        /**
         * Implementation of the local matrix inner product operation.
         */
        void StdPrismExp::v_IProductWRTBase_MatOp(
            const Array<OneD, const NekDouble>& inarray,
                  Array<OneD,       NekDouble>& outarray)
        {
            int nq = GetTotPoints();
            StdMatrixKey      iprodmatkey(eIProductWRTBase,DetShapeType(),*this);
            DNekMatSharedPtr  iprodmat = GetStdMatrix(iprodmatkey);

            Blas::Dgemv('N',m_ncoeffs,nq,1.0,iprodmat->GetPtr().get(),
                        m_ncoeffs, inarray.get(), 1, 0.0, outarray.get(), 1);
        }

        void StdPrismExp::v_IProductWRTBase_SumFac(
            const Array<OneD, const NekDouble>& inarray,
                  Array<OneD,       NekDouble>& outarray)
        {
            int nquad1 = m_base[1]->GetNumPoints();
            int nquad2 = m_base[2]->GetNumPoints();
            int order0 = m_base[0]->GetNumModes();
            int order1 = m_base[1]->GetNumModes();

            Array<OneD, NekDouble> tmp(inarray.num_elements());
            Array<OneD, NekDouble> wsp(order0*nquad2*(nquad1+order1));
            
            MultiplyByQuadratureMetric(inarray,tmp);
            
            IProductWRTBase_SumFacKernel(m_base[0]->GetBdata(),
                                         m_base[1]->GetBdata(),
                                         m_base[2]->GetBdata(),
                                         tmp,outarray,wsp,
                                         true,true,true);
        }
        
        void StdPrismExp::v_IProductWRTBase_SumFacKernel(
            const Array<OneD, const NekDouble>& base0,
            const Array<OneD, const NekDouble>& base1,
            const Array<OneD, const NekDouble>& base2,
            const Array<OneD, const NekDouble>& inarray,
                  Array<OneD,       NekDouble> &outarray,
                  Array<OneD,       NekDouble> &wsp,
            bool                                doCheckCollDir0,
            bool                                doCheckCollDir1,
            bool                                doCheckCollDir2)
        {
            // Interior prism implementation based on Spen's book page
            // 119. and 608.
            const int nquad0 = m_base[0]->GetNumPoints();
            const int nquad1 = m_base[1]->GetNumPoints();
            const int nquad2 = m_base[2]->GetNumPoints();
            const int order0 = m_base[0]->GetNumModes ();
            const int order1 = m_base[1]->GetNumModes ();
            const int order2 = m_base[2]->GetNumModes ();
            
            int i, mode;
            
            ASSERTL1(wsp.num_elements() >= nquad1*nquad2*order0 + 
                                           nquad2*order0*order1,
                     "Insufficient workspace size");
            
            Array<OneD, NekDouble> tmp0 = wsp;
            Array<OneD, NekDouble> tmp1 = wsp + nquad1*nquad2*order0;
            
            // Inner product with respect to the '0' direction
            Blas::Dgemm('T', 'N', nquad1*nquad2, order0, nquad0, 
                        1.0, inarray.get(), nquad0,
                             base0.get(),   nquad0,
                        0.0, tmp0.get(),    nquad1*nquad2);
            
            // Inner product with respect to the '1' direction
            Blas::Dgemm('T', 'N', nquad2*order0, order1, nquad1,
                        1.0, tmp0.get(),  nquad1,
                             base1.get(), nquad1,
                        0.0, tmp1.get(),  nquad2*order0);

            // Inner product with respect to the '2' direction
            for (mode=i=0; i < order0; ++i)
            {
                Blas::Dgemm('T', 'N', order2-i, order1, nquad2,
                            1.0, base2.get() + mode*nquad2,  nquad2,
                                 tmp1.get() + i*nquad2,      nquad2*order0,
                            0.0, outarray.get()+mode*order1, order2-i);
                mode  += order2-i;
            }
            
            // Fix top singular vertices; performs phi_{0,q,1} +=
            // phi_1(xi_1)*phi_q(xi_2)*phi_{01}*phi_r(xi_2).
            if (m_base[0]->GetBasisType() == LibUtilities::eModified_A)
            {
                for (i = 0; i < order1; ++i)
                {
                    mode = GetMode(0,i,1);
                    outarray[mode] += Blas::Ddot(
                        nquad2, base2.get()+nquad2, 1, 
                        tmp1.get()+i*order0*nquad2+nquad2, 1);
                }
            }
        }

        /** 
         * \brief Inner product of \a inarray over region with respect to the
         * object's default expansion basis; output in \a outarray.
         */
        void StdPrismExp::v_IProductWRTDerivBase(
            const int                           dir,
            const Array<OneD, const NekDouble>& inarray,
                  Array<OneD,       NekDouble>& outarray)
        {
            v_IProductWRTDerivBase_SumFac(dir,inarray,outarray);
        }

        void StdPrismExp::v_IProductWRTDerivBase_MatOp(
            const int                           dir,
            const Array<OneD, const NekDouble>& inarray,
                  Array<OneD,       NekDouble>& outarray)
        {
            ASSERTL0(dir >= 0 && dir <= 2, "input dir is out of range");
            
            int nq = GetTotPoints();
            MatrixType mtype;

            switch (dir)
            {
                case 0:
                    mtype = eIProductWRTDerivBase0;
                    break;
                case 1:
                    mtype = eIProductWRTDerivBase1;
                    break;
                case 2:
                    mtype = eIProductWRTDerivBase2;
                    break;
            }

            StdMatrixKey      iprodmatkey(mtype,DetShapeType(),*this);
            DNekMatSharedPtr  iprodmat = GetStdMatrix(iprodmatkey);

            Blas::Dgemv('N',m_ncoeffs,nq,1.0,iprodmat->GetPtr().get(),
                        m_ncoeffs, inarray.get(), 1, 0.0, outarray.get(), 1);
        }

        void StdPrismExp::v_IProductWRTDerivBase_SumFac(
            const int                           dir,
            const Array<OneD, const NekDouble>& inarray,
                  Array<OneD,       NekDouble>& outarray)
        {
            ASSERTL0(dir >= 0 && dir <= 2, "input dir is out of range");
            
            int i;
            int order0  = m_base[0]->GetNumModes ();
            int order1  = m_base[1]->GetNumModes ();
            int nquad0  = m_base[0]->GetNumPoints();
            int nquad1  = m_base[1]->GetNumPoints();
            int nquad2  = m_base[2]->GetNumPoints();

            const Array<OneD, const NekDouble> &z0 = m_base[0]->GetZ();
            const Array<OneD, const NekDouble> &z2 = m_base[2]->GetZ();
            Array<OneD, NekDouble> gfac0(nquad0);
            Array<OneD, NekDouble> gfac2(nquad2);
            Array<OneD, NekDouble> tmp0 (nquad0*nquad1*nquad2);
            Array<OneD, NekDouble> wsp  (order0*nquad2*(nquad1+order1));

            // set up geometric factor: (1+z0)/2
            for (i = 0; i < nquad0; ++i)
            {
                gfac0[i] = 0.5*(1+z0[i]);
            }
            
            // Set up geometric factor: 2/(1-z2)
            for (i = 0; i < nquad2; ++i)
            {
            	gfac2[i] = 2.0/(1-z2[i]);
            }

            // Scale first derivative term by gfac2.
            if (dir != 1)
            {
                for (i = 0; i < nquad2; ++i)
                {
                    Vmath::Smul(nquad0*nquad1,gfac2[i],
                                &inarray[0]+i*nquad0*nquad1,1,
                                &tmp0   [0]+i*nquad0*nquad1,1);
                }
                MultiplyByQuadratureMetric(tmp0,tmp0);
            }

            switch (dir)
            {
                case 0:
                {
                    IProductWRTBase_SumFacKernel(m_base[0]->GetDbdata(),
                                                 m_base[1]->GetBdata (),
                                                 m_base[2]->GetBdata (),
                                                 tmp0,outarray,wsp,
                                                 true,true,true);
                    break;
                }

                case 1:
                {
                    MultiplyByQuadratureMetric(inarray,tmp0);
                    IProductWRTBase_SumFacKernel(m_base[0]->GetBdata (),
                                                 m_base[1]->GetDbdata(),
                                                 m_base[2]->GetBdata (),
                                                 tmp0,outarray,wsp,
                                                 true,true,true);
                    break;
                }

                case 2:
                {
                    Array<OneD, NekDouble> tmp1(m_ncoeffs);
                    
                    // Scale eta_1 derivative with gfac0.
                    for(i = 0; i < nquad1*nquad2; ++i)
                    {
                        Vmath::Vmul(nquad0,&gfac0[0],1,&tmp0[0]+i*nquad0,1,&tmp0[0]+i*nquad0,1);
                    }
                    
                    IProductWRTBase_SumFacKernel(m_base[0]->GetDbdata(),
                                                 m_base[1]->GetBdata(),
                                                 m_base[2]->GetBdata(),
                                                 tmp0,tmp1,wsp,
                                                 true,true,true);
                    
                    MultiplyByQuadratureMetric(inarray, tmp0);
                    IProductWRTBase_SumFacKernel(m_base[0]->GetBdata(),
                                                 m_base[1]->GetBdata(),
                                                 m_base[2]->GetDbdata(),
                                                 tmp0,outarray,wsp,
                                                 true,true,true);

                    Vmath::Vadd(m_ncoeffs,&tmp1[0],1,&outarray[0],1,&outarray[0],1);
                    break;
                }
            }
        }
        
        
        //---------------------------------------
        // Evaluation functions
        //---------------------------------------
        


        void StdPrismExp::v_LocCoordToLocCollapsed(
                const Array<OneD, const NekDouble>& xi,
                Array<OneD, NekDouble>& eta)
        {

            if( fabs(xi[2]-1.0) < NekConstants::kNekZeroTol)
            {
                // Very top point of the prism
                eta[0] = -1.0;
                eta[1] = xi[1];
                eta[2] = 1.0;
            }
            else
            {
                // Third basis function collapsed to "pr" direction instead of
                // "qr" direction
                eta[2] = xi[2]; // eta_z = xi_z
                eta[1] = xi[1]; //eta_y = xi_y
                eta[0] = 2.0*(1.0 + xi[0])/(1.0 - xi[2]) - 1.0;
            } 
        }
                                          
        void StdPrismExp::v_GetCoords(Array<OneD, NekDouble>& xi_x,
                                      Array<OneD, NekDouble>& xi_y,
                                      Array<OneD, NekDouble>& xi_z)
        {
            Array<OneD, const NekDouble> etaBar_x = m_base[0]->GetZ();
            Array<OneD, const NekDouble> eta_y    = m_base[1]->GetZ();
            Array<OneD, const NekDouble> eta_z    = m_base[2]->GetZ();
            int Qx = GetNumPoints(0);
            int Qy = GetNumPoints(1);
            int Qz = GetNumPoints(2);

            // Convert collapsed coordinates into cartesian coordinates: eta --> xi
            for (int k = 0; k < Qz; ++k) {
                for (int j = 0; j < Qy; ++j) {
                    for (int i = 0; i < Qx; ++i) {
                        int s = i + Qx*(j + Qy*k);
                        xi_x[s] = (1.0 - eta_z[k])*(1.0 + etaBar_x[i]) / 2.0  -  1.0;
                        xi_y[s] = eta_y[j];
                        xi_z[s] = eta_z[k];
                    }
                }
            }
        }

        void StdPrismExp::v_FillMode(const int mode, Array<OneD, NekDouble> &outarray)
        {
            Array<OneD, NekDouble> tmp(m_ncoeffs,0.0);
            tmp[mode] = 1.0;
            StdPrismExp::v_BwdTrans(tmp, outarray);
        }


        //---------------------------------------
        // Helper functions
        //---------------------------------------

        int StdPrismExp::v_GetNverts() const
        {
            return 6;
        }
        
        int StdPrismExp::v_GetNedges() const
        {
            return 9;
        }
        
        int StdPrismExp::v_GetNfaces() const
        {
            return 5;
        }
        
        /** 
         * \brief Return Shape of region, using ShapeType enum list;
         * i.e. prism.
         */
        LibUtilities::ShapeType StdPrismExp::v_DetShapeType() const
        {
            return LibUtilities::ePrism;
        }
        
        int StdPrismExp::v_NumBndryCoeffs() const
        {
            ASSERTL1(GetBasisType(0) == LibUtilities::eModified_A ||
                     GetBasisType(0) == LibUtilities::eGLL_Lagrange,
                     "BasisType is not a boundary interior form");
            ASSERTL1(GetBasisType(1) == LibUtilities::eModified_A ||
                     GetBasisType(1) == LibUtilities::eGLL_Lagrange,
                     "BasisType is not a boundary interior form");
            ASSERTL1(GetBasisType(2) == LibUtilities::eModified_B ||
                     GetBasisType(2) == LibUtilities::eGLL_Lagrange,
                     "BasisType is not a boundary interior form");
            
            int P = m_base[0]->GetNumModes();
            int Q = m_base[1]->GetNumModes();
            int R = m_base[2]->GetNumModes();
            
            return LibUtilities::StdPrismData::
                                        getNumberOfBndCoefficients(P,Q,R);
        }

        int StdPrismExp::v_NumDGBndryCoeffs() const
        {
            ASSERTL1(GetBasisType(0) == LibUtilities::eModified_A ||
                     GetBasisType(0) == LibUtilities::eGLL_Lagrange,
                     "BasisType is not a boundary interior form");
            ASSERTL1(GetBasisType(1) == LibUtilities::eModified_A ||
                     GetBasisType(1) == LibUtilities::eGLL_Lagrange,
                     "BasisType is not a boundary interior form");
            ASSERTL1(GetBasisType(2) == LibUtilities::eModified_B ||
                     GetBasisType(2) == LibUtilities::eGLL_Lagrange,
                     "BasisType is not a boundary interior form");

            int P = m_base[0]->GetNumModes()-1;
            int Q = m_base[1]->GetNumModes()-1;
            int R = m_base[2]->GetNumModes()-1;
            
            return (P+1)*(Q+1)               // 1 rect. face on base
                + 2*(Q+1)*(R+1)              // other 2 rect. faces
                + 2*(R+1) + P*(1 + 2*R - P); // 2 tri. faces
        }

        int StdPrismExp::v_GetEdgeNcoeffs(const int i) const
        {
            ASSERTL2(i >= 0 && i <= 8, "edge id is out of range");
            
            if (i == 0 || i == 2)
            {
                return GetBasisNumModes(0);
            }
            else if (i == 1 || i == 3 || i == 8)
            {
                return GetBasisNumModes(1);
            }
            else
            {
                return GetBasisNumModes(2);
            }
        }

        int StdPrismExp::v_GetTotalEdgeIntNcoeffs() const
        {
            int P = GetBasisNumModes(0)-2;
            int Q = GetBasisNumModes(1)-2;
            int R = GetBasisNumModes(2)-2;

            return 2*P+3*Q+3*R;
	}
        
        int StdPrismExp::v_GetFaceNcoeffs(const int i) const
        {
            ASSERTL2(i >= 0 && i <= 4, "face id is out of range");
            if (i == 0)
            {
                return GetBasisNumModes(0)*GetBasisNumModes(1);
            }
            else if (i == 1 || i == 3)
            {
                int P = GetBasisNumModes(0)-1, Q = GetBasisNumModes(2)-1;
                return Q+1 + (P*(1 + 2*Q - P))/2;
            }
            else
            {
                return GetBasisNumModes(1)*GetBasisNumModes(2);
            }
        }

        int StdPrismExp::v_GetFaceIntNcoeffs(const int i) const
        {
            ASSERTL2(i >= 0 && i <= 4, "face id is out of range");
            
            int Pi = GetBasisNumModes(0) - 2;
            int Qi = GetBasisNumModes(1) - 2;
            int Ri = GetBasisNumModes(2) - 2;
            
            if (i == 0)
            {
                return Pi * Qi;
            }
            else if (i == 1 || i == 3)
            {
                return Pi * (2*Ri - Pi - 1) / 2;
            }
            else
            {
                return Qi * Ri;
            }
        }

        int StdPrismExp::v_GetTotalFaceIntNcoeffs() const
        {
            int Pi = GetBasisNumModes(0) - 2;
            int Qi = GetBasisNumModes(1) - 2;
            int Ri = GetBasisNumModes(2) - 2;

            return Pi * Qi +
                Pi * (2*Ri - Pi - 1) +
                2* Qi * Ri;
	}
        
        int StdPrismExp::v_GetFaceNumPoints(const int i) const
        {
            ASSERTL2(i >= 0 && i <= 4, "face id is out of range");
            
            if (i == 0)
            {
                return m_base[0]->GetNumPoints()*
                       m_base[1]->GetNumPoints();
            }
            else if (i == 1 || i == 3)
            {
                return m_base[0]->GetNumPoints()*
                       m_base[2]->GetNumPoints();
            }
            else
            {
                return m_base[1]->GetNumPoints()*
                       m_base[2]->GetNumPoints();
            }
        }

        LibUtilities::PointsKey StdPrismExp::v_GetFacePointsKey(
            const int i, const int j) const
        {
            ASSERTL2(i >= 0 && i <= 4, "face id is out of range");
            ASSERTL2(j == 0 || j == 1, "face direction is out of range");
            
            if (i == 0)
            {
                return m_base[j]->GetPointsKey();
            }
            else if (i == 1 || i == 3)
            {
                return m_base[2*j]->GetPointsKey();
            }
            else
            {
                return m_base[j+1]->GetPointsKey();
            }
        }

        int StdPrismExp::v_CalcNumberOfCoefficients(const std::vector<unsigned int> &nummodes, 
                                                    int &modes_offset)
        {
            int nmodes = LibUtilities::StdPrismData::getNumberOfCoefficients(
                nummodes[modes_offset],
                nummodes[modes_offset+1],
                nummodes[modes_offset+2]);

            modes_offset += 3;
            return nmodes;
        }

        LibUtilities::BasisType StdPrismExp::v_GetEdgeBasisType(const int i) const
        {
            ASSERTL2(i >= 0 && i <= 8, "edge id is out of range");
            if (i == 0 || i == 2)
            {
                return GetBasisType(0);
            }
            else if (i == 1 || i == 3 || i == 8)
            {
                return GetBasisType(1);
            }
            else
            {
                return GetBasisType(2);
            }
        }

        bool StdPrismExp::v_IsBoundaryInteriorExpansion()
        {
            return (m_base[0]->GetBasisType() == LibUtilities::eModified_A) &&
                   (m_base[1]->GetBasisType() == LibUtilities::eModified_A) &&
                   (m_base[2]->GetBasisType() == LibUtilities::eModified_B);
        }
        
        //---------------------------------------
        // Mappings
        //---------------------------------------


        void StdPrismExp::v_GetFaceToElementMap(
            const int                  fid,
            const Orientation      faceOrient,
            Array<OneD, unsigned int> &maparray,
            Array<OneD,          int> &signarray,
            int                        nummodesA,
            int                        nummodesB)
        {
            ASSERTL1(GetEdgeBasisType(0) == GetEdgeBasisType(1),
                     "Method only implemented if BasisType is identical"
                     "in x and y directions");
            ASSERTL1(GetEdgeBasisType(0) == LibUtilities::eModified_A && 
                     GetEdgeBasisType(4) == LibUtilities::eModified_B,
                     "Method only implemented for Modified_A BasisType"
                     "(x and y direction) and Modified_B BasisType (z "
                     "direction)");

            int i, j, p, q, r, nFaceCoeffs, idx = 0;

            if (nummodesA == -1)
            {
                switch (fid)
                {
                    case 0:
                        nummodesA = m_base[0]->GetNumModes();
                        nummodesB = m_base[1]->GetNumModes();
                        break;
                    case 1:
                    case 3:
                        nummodesA = m_base[0]->GetNumModes();
                        nummodesB = m_base[2]->GetNumModes();
                        break;
                    case 2:
                    case 4:
                        nummodesA = m_base[1]->GetNumModes();
                        nummodesB = m_base[2]->GetNumModes();
                        break;
                }
                nFaceCoeffs = GetFaceNcoeffs(fid);
            }
            else if (fid == 1 || fid == 3)
            {
                nFaceCoeffs = nummodesB + (nummodesA-1)*(1+2*(nummodesB-1)-(nummodesA-1))/2;
            }
            else
            {
                nFaceCoeffs = nummodesA*nummodesB;
            }

            // Allocate the map array and sign array; set sign array to ones (+)
            if (maparray.num_elements() != nFaceCoeffs)
            {
                maparray = Array<OneD, unsigned int>(nFaceCoeffs);
            }
            
            if (signarray.num_elements() != nFaceCoeffs)
            {
                signarray = Array<OneD, int>(nFaceCoeffs,1);
            }
            else
            {
                fill(signarray.get(), signarray.get() + nFaceCoeffs, 1);
            }
            
            // Set up an array indexing for quads, since the ordering may need
            // to be transposed.
            Array<OneD, int> arrayindx(nFaceCoeffs,-1);
            
            if (fid != 1 && fid != 3) 
            {
                for (i = 0; i < nummodesB; i++)
                {
                    for (j = 0; j < nummodesA; j++)
                    {
                        if (faceOrient < 9)
                        {
                            arrayindx[i*nummodesA+j] = i*nummodesA+j;
                        }
                        else
                        {
                            arrayindx[i*nummodesA+j] = j*nummodesB+i;
                        }
                    }
                }
            }
            
            // Set up ordering inside each 2D face. Also for triangular faces,
            // populate signarray.
            switch (fid) 
            {
                case 0: // Bottom quad
                    for (q = 0; q < nummodesB; ++q)
                    {
                        for (p = 0; p < nummodesA; ++p)
                        {
                            maparray[arrayindx[q*nummodesA+p]] = GetMode(p,q,0);
                        }
                    }
                    break;
                    
                case 1: // Left triangle
                    for (p = 0; p < nummodesA; ++p)
                    {
                        for (r = 0; r < nummodesB-p; ++r)
                        {
                            if ((int)faceOrient == 7 && p > 1)
                            {
                                signarray[idx] = p % 2 ? -1 : 1;
                            }
                            maparray[idx++] = GetMode(p,0,r);
                        }
                    }
                    break;

                case 2: // Slanted quad
                    for (q = 0; q < nummodesA; ++q)
                    {
                        maparray[arrayindx[q]] = GetMode(1,q,0);
                    }
                    for (q = 0; q < nummodesA; ++q)
                    {
                        maparray[arrayindx[nummodesA+q]] = GetMode(0,q,1);
                    }
                    for (r = 1; r < nummodesB-1; ++r)
                    {
                        for (q = 0; q < nummodesA; ++q) 
                        {
                            maparray[arrayindx[(r+1)*nummodesA+q]] = GetMode(1,q,r);
                        }
                    }
                    break;

                case 3: // Right triangle
                    for (p = 0; p < nummodesA; ++p)
                    {
                        for (r = 0; r < nummodesB-p; ++r)
                        {
                            if ((int)faceOrient == 7 && p > 1)
                            {
                                signarray[idx] = p % 2 ? -1 : 1;
                            }
                            maparray[idx++] = GetMode(p, 1, r);
                        }
                    }
                    break;

                case 4: // Rear quad
                    for (r = 0; r < nummodesB; ++r)
                    {
                        for (q = 0; q < nummodesA; ++q)
                        {
                            maparray[arrayindx[r*nummodesA+q]] = GetMode(0, q, r);
                        }
                    }
                    break;
                    
                default:
                    ASSERTL0(false, "Face to element map unavailable.");
            }
            
            if (fid == 1 || fid == 3) 
            {
                // Triangles only have one possible orientation (base
                // direction reversed); swap edge modes.
                if ((int)faceOrient == 7)
                {
                    swap(maparray[0], maparray[nummodesA]);
                    for (i = 1; i < nummodesA-1; ++i)
                    {
                        swap(maparray[i+1], maparray[nummodesA+i]);
                    }
                }
            }
            else
            {
                // The code below is exactly the same as that taken from
                // StdHexExp and reverses the 'b' and 'a' directions as
                // appropriate (1st and 2nd if statements respectively) in
                // quadrilateral faces.
                if (faceOrient == 6 || faceOrient == 8 ||
                    faceOrient == 11 || faceOrient == 12)
                {
                    if (faceOrient < 9)
                    {
                        for (i = 3; i < nummodesB; i += 2)
                        {
                            for (j = 0; j < nummodesA; j++)
                            {
                                signarray[arrayindx[i*nummodesA+j]] *= -1;
                            }
                        }
                        
                        for (i = 0; i < nummodesA; i++)
                        {
                            swap(maparray [i], maparray [i+nummodesA]);
                            swap(signarray[i], signarray[i+nummodesA]);
                        }
                    }
                    else
                    {
                        for (i = 0; i < nummodesB; i++)
                        {
                            for (j = 3; j < nummodesA; j += 2)
                            {
                                signarray[arrayindx[i*nummodesA+j]] *= -1;
                            }
                        }

                        for (i = 0; i < nummodesB; i++)
                        {
                            swap (maparray [i], maparray [i+nummodesB]);
                            swap (signarray[i], signarray[i+nummodesB]);
                        }
                    }
                }

                if (faceOrient == 7 || faceOrient == 8 ||
                    faceOrient == 10 || faceOrient == 12)
                {
                    if (faceOrient < 9)
                    {
                        for (i = 0; i < nummodesB; i++)
                        {
                            for (j = 3; j < nummodesA; j += 2)
                            {
                                signarray[arrayindx[i*nummodesA+j]] *= -1;
                            }
                        }

                        for(i = 0; i < nummodesB; i++)
                        {
                            swap(maparray [i*nummodesA], maparray [i*nummodesA+1]);
                            swap(signarray[i*nummodesA], signarray[i*nummodesA+1]);
                        }
                    }
                    else
                    {
                        for (i = 3; i < nummodesB; i += 2)
                        {
                            for (j = 0; j < nummodesA; j++)
                            {
                                signarray[arrayindx[i*nummodesA+j]] *= -1;
                            }
                        }

                        for (i = 0; i < nummodesA; i++)
                        {
                            swap(maparray [i*nummodesB], maparray [i*nummodesB+1]);
                            swap(signarray[i*nummodesB], signarray[i*nummodesB+1]);
                        }
                    }
                }
            }
        }
        
        int StdPrismExp::v_GetVertexMap(const int vId, bool useCoeffPacking)
        {
            ASSERTL0(GetEdgeBasisType(vId) == LibUtilities::eModified_A ||
                     GetEdgeBasisType(vId) == LibUtilities::eModified_A ||
                     GetEdgeBasisType(vId) == LibUtilities::eModified_B,
                     "Mapping not defined for this type of basis");
            
            int l = 0;
            
            if(useCoeffPacking == true) // follow packing of coefficients i.e q,r,p
            {
                switch (vId)
                {
                case 0:
                    l = GetMode(0,0,0);
                    break;
                case 1:
                    l = GetMode(0,0,1);
                    break;
                case 2:
                    l = GetMode(0,1,0);
                    break;
                case 3:
                    l = GetMode(0,1,1);
                    break;
                case 4:
                    l = GetMode(1,0,0);
                    break;
                case 5:
                    l = GetMode(1,1,0);
                    break;
                default:
                    ASSERTL0(false, "local vertex id must be between 0 and 5");
                }
            }
            else
            {
                switch (vId)
                {
                case 0:
                    l = GetMode(0,0,0);
                    break;
                case 1:
                    l = GetMode(1,0,0);
                    break;
                case 2:
                    l = GetMode(1,1,0);
                    break;
                case 3:
                    l = GetMode(0,1,0);
                    break;
                case 4:
                    l = GetMode(0,0,1);
                    break;
                case 5:
                    l = GetMode(0,1,1);
                    break;
                default:
                    ASSERTL0(false, "local vertex id must be between 0 and 5");
                }
            }
            
            return l;
        }

        void StdPrismExp::v_GetEdgeInteriorMap(
            const int                  eid, 
            const Orientation      edgeOrient,
            Array<OneD, unsigned int> &maparray,
            Array<OneD, int>          &signarray)
        {
            int       i;
            bool      signChange;
            const int P              = m_base[0]->GetNumModes() - 1;
            const int Q              = m_base[1]->GetNumModes() - 1;
            const int R              = m_base[2]->GetNumModes() - 1;
            const int nEdgeIntCoeffs = v_GetEdgeNcoeffs(eid)    - 2;
            
            if (maparray.num_elements() != nEdgeIntCoeffs)
            {
                maparray = Array<OneD, unsigned int>(nEdgeIntCoeffs);
            }
            
            if(signarray.num_elements() != nEdgeIntCoeffs)
            {
                signarray = Array<OneD, int>(nEdgeIntCoeffs,1);
            }
            else
            {
                fill(signarray.get(), signarray.get()+nEdgeIntCoeffs, 1);
            }
            
            // If edge is oriented backwards, change sign of modes which have
            // degree 2n+1, n >= 1.
            signChange = edgeOrient == eBackwards;
            
            switch (eid)
            {
                case 0:
                    for (i = 2; i <= P; ++i)
                    {
                        maparray[i-2] = GetMode(i,0,0);
                    }
                    break;

                case 1:
                    for (i = 2; i <= Q; ++i)
                    {
                        maparray[i-2] = GetMode(1,i,0);
                    }
                    break;
                    
                case 2:
                    // Base quad; reverse direction.
                    //signChange = !signChange;
                    for (i = 2; i <= P; ++i)
                    {
                        maparray[i-2] = GetMode(i,1,0);
                    }
                    break;

                case 3:
                    // Base quad; reverse direction.
                    //signChange = !signChange;
                    for (i = 2; i <= Q; ++i)
                    {
                        maparray[i-2] = GetMode(0,i,0);
                    }
                    break;

                case 4:
                    for (i = 2; i <= R; ++i)
                    {
                        maparray[i-2] = GetMode(0,0,i);
                    }
                    break;

                case 5:
                    for (i = 1; i <= R-1; ++i)
                    {
                        maparray[i-1] = GetMode(1,0,i);
                    }
                    break;

                case 6:
                    for (i = 1; i <= R-1; ++i)
                    {
                        maparray[i-1] = GetMode(1,1,i);
                    }
                    break;

                case 7:
                    for (i = 2; i <= R; ++i)
                    {
                        maparray[i-2] = GetMode(0,1,i);
                    }
                    break;
                    
                case 8:
                    for (i = 2; i <= Q; ++i)
                    {
                        maparray[i-2] = GetMode(0,i,1);
                    }
                    break;
                    
                default:
                    ASSERTL0(false, "Edge not defined.");
                    break;
            }

            if (signChange)
            {
                for (i = 1; i < nEdgeIntCoeffs; i += 2)
                {
                    signarray[i] = -1;
                }
            }
        }

        void StdPrismExp::v_GetFaceInteriorMap(
            const int                  fid,
            const Orientation      faceOrient,
            Array<OneD, unsigned int> &maparray,
            Array<OneD, int>          &signarray)
        {
            const int P              = m_base[0]->GetNumModes() - 1;
            const int Q              = m_base[1]->GetNumModes() - 1;
            const int R              = m_base[2]->GetNumModes() - 1;
            const int nFaceIntCoeffs = v_GetFaceIntNcoeffs(fid);
            int       p, q, r, idx   = 0;
            int nummodesA, nummodesB, i, j;

            if (maparray.num_elements() != nFaceIntCoeffs)
            {
                maparray = Array<OneD, unsigned int>(nFaceIntCoeffs);
            }
            
            if (signarray.num_elements() != nFaceIntCoeffs)
            {
                signarray = Array<OneD, int>(nFaceIntCoeffs, 1);
            }
            else
            {
                fill(signarray.get(), signarray.get()+nFaceIntCoeffs, 1);
            }
            
            // Set up an array indexing for quad faces, since the ordering may
            // need to be transposed depending on orientation.
            Array<OneD, int> arrayindx(nFaceIntCoeffs);
            if (fid != 1 && fid != 3) 
            {
                if (fid == 0) // Base quad 
                {
                    nummodesA = P-1;
                    nummodesB = Q-1;
                }
                else // front and back quad
                {
                    nummodesA = Q-1;
                    nummodesB = R-1;
                }
                
                for (i = 0; i < nummodesB; i++)
                {
                    for (j = 0; j < nummodesA; j++)
                    {
                        if (faceOrient < 9)
                        {
                            arrayindx[i*nummodesA+j] = i*nummodesA+j;
                        }
                        else
                        {
                            arrayindx[i*nummodesA+j] = j*nummodesB+i;
                        }
                    }
                }
            }
            
            switch (fid)
            {
                case 0: // Bottom quad
                    for (q = 2; q <= Q; ++q)
                    {
                        for (p = 2; p <= P; ++p)
                        {
                            maparray[arrayindx[(q-2)*nummodesA+(p-2)]] = GetMode(p,q,0);
                        }
                    }
                    break;

                case 1: // Left triangle
                    for (p = 2; p <= P; ++p)
                    {
                        for (r = 1; r <= R-p; ++r)
                        {
                            if ((int)faceOrient == 7)
                            {
                                signarray[idx] = p % 2 ? -1 : 1;
                            }
                            maparray[idx++] = GetMode(p,0,r);
                        }
                    }
                    break;
                    
                case 2: // Slanted quad
                    for (r = 1; r <= R-1; ++r)
                    {
                        for (q = 2; q <= Q; ++q)
                        {
                            maparray[arrayindx[(r-1)*nummodesA+(q-2)]] = GetMode(1, q, r);
                        }
                    }
                    break;
                    
                case 3: // Right triangle
                    for (p = 2; p <= P; ++p)
                    {
                        for (r = 1; r <= R-p; ++r)
                        {
                            if ((int)faceOrient == 7)
                            {
                                signarray[idx] = p % 2 ? -1 : 1;
                            }
                            maparray[idx++] = GetMode(p, 1, r);
                        }
                    }
                    break;

                case 4: // Back quad
                    for (r = 2; r <= R; ++r)
                    {
                        for (q = 2; q <= Q; ++q)
                        {
                            maparray[arrayindx[(r-2)*nummodesA+(q-2)]] = GetMode(0, q, r);
                        }
                    }
                    break;
                    
                default:
                    ASSERTL0(false, "Face interior map not available.");
            }

            // Triangular faces are processed in the above switch loop; for
            // remaining quad faces, set up orientation if necessary.
            if (fid == 1 || fid == 3)
                return;

            if (faceOrient == 6 || faceOrient == 8 ||
                faceOrient == 11 || faceOrient == 12)
            {
                if (faceOrient < 9)
                {
                    for (i = 1; i < nummodesB; i += 2)
                    {
                        for (j = 0; j < nummodesA; j++)
                        {
                            signarray[arrayindx[i*nummodesA+j]] *= -1;
                        }
                    }
                }
                else
                {
                    for (i = 0; i < nummodesB; i++)
                    {
                        for (j = 1; j < nummodesA; j += 2)
                        {
                            signarray[arrayindx[i*nummodesA+j]] *= -1;
                        }
                    }
                }
            }

            if (faceOrient == 7 || faceOrient == 8 ||
                faceOrient == 10 || faceOrient == 12)
            {
                if (faceOrient < 9)
                {
                    for (i = 0; i < nummodesB; i++)
                    {
                        for (j = 1; j < nummodesA; j += 2)
                        {
                            signarray[arrayindx[i*nummodesA+j]] *= -1;
                        }
                    }
                }
                else
                {
                    for (i = 1; i < nummodesB; i += 2)
                    {
                        for (j = 0; j < nummodesA; j++)
                        {
                            signarray[arrayindx[i*nummodesA+j]] *= -1;
                        }
                    }
                }
            }
        }
        
        void StdPrismExp::v_GetInteriorMap(Array<OneD, unsigned int>& outarray)
        {
            ASSERTL1(GetBasisType(0) == LibUtilities::eModified_A ||
                     GetBasisType(0) == LibUtilities::eGLL_Lagrange,
                     "BasisType is not a boundary interior form");
            ASSERTL1(GetBasisType(1) == LibUtilities::eModified_A ||
                     GetBasisType(1) == LibUtilities::eGLL_Lagrange,
                     "BasisType is not a boundary interior form");
            ASSERTL1(GetBasisType(2) == LibUtilities::eModified_B ||
                     GetBasisType(2) == LibUtilities::eGLL_Lagrange,
                     "BasisType is not a boundary interior form");

            int P   = m_base[0]->GetNumModes() - 1, p;
            int Q   = m_base[1]->GetNumModes() - 1, q;
            int R   = m_base[2]->GetNumModes() - 1, r;

            int nIntCoeffs = m_ncoeffs - NumBndryCoeffs();

            if(outarray.num_elements()!=nIntCoeffs)
            {
                outarray = Array<OneD, unsigned int>(nIntCoeffs);
            }

            int idx = 0;
            
            // Loop over all interior modes.
            for (p = 2; p <= P; ++p)
            {
            	for (q = 2; q <= Q; ++q)
            	{
                    for (r = 1; r <= R-p; ++r)
                    {
                        outarray[idx++] = GetMode(p,q,r);
                    }
                }
            }
        }

        void StdPrismExp::v_GetBoundaryMap(Array<OneD, unsigned int> &maparray)
        {
            ASSERTL1(GetBasisType(0) == LibUtilities::eModified_A ||
                     GetBasisType(0) == LibUtilities::eGLL_Lagrange,
                     "BasisType is not a boundary interior form");
            ASSERTL1(GetBasisType(1) == LibUtilities::eModified_A ||
                     GetBasisType(1) == LibUtilities::eGLL_Lagrange,
                     "BasisType is not a boundary interior form");
            ASSERTL1(GetBasisType(2) == LibUtilities::eModified_B ||
                     GetBasisType(2) == LibUtilities::eGLL_Lagrange,
                     "BasisType is not a boundary interior form");

            int P   = m_base[0]->GetNumModes() - 1, p;
            int Q   = m_base[1]->GetNumModes() - 1, q;
            int R   = m_base[2]->GetNumModes() - 1, r;
            int idx = 0;

            // Loop over all boundary modes (in ascending order).
            for (p = 0; p <= P; ++p) 
            {
                // First two q-r planes are entirely boundary modes.
                if (p <= 1)
                {
                    for (q = 0; q <= Q; ++q)
                    {
                        for (r = 0; r <= R-p; ++r)
                        {
                            maparray[idx++] = GetMode(p,q,r);
                        }
                    }
                }
                else
                {
                    // Remaining q-r planes contain boundary modes on the two
                    // left-hand sides and bottom edge.
                    for (q = 0; q <= Q; ++q)
                    {
                        if (q <= 1)
                        {
                            for (r = 0; r <= R-p; ++r)
                            {
                                maparray[idx++] = GetMode(p,q,r);
                            }
                        }
                        else 
                        {
                            maparray[idx++] = GetMode(p,q,0);
                        }
                    }
                }
            }
        }

        
        //---------------------------------------
        // Wrapper functions
        //---------------------------------------
        
        DNekMatSharedPtr StdPrismExp::v_GenMatrix(const StdMatrixKey &mkey)
        {
            return StdExpansion::CreateGeneralMatrix(mkey);
        }
        
        DNekMatSharedPtr StdPrismExp::v_CreateStdMatrix(const StdMatrixKey &mkey)
        {
            return StdExpansion::CreateGeneralMatrix(mkey);
        }
        
        
        //---------------------------------------
        // Private helper functions
        //---------------------------------------
        
        /**
         * @brief Compute the local mode number in the expansion for a
         * particular tensorial combination.
         *
         * Modes are numbered with the r index travelling fastest, followed by
         * q and then p, and each q-r plane is of size (R+1-p). For example,
         * with P=1, Q=2, R=3, the indexing inside each q-r plane (with r
         * increasing upwards and q to the right) is:
         *
         * p = 0:       p = 1:
         * -----------------------
         * 3   7  11
         * 2   6  10    14  17  20
         * 1   5   9    13  16  19
         * 0   4   8    12  15  18
         * 
         * Note that in this element, we must have that \f$ P <= R \f$.
         */
        int StdPrismExp::GetMode(int p, int q, int r)
        {
            int Q = m_base[1]->GetNumModes() - 1;
            int R = m_base[2]->GetNumModes() - 1;
            
            return r +                         // Skip along stacks  (r-direction)
                q*(R+1-p) +                    // Skip along columns (q-direction)
                (Q+1)*(p*R + 1-(p-2)*(p-1)/2); // Skip along rows    (p-direction)
        }

        void StdPrismExp::v_MultiplyByStdQuadratureMetric(
            const Array<OneD, const NekDouble>& inarray,
                  Array<OneD,       NekDouble>& outarray)
        {
            int i, j;
            int nquad0 = m_base[0]->GetNumPoints();
            int nquad1 = m_base[1]->GetNumPoints();
            int nquad2 = m_base[2]->GetNumPoints();

            const Array<OneD, const NekDouble>& w0 = m_base[0]->GetW();
            const Array<OneD, const NekDouble>& w1 = m_base[1]->GetW();
            const Array<OneD, const NekDouble>& w2 = m_base[2]->GetW();

            const Array<OneD, const NekDouble>& z2 = m_base[2]->GetZ();

            // Multiply by integration constants in x-direction
            for(i = 0; i < nquad1*nquad2; ++i)
            {
                Vmath::Vmul(nquad0, inarray.get()+i*nquad0, 1,
                            w0.get(), 1, outarray.get()+i*nquad0,1);
            }

            // Multiply by integration constants in y-direction
            for(j = 0; j < nquad2; ++j)
            {
                for(i = 0; i < nquad1; ++i)
                {
                    Blas::Dscal(nquad0,w1[i], &outarray[0]+i*nquad0 +
                                j*nquad0*nquad1,1);
                }
            }
            
            // Multiply by integration constants in z-direction; need to
            // incorporate factor (1-eta_3)/2 into weights, but only if using
            // GLL quadrature points.
            switch(m_base[2]->GetPointsType())
            {
                // (1,0) Jacobi inner product.
                case LibUtilities::eGaussRadauMAlpha1Beta0:
                    for(i = 0; i < nquad2; ++i)
                    {
                        Blas::Dscal(nquad0*nquad1, 0.5*w2[i],
                                    &outarray[0]+i*nquad0*nquad1, 1);
                    }
                    break;
                    
                default:
                    for(i = 0; i < nquad2; ++i)
                    {
                        Blas::Dscal(nquad0*nquad1,0.25*(1-z2[i])*w2[i],
                                    &outarray[0]+i*nquad0*nquad1,1);
                    }
                    break;
            }
        
        }
        
        void StdPrismExp::v_SVVLaplacianFilter(Array<OneD, NekDouble> &array,
                                               const StdMatrixKey &mkey)
        {
            // Generate an orthonogal expansion
            int qa = m_base[0]->GetNumPoints();
            int qb = m_base[1]->GetNumPoints();
            int qc = m_base[2]->GetNumPoints();
            int nmodes_a = m_base[0]->GetNumModes();
            int nmodes_b = m_base[1]->GetNumModes();
            int nmodes_c = m_base[2]->GetNumModes();
            // Declare orthogonal basis. 
            LibUtilities::PointsKey pa(qa,m_base[0]->GetPointsType());
            LibUtilities::PointsKey pb(qb,m_base[1]->GetPointsType());
            LibUtilities::PointsKey pc(qc,m_base[2]->GetPointsType());
            
            LibUtilities::BasisKey Ba(LibUtilities::eOrtho_A,nmodes_a,pa);
            LibUtilities::BasisKey Bb(LibUtilities::eOrtho_A,nmodes_b,pb);
            LibUtilities::BasisKey Bc(LibUtilities::eOrtho_B,nmodes_c,pc);
            StdPrismExp OrthoExp(Ba,Bb,Bc);
            
            Array<OneD, NekDouble> orthocoeffs(OrthoExp.GetNcoeffs()); 
            int i,j,k,cnt = 0;
            
            //SVV filter paramaters (how much added diffusion relative to physical one
            // and fraction of modes from which you start applying this added diffusion)
            //
            NekDouble  SvvDiffCoeff = mkey.GetConstFactor(StdRegions::eFactorSVVDiffCoeff);
            NekDouble  SVVCutOff = mkey.GetConstFactor(StdRegions::eFactorSVVCutoffRatio);
            
            //Defining the cut of mode
            int cutoff_a = (int) (SVVCutOff*nmodes_a);
            int cutoff_b = (int) (SVVCutOff*nmodes_b);
            int cutoff_c = (int) (SVVCutOff*nmodes_c);
            //To avoid the fac[j] from blowing up
            NekDouble epsilon = 1;
            
            // project onto modal  space.
            OrthoExp.FwdTrans(array,orthocoeffs);
            int nmodes = min(min(nmodes_a,nmodes_b),nmodes_c);
            NekDouble cutoff = min(min(cutoff_a,cutoff_b),cutoff_c);
            
            //------"New" Version August 22nd '13--------------------
            for(i = 0; i < nmodes_a; ++i)//P
            {
                for(j = 0; j < nmodes_b; ++j) //Q
                {
                    for(k = 0; k < nmodes_c-i; ++k) //R
                    {
                        if(j >= cutoff ||  i + k >= cutoff)
                        {
                            orthocoeffs[cnt] *= (1.0+SvvDiffCoeff*exp(-(i+k-nmodes)*(i+k-nmodes)/((NekDouble)((i+k-cutoff+epsilon)*(i+k-cutoff+epsilon))))*exp(-(j-nmodes)*(j-nmodes)/((NekDouble)((j-cutoff+epsilon)*(j-cutoff+epsilon)))));
                        }
                        cnt++;
                    }
                }
            }
            
            // backward transform to physical space
            OrthoExp.BwdTrans(orthocoeffs,array);
        }                        
        
    }//end namespace
}//end namespace<|MERGE_RESOLUTION|>--- conflicted
+++ resolved
@@ -75,199 +75,6 @@
         {   
         } 
 
-<<<<<<< HEAD
-=======
-
-        //---------------------------------------
-        // Integration Methods
-        //---------------------------------------
-        
-        void StdPrismExp::TripleTensorProduct(const Array<OneD, const NekDouble>& fx, 
-                                              const Array<OneD, const NekDouble>& gy, 
-                                              const Array<OneD, const NekDouble>& hz, 
-                                              const Array<OneD, const NekDouble>& inarray, 
-                                                    Array<OneD,       NekDouble>& outarray)
-        {
-            // Using matrix operation, not sum-factorization.  Regarding the
-            // 3D array, inarray[k][j][i], x is changing the fastest and z the
-            // slowest.  Thus, the first x-vector of points refers to the
-            // first row of the first stack. The first y-vector refers to the
-            // first column of the first stack. The first z-vector refers to
-            // the vector of stacks intersecting the first row and first
-            // column. So in C++, i refers to column, j to row, and k to
-            // stack.  Contrasting this with the usual C++ matrix convention,
-            // note that i does not refer to a C++ row, nor j to C++ column.
-
-            int nx = fx.num_elements();
-            int ny = gy.num_elements();
-            int nz = hz.num_elements();
-            
-            // Multiply by integration constants...  Hadamard multiplication
-            // refers to elementwise multiplication of two vectors.  Hadamard
-            // each row with the first vector (x-vector); the index i is
-            // changing the fastest.
-            for (int jk = 0; jk < ny*nz; ++jk)  // For each j and k, iterate over each row in all of the stacks at once
-            {
-                Vmath::Vmul(
-                    nx,                         // Size of first weight vector
-                    &inarray[0] + jk*nx, 1,     // Offset and stride of each row-vector (x is changing fastest)
-                    fx.get(), 1,                // First weight vector (with stride of 1)
-                    &outarray[0] + jk*nx, 1     // Output has same offset and stride as input
-                    );
-            }
-            
-            // Hadamard each column with the second vector (y-vector)
-            for (int k = 0; k < nz; ++k)                    // For each stack in the 3D-array, do the following...
-            {
-                for (int i = 0; i < nx; ++i)                // Iterate over each column in the current stack
-                {
-                    Vmath::Vmul(
-                        ny,                                 // Size of second weight vector
-                        &outarray[0] + i + nx*ny*k, nx,     // Offset and stride of each column-vector
-                        gy.get(), 1,                        // second weight vector (with stride of 1)
-                        &outarray[0] + i + nx*ny*k, nx      // Output has same offset and stride as input
-                        );
-                }
-            }
-            
-            // Hadamard each stack-vector with the third vector (z-vector)
-            for (int ij = 0; ij < nx*ny; ++ij)              // Iterate over each element in the topmost stack
-            {
-                Vmath::Vmul(
-                    nz,                                     // Size of third weight vector
-                    &outarray[0] + ij, nx*ny,               // Offset and stride of each stack-vector
-                    hz.get(), 1,                            // Third weight vector (with stride of 1)
-                    &outarray[0] + ij, nx*ny                // Output has same offset and stride as input
-                    );
-            }
-        }
-        
-        // Inner-Product with respect to the weights: i.e., this is the triple
-        // sum of the product of the four inputs over the prism. x-dimension
-        // is the row, it is the index that changes the fastest; y-dimension
-        // is the column; z-dimension is the stack, it is the index that
-        // changes the slowest.
-        NekDouble StdPrismExp::TripleInnerProduct(const Array<OneD, const NekDouble>& fxyz, 
-                                                  const Array<OneD, const NekDouble>& wx, 
-                                                  const Array<OneD, const NekDouble>& wy, 
-                                                  const Array<OneD, const NekDouble>& wz)
-        {
-            int Qx = wx.num_elements();
-            int Qy = wy.num_elements();
-            int Qz = wz.num_elements();
-
-            if (fxyz.num_elements() != Qx*Qy*Qz) 
-            {
-                cerr << "TripleInnerProduct expected " << fxyz.num_elements() 
-                     << " quadrature points from the discretized input function but got " 
-                     << Qx*Qy*Qz << " instead." << endl;
-            }
-            
-            // Sum-factorizing over the stacks
-            Array<OneD, NekDouble> A(Qx*Qy, 0.0);
-            for (int i = 0; i < Qx; ++i)
-            {
-                for (int j = 0; j < Qy; ++j)
-                {
-                    for (int k = 0; k < Qz; ++k)
-                    {
-                        A[i + Qx*j] += fxyz[i + Qx*(j + Qy*k)] * wz[k];
-                    }
-                }
-            }
-            
-            // Sum-factorizing over the columns
-            Array<OneD, NekDouble> b(Qx, 0.0);
-            for (int i = 0; i < Qx; ++i)
-            {
-                for (int j = 0; j < Qy; ++j)
-                {
-                    b[i] += A[i + Qx*j] * wy[j];
-                }
-            }
-            
-            // Sum-factorizing over the rows
-            NekDouble c = 0;
-            for (int i = 0; i < Qx; ++i)
-            {
-                c += b[i] * wx[i];
-            }
-            
-            return c;
-        }
-
-        NekDouble StdPrismExp::Integral3D(
-            const Array<OneD, const NekDouble>& inarray, 
-            const Array<OneD, const NekDouble>& wx,
-            const Array<OneD, const NekDouble>& wy, 
-            const Array<OneD, const NekDouble>& wz)
-        {
-            return TripleInnerProduct(inarray, wx, wy, wz);
-        }
-
-        /** 
-         * \brief Integrate the physical point list \a inarray over prismatic
-         * region and return the value.
-         *
-         * Inputs:\n
-         *
-         * - \a inarray: definition of function to be returned at quadrature
-         *    point of expansion.
-         *
-         * Outputs:\n
-         *
-         * - returns \f$\int^1_{-1}\int^1_{-1}\int^1_{-1} u(\bar \eta_1,
-         * \xi_2, \xi_3) J[i,j,k] d \bar \eta_1 d \xi_2 d \xi_3 \f$ \n \f$ =
-         * \sum_{i=0}^{Q_1 - 1} \sum_{j=0}^{Q_2 - 1} \sum_{k=0}^{Q_3 - 1}
-         * u(\bar \eta_{1i}^{0,0}, \xi_{2j}^{0,0},\xi_{3k}^{1,0})w_{i}^{0,0}
-         * w_{j}^{0,0} \hat w_{k}^{1,0} \f$ \n where \f$ inarray[i,j, k] =
-         * u(\bar \eta_{1i}^{0,0}, \xi_{2j}^{0,0},\xi_{3k}^{1,0}) \f$, \n
-         * \f$\hat w_{i}^{1,0} = \frac {w_{j}^{1,0}} {2} \f$ \n and \f$
-         * J[i,j,k] \f$ is the Jacobian evaluated at the quadrature point.
-         */
-        NekDouble StdPrismExp::v_Integral(
-            const Array<OneD, const NekDouble>& inarray)
-        {
-            // Using implementation from page 146 of Spencer Sherwin's book.
-            int Qz = m_base[2]->GetNumPoints();
-
-            // Get the point distributions:
-            // * x is assumed to be Gauss-Lobatto-Legendre (incl. -1 and 1)
-            // * y is assumed to be Gauss-Lobatto-Legendre (incl. -1 and 1)
-            Array<OneD, const NekDouble> z, wx, wy, wz;
-            wx = m_base[0]->GetW();
-            wy = m_base[1]->GetW();
-            m_base[2]->GetZW(z,wz);
-
-            Array<OneD, NekDouble> wz_hat = Array<OneD, NekDouble>(Qz, 0.0);
-
-            // Convert wz into wz_hat, which includes the 1/2 scale factor.
-            // Nothing else need be done if the point distribution is Jacobi
-            // (1,0) since (1 - xi_z) is already factored into the weights.
-            // Note by coincidence, xi_y = eta_y, xi_z = eta_z (xi_z = z
-            // according to our notation)
-            switch(m_base[2]->GetPointsType())
-            {
-                // Common case
-            case LibUtilities::eGaussRadauMAlpha1Beta0: // (1,0) Jacobi Inner product
-                Vmath::Smul(Qz, 0.5, (NekDouble *)wz.get(), 1, wz_hat.get(), 1);
-                break;
-                // Assume points are a Legenedre inner product and
-                // multiply by collapsed coordinate jacobian
-            default:
-                for (int k = 0; k < Qz; ++k)
-                {
-                    wz_hat[k] = 0.5*(1.0 - z[k]) * wz[k];
-                }
-                break;
-            }
-
-
-            return Integral3D(inarray, wx, wy, wz_hat);
-        }
-
-
->>>>>>> 36763032
         //---------------------------------------
         // Differentiation Methods
         //---------------------------------------
