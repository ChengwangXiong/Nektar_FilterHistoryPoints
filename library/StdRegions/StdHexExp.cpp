--- conflicted
+++ resolved
@@ -586,13 +586,8 @@
          * @param   outarray    ?
          */
         void StdHexExp::v_IProductWRTBase(
-<<<<<<< HEAD
-                const Array<OneD, const NekDouble>& inarray,
-                      Array<OneD, NekDouble> &outarray)
-=======
                 const Array<OneD, const NekDouble> &inarray,
                       Array<OneD,       NekDouble> &outarray)
->>>>>>> 505d7520
         {
             if(m_base[0]->Collocation() && 
                m_base[1]->Collocation() && 
