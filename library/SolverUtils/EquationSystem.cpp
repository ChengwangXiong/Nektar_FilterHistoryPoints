--- conflicted
+++ resolved
@@ -679,12 +679,8 @@
 
             for(int i = 0 ; i < vFieldNames.size(); i++)
             {
-<<<<<<< HEAD
-                EvaluateFunction(vFieldNames[i], pArray[i], pFunctionName, pTime,domain);
-=======
-                EvaluateFunction(vFieldNames[i], pArray[i],
-                                 pFunctionName, pTime);
->>>>>>> ebdc61a6
+                EvaluateFunction(vFieldNames[i], pArray[i], pFunctionName,
+                                 pTime, domain);
             }
         }
 
@@ -729,15 +725,10 @@
 
             for(int i = 0; i < pFieldNames.size(); i++)
             {
-<<<<<<< HEAD
-                EvaluateFunction(pFieldNames[i], pFields[i]->UpdatePhys(), pFunctionName,0.0,domain);
-                pFields[i]->FwdTrans_IterPerExp(pFields[i]->GetPhys(), pFields[i]->UpdateCoeffs());
-=======
                 EvaluateFunction(pFieldNames[i], pFields[i]->UpdatePhys(),
-                                 pFunctionName);
+                                 pFunctionName, 0.0, domain);
                 pFields[i]->FwdTrans_IterPerExp(pFields[i]->GetPhys(),
                                                 pFields[i]->UpdateCoeffs());
->>>>>>> ebdc61a6
             }
 
         }
