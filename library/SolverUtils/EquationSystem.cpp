///////////////////////////////////////////////////////////////////////////////
//
// File EquationSystem.cpp
//
// For more information, please see: http://www.nektar.info
//
// The MIT License
//
// Copyright (c) 2006 Division of Applied Mathematics, Brown University (USA),
// Department of Aeronautics, Imperial College London (UK), and Scientific
// Computing and Imaging Institute, University of Utah (USA).
//
// License for the specific language governing rights and limitations under
// Permission is hereby granted, free of charge, to any person obtaining a
// copy of this software and associated documentation files (the "Software"),
// to deal in the Software without restriction, including without limitation
// the rights to use, copy, modify, merge, publish, distribute, sublicense,
// and/or sell copies of the Software, and to permit persons to whom the
// Software is furnished to do so, subject to the following conditions:
//
// The above copyright notice and this permission notice shall be included
// in all copies or substantial portions of the Software.
//
// THE SOFTWARE IS PROVIDED "AS IS", WITHOUT WARRANTY OF ANY KIND, EXPRESS
// OR IMPLIED, INCLUDING BUT NOT LIMITED TO THE WARRANTIES OF MERCHANTABILITY,
// FITNESS FOR A PARTICULAR PURPOSE AND NONINFRINGEMENT. IN NO EVENT SHALL
// THE AUTHORS OR COPYRIGHT HOLDERS BE LIABLE FOR ANY CLAIM, DAMAGES OR OTHER
// LIABILITY, WHETHER IN AN ACTION OF CONTRACT, TORT OR OTHERWISE, ARISING
// FROM, OUT OF OR IN CONNECTION WITH THE SOFTWARE OR THE USE OR OTHER
// DEALINGS IN THE SOFTWARE.
//
// Description: Main wrapper class for Advection Diffusion Reaction Solver
//
///////////////////////////////////////////////////////////////////////////////


#include <SolverUtils/EquationSystem.h>

#include <LocalRegions/MatrixKey.h>
#include <LibUtilities/BasicUtils/Equation.h>
#include <MultiRegions/ContField1D.h>
#include <MultiRegions/ContField2D.h>
#include <MultiRegions/ContField3D.h>
#include <MultiRegions/ContField3DHomogeneous1D.h>
#include <MultiRegions/ContField3DHomogeneous2D.h>

#include <MultiRegions/ExpList2D.h>     // for ExpList2D, etc
#include <MultiRegions/ExpList3D.h>     // for ExpList3D
#include <MultiRegions/ExpList3DHomogeneous1D.h>
#include <MultiRegions/ExpList3DHomogeneous2D.h>

#include <string>


using std::string;

namespace Nektar
{
    namespace SolverUtils
    {
        /**
         * @class EquationSystem
         *
         * This class is a base class for all solver implementations. It
         * provides the underlying generic functionality and interface for
         * solving equations.
         *
         * To solve a steady-state equation, create a derived class from this
         * class and reimplement the virtual functions to provide custom
         * implementation for the problem.
         *
         * To solve unsteady problems, derive from the UnsteadySystem class
         * instead which provides general time integration.
         */
        EquationSystemFactory& GetEquationSystemFactory()
        {
            typedef Loki::SingletonHolder<EquationSystemFactory,
                Loki::CreateUsingNew,
                Loki::NoDestroy > Type;
            return Type::Instance();
        }

        /**
         * This constructor is protected as the objects of this class are never
         * instantiated directly.
         * @param   pSession The session reader holding problem parameters.
         */
        EquationSystem::EquationSystem( const LibUtilities::SessionReaderSharedPtr& pSession)
            : m_comm (pSession->GetComm()),
              m_session (pSession),
              m_lambda (0),
              m_fieldMetaDataMap(LibUtilities::NullFieldMetaDataMap)
        {
        }
        
        /**
         * @brief Initialisation object for EquationSystem.
         */
        void EquationSystem::v_InitObject()
        {
            // Filename of the session file
            m_filename = m_session->GetFilename();

            // Save the basename of input file name for output details
            m_sessionName = m_session->GetSessionName();

            // Read the geometry and the expansion information
            m_graph = SpatialDomains::MeshGraph::Read(m_session);

            // Also read and store the boundary conditions
            m_boundaryConditions = MemoryManager<SpatialDomains::BoundaryConditions>
                ::AllocateSharedPtr(m_session, m_graph);

            // Set space dimension for use in class
            m_spacedim = m_graph->GetSpaceDimension();
        
            // Setting parameteres for homogenous problems
            m_HomoDirec			= 0;
            m_useFFT			= false;
            m_homogen_dealiasing	= false;
            m_SingleMode		= false;
            m_HalfMode			= false;
            m_MultipleModes		= false;
            m_HomogeneousType           = eNotHomogeneous;

            if(m_session->DefinesSolverInfo("HOMOGENEOUS"))
            {
                std::string HomoStr = m_session->GetSolverInfo("HOMOGENEOUS");
                m_spacedim          = 3;

                if((HomoStr == "HOMOGENEOUS1D") || (HomoStr == "Homogeneous1D")
                   || (HomoStr == "1D") || (HomoStr == "Homo1D"))
                {
                    m_HomogeneousType = eHomogeneous1D;
                    m_session->LoadParameter("LZ", m_LhomZ);
                    m_HomoDirec       = 1;
				
                    if(m_session->DefinesSolverInfo("ModeType"))
                    {
                        m_session->MatchSolverInfo("ModeType", "SingleMode", 
                                                   m_SingleMode, false);
                        m_session->MatchSolverInfo("ModeType", "HalfMode", 
                                                   m_HalfMode, false);
                        m_session->MatchSolverInfo("ModeType", "MultipleModes", 
                                                   m_MultipleModes, false);
                    }
					
                    // Stability Analysis flags
                    if(m_session->DefinesSolverInfo("ModeType"))
                    {
                        if(m_SingleMode)
                        {
                            m_npointsZ = 2;
                        }
                        else if(m_HalfMode)
                        {
                            m_npointsZ = 1;
                        }
                        else if(m_MultipleModes)
                        {
                            m_npointsZ = m_session->GetParameter("HomModesZ");
                        }
                        else
                        {
                            ASSERTL0(false, "SolverInfo ModeType not valid");
                        }
                    }
                    else 
                    {
                        m_npointsZ = m_session->GetParameter("HomModesZ");
                    }
                }

                if((HomoStr == "HOMOGENEOUS2D") || (HomoStr == "Homogeneous2D")
                   || (HomoStr == "2D") || (HomoStr == "Homo2D"))
                {
                    m_HomogeneousType = eHomogeneous2D;
                    m_session->LoadParameter("HomModesY",   m_npointsY);
                    m_session->LoadParameter("LY",          m_LhomY);
                    m_session->LoadParameter("HomModesZ",   m_npointsZ);
                    m_session->LoadParameter("LZ",          m_LhomZ);
                    m_HomoDirec       = 2;
                }

                if((HomoStr == "HOMOGENEOUS3D") || (HomoStr == "Homogeneous3D")
                   || (HomoStr == "3D") || (HomoStr == "Homo3D"))
                {
                    m_HomogeneousType = eHomogeneous3D;
                    m_session->LoadParameter("HomModesY",   m_npointsY);
                    m_session->LoadParameter("LY",          m_LhomY);
                    m_session->LoadParameter("HomModesZ",   m_npointsZ);
                    m_session->LoadParameter("LZ",          m_LhomZ);
                    m_HomoDirec       = 2;
                }

                m_session->MatchSolverInfo("USEFFT","FFTW",m_useFFT,false);
            
                m_session->MatchSolverInfo("DEALIASING","True",m_homogen_dealiasing,false);
                if(m_homogen_dealiasing == false)
                {
                    m_session->MatchSolverInfo("DEALIASING","On",m_homogen_dealiasing,false);
                }

            }
            else
            {
                // set to default value so can use to identify 2d or 3D 
                // (homogeneous) expansions
                m_npointsZ = 1; 
            }
           
            m_session->MatchSolverInfo("SPECTRALHPDEALIASING", "True", m_specHP_dealiasing, false);
            if (m_specHP_dealiasing == false)
            {
                m_session->MatchSolverInfo("SPECTRALHPDEALIASING", "On", m_specHP_dealiasing, false);
            }
 
            // Options to determine type of projection from file or directly 
            // from constructor
            if(m_session->DefinesSolverInfo("PROJECTION"))
            {
                std::string ProjectStr = m_session->GetSolverInfo("PROJECTION");

                if((ProjectStr == "Continuous") || (ProjectStr == "Galerkin")
                   || (ProjectStr == "CONTINUOUS") || (ProjectStr == "GALERKIN"))
                {
                    m_projectionType = MultiRegions::eGalerkin;
                }
                else if((ProjectStr == "MixedCGDG")||(ProjectStr == "Mixed_CG_Discontinuous"))
                {
                    m_projectionType = MultiRegions::eMixed_CG_Discontinuous;
                }                        
                else if(ProjectStr == "DisContinuous")
                {
                    m_projectionType = MultiRegions::eDiscontinuous;
                }
                else
                {
                    ASSERTL0(false,"PROJECTION value not recognised");
                }
            }
            else
            {
                cerr << "Projection type not specified in SOLVERINFO,"
                    "defaulting to continuous Galerkin" << endl;
                m_projectionType = MultiRegions::eGalerkin;
            }

            // Enforce singularity check for some problems
            m_checkIfSystemSingular = v_GetSystemSingularChecks();

            int i;
            int nvariables = m_session->GetVariables().size();
            bool DeclareCoeffPhysArrays = true;


            m_fields   = Array<OneD, MultiRegions::ExpListSharedPtr>(nvariables);
            m_spacedim = m_graph->GetSpaceDimension()+m_HomoDirec;
            m_expdim   = m_graph->GetMeshDimension();

            /// Continuous field
            if(m_projectionType == MultiRegions::eGalerkin||m_projectionType == MultiRegions::eMixed_CG_Discontinuous)
            {
                switch(m_expdim)
                {
                case 1:
                    {
                        if(m_HomogeneousType == eHomogeneous2D
                           || m_HomogeneousType == eHomogeneous3D)
                        {
                            const LibUtilities::PointsKey PkeyY(m_npointsY, LibUtilities::eFourierEvenlySpaced);
                            const LibUtilities::BasisKey  BkeyY(LibUtilities::eFourier, m_npointsY, PkeyY);
                            const LibUtilities::PointsKey PkeyZ(m_npointsZ, LibUtilities::eFourierEvenlySpaced);
                            const LibUtilities::BasisKey  BkeyZ(LibUtilities::eFourier, m_npointsZ, PkeyZ);

                            for(i = 0; i < m_fields.num_elements(); i++)
                            {
                                m_fields[i] = MemoryManager<MultiRegions::ContField3DHomogeneous2D>
                                    ::AllocateSharedPtr(m_session, BkeyY, BkeyZ, m_LhomY, m_LhomZ, 
                                                        m_useFFT, m_homogen_dealiasing, m_graph, m_session->GetVariable(i));
                            }
                        }
                        else
                        {
                            for(i = 0; i < m_fields.num_elements(); i++)
                            {
                                m_fields[i] = MemoryManager<MultiRegions::ContField1D>
                                    ::AllocateSharedPtr(m_session, m_graph, m_session->GetVariable(i));
                            }
                        }
                        break;
                    }
                case 2:
                    {
                        if(m_HomogeneousType == eHomogeneous1D)
                        {
                            // Fourier single mode stability analysis
                            if(m_SingleMode)
                            {
								
                                const LibUtilities::PointsKey PkeyZ(m_npointsZ, LibUtilities::eFourierSingleModeSpaced);
                                
                                const LibUtilities::BasisKey  BkeyZ(LibUtilities::eFourierSingleMode, m_npointsZ, PkeyZ);
							
                                for(i = 0; i < m_fields.num_elements(); i++)
                                {
                                    m_fields[i] = MemoryManager<MultiRegions::ContField3DHomogeneous1D>
                                        ::AllocateSharedPtr(m_session,BkeyZ,m_LhomZ,m_useFFT, m_homogen_dealiasing, 
                                                            m_graph, m_session->GetVariable(i), m_checkIfSystemSingular[i]);
                                }
                            }
                            // Half mode stability analysis
                            else if(m_HalfMode)
                            {
                                const LibUtilities::PointsKey PkeyZ(m_npointsZ, LibUtilities::eFourierSingleModeSpaced);
									
                                const LibUtilities::BasisKey  BkeyZR(LibUtilities::eFourierHalfModeRe, m_npointsZ, PkeyZ);
                                const LibUtilities::BasisKey  BkeyZI(LibUtilities::eFourierHalfModeIm, m_npointsZ, PkeyZ);
                                
									
                                for(i = 0; i < m_fields.num_elements(); i++)
                                {
                                    if(i == m_fields.num_elements()-2)
                                    {
                                        m_fields[i] = MemoryManager<MultiRegions::ContField3DHomogeneous1D>
                                            ::AllocateSharedPtr(m_session, BkeyZI, m_LhomZ,m_useFFT, m_homogen_dealiasing,
                                                                m_graph, m_session->GetVariable(i), m_checkIfSystemSingular[i]);
                                    }
                                    m_fields[i] = MemoryManager<MultiRegions::ContField3DHomogeneous1D>
                                        ::AllocateSharedPtr(m_session, BkeyZR, m_LhomZ, m_useFFT, m_homogen_dealiasing,
                                                            m_graph, m_session->GetVariable(i), m_checkIfSystemSingular[i]);
                                }
                            }
                            // Normal homogeneous 1D
                            else
                            {	
                                const LibUtilities::PointsKey PkeyZ(m_npointsZ, LibUtilities::eFourierEvenlySpaced);
                                const LibUtilities::BasisKey  BkeyZ(LibUtilities::eFourier, m_npointsZ, PkeyZ);
							
                                for(i = 0; i < m_fields.num_elements(); i++)
                                {
                                    m_fields[i] = MemoryManager<MultiRegions::ContField3DHomogeneous1D>
                                        ::AllocateSharedPtr(m_session, BkeyZ, m_LhomZ, m_useFFT, m_homogen_dealiasing,
                                                            m_graph, m_session->GetVariable(i), m_checkIfSystemSingular[i]);
                                }
                            }
                        }
                        else
                        {
                            i = 0;
                            MultiRegions::ContField2DSharedPtr firstfield;
                            firstfield = MemoryManager<MultiRegions::ContField2D>
                                ::AllocateSharedPtr(m_session, m_graph, m_session->GetVariable(i),
                                                    DeclareCoeffPhysArrays, m_checkIfSystemSingular[0]);
                            m_fields[0] = firstfield;
                            for(i = 1; i < m_fields.num_elements(); i++)
                            {
                                if(m_graph->SameExpansions(m_session->GetVariable(0),m_session->GetVariable(i)))
                                {
                                    m_fields[i] = MemoryManager<MultiRegions::ContField2D>
                                        ::AllocateSharedPtr(*firstfield, m_graph,m_session->GetVariable(i),
                                                            DeclareCoeffPhysArrays, m_checkIfSystemSingular[i]);
                                }
                                else
                                {
                                    m_fields[i] = MemoryManager<MultiRegions::ContField2D>
                                        ::AllocateSharedPtr(m_session, m_graph, m_session->GetVariable(i),
                                                            DeclareCoeffPhysArrays, m_checkIfSystemSingular[i]);
                                    
                                }
                            }

                            if(m_projectionType == MultiRegions::eMixed_CG_Discontinuous)
                            {
                                /// Setting up the normals
                                m_traceNormals = Array<OneD, Array<OneD, NekDouble> >(m_spacedim);
                                for(i = 0; i < m_spacedim; ++i)
                                {
                                    m_traceNormals[i] = Array<OneD, NekDouble> (GetTraceNpoints());
                                }
                                
                                m_fields[0]->GetTrace()->GetNormals(m_traceNormals);
                            }

                        }

                        break;
                    }
                case 3:
                    {
                        i = 0;
                        MultiRegions::ContField3DSharedPtr firstfield =
                            MemoryManager<MultiRegions::ContField3D>
                            ::AllocateSharedPtr(m_session, m_graph, 
                                                m_session->GetVariable(i),
                                                m_checkIfSystemSingular[i]);

                        m_fields[0] = firstfield;
                        for(i = 1; i < m_fields.num_elements(); i++)
                        {
                            if(m_graph->SameExpansions(
                                        m_session->GetVariable(0),
                                        m_session->GetVariable(i)))
                            {
                                m_fields[i] = MemoryManager<MultiRegions::ContField3D>
                                    ::AllocateSharedPtr(*firstfield, m_graph,
                                                        m_session->GetVariable(i),
                                                        m_checkIfSystemSingular[i]);
                            }
                            else
                            {
                                m_fields[i] = MemoryManager<MultiRegions::ContField3D>
                                    ::AllocateSharedPtr(m_session, m_graph, 
                                                        m_session->GetVariable(i),
                                                        m_checkIfSystemSingular[i]); 
                            }
                        }
                        
                        if(m_projectionType == MultiRegions::eMixed_CG_Discontinuous)
                        {
                            /// Setting up the normals
                            m_traceNormals = Array<OneD, Array<OneD, NekDouble> >(m_spacedim);
                            for(i = 0; i < m_spacedim; ++i)
                            {
                                m_traceNormals[i] = Array<OneD, NekDouble> (GetTraceNpoints());
                            }
                            
                            m_fields[0]->GetTrace()->GetNormals(m_traceNormals);
                            // Call the trace on all fields to ensure DG setup. 
                            for(i = 1; i < m_fields.num_elements(); ++i)
                            {
                                m_fields[i]->GetTrace();
                            }
                        }
                        break;
                    }
                default:
                    ASSERTL0(false,"Expansion dimension not recognised");
                    break;
                }
            }
            // Discontinuous field
            else
            {
                switch(m_expdim)
                {
                case 1:
                    {
                        if(m_HomogeneousType == eHomogeneous2D
                           || m_HomogeneousType == eHomogeneous3D)
                        {
                            const LibUtilities::PointsKey PkeyY(m_npointsY, LibUtilities::eFourierEvenlySpaced);
                            const LibUtilities::BasisKey  BkeyY(LibUtilities::eFourier, m_npointsY, PkeyY);
                            const LibUtilities::PointsKey PkeyZ(m_npointsZ, LibUtilities::eFourierEvenlySpaced);
                            const LibUtilities::BasisKey  BkeyZ(LibUtilities::eFourier, m_npointsZ, PkeyZ);

                            for(i = 0; i < m_fields.num_elements(); i++)
                            {
                                m_fields[i] = MemoryManager<MultiRegions::DisContField3DHomogeneous2D>
                                    ::AllocateSharedPtr(m_session, BkeyY, BkeyZ, m_LhomY, m_LhomZ, 
                                                        m_useFFT,m_homogen_dealiasing,m_graph,m_session->GetVariable(i));
                            }
                        }
                        else
                        {
                            for(i = 0; i < m_fields.num_elements(); i++)
                            {
                                m_fields[i] = MemoryManager<MultiRegions
                                    ::DisContField1D>::AllocateSharedPtr(m_session,m_graph,
                                                                         m_session->GetVariable(i));
                            }
                        }

                        break;
                    }
                case 2:
                    {
                        if(m_HomogeneousType == eHomogeneous1D)
                        {
                            const LibUtilities::PointsKey PkeyZ(m_npointsZ,LibUtilities::eFourierEvenlySpaced);
                            const LibUtilities::BasisKey  BkeyZ(LibUtilities::eFourier, m_npointsZ,PkeyZ);

                            for(i = 0; i < m_fields.num_elements(); i++)
                            {
                                m_fields[i] = MemoryManager<MultiRegions::DisContField3DHomogeneous1D>
                                    ::AllocateSharedPtr(m_session, BkeyZ, m_LhomZ, 
                                                        m_useFFT,m_homogen_dealiasing,m_graph,m_session->GetVariable(i));
                            }
                        }
                        else
                        {
                            for(i = 0; i < m_fields.num_elements(); i++)
                            {
                                m_fields[i] = MemoryManager<MultiRegions
                                    ::DisContField2D>::AllocateSharedPtr(m_session,m_graph,
                                                                         m_session->GetVariable(i));
                            }
                        }

                        break;
                    }
                case 3:
                    {
                        if(m_HomogeneousType == eHomogeneous3D)
                        {
                            ASSERTL0(false,"3D fully periodic problems not implemented yet");
                        }
                        else
                        {
                            for(i = 0; i < m_fields.num_elements(); i++)
                            {
                                m_fields[i] = MemoryManager<MultiRegions::DisContField3D>::
                                    AllocateSharedPtr(m_session, m_graph, m_session->GetVariable(i));
                            }
                        }
                        break;
                    }
                default:
                    ASSERTL0(false,"Expansion dimension not recognised");
                    break;
                }

                // Setting up the normals
                m_traceNormals = Array<OneD, Array<OneD, NekDouble> >(m_spacedim);
                for(i = 0; i < m_spacedim; ++i)
                {
                    m_traceNormals[i] = Array<OneD, NekDouble> (GetTraceNpoints());
                }

                m_fields[0]->GetTrace()->GetNormals(m_traceNormals);
            }

            // Set Default Parameter
            m_session->LoadParameter("Time",          m_time,       0.0);
            m_session->LoadParameter("TimeStep",      m_timestep,   0.01);
            m_session->LoadParameter("NumSteps",      m_steps,      0);
            m_session->LoadParameter("IO_CheckSteps", m_checksteps, 0);
            m_session->LoadParameter("IO_CheckTime",  m_checktime,  0.0);
            m_session->LoadParameter("FinTime",       m_fintime,    0);
            m_session->LoadParameter("NumQuadPointsError",
                                     m_NumQuadPointsError, 0);

            if (m_session->DefinesFunction("BodyForce"))
            {
                m_forces    = Array<OneD, MultiRegions::ExpListSharedPtr>(v_GetForceDimension());
                int nq      = m_fields[0]->GetNpoints();
                
                switch(m_expdim)
                {
                case 1:
                    if(m_HomogeneousType == eHomogeneous2D
                       || m_HomogeneousType == eHomogeneous3D)
                    {
                        bool DeclarePlaneSetCoeffsPhys = true;
                        for(int i = 0; i < m_forces.num_elements(); i++)
                        {
                            m_forces[i] = MemoryManager<MultiRegions
                                ::ExpList3DHomogeneous2D>
                                ::AllocateSharedPtr(*boost
                                                    ::static_pointer_cast<MultiRegions
                                                    ::ExpList3DHomogeneous2D>(m_fields[i]),
                                                    DeclarePlaneSetCoeffsPhys);
                        }
                    }
                    else 
                    {
                        m_forces[0] = MemoryManager<MultiRegions
                            ::DisContField1D>::AllocateSharedPtr
                            (*boost::static_pointer_cast<MultiRegions
                             ::DisContField1D>(m_fields[0]));
                            
                        Vmath::Zero(nq, (m_forces[0]->UpdatePhys()), 1);
                    }
                    break;
                case 2:
                    if(m_HomogeneousType == eHomogeneous1D)
                    {
                        bool DeclarePlaneSetCoeffsPhys = true;
                        for(int i = 0; i < m_forces.num_elements(); i++)
                        {
                            m_forces[i]= MemoryManager<MultiRegions::
                                ExpList3DHomogeneous1D>::AllocateSharedPtr(*boost
                                                                           ::static_pointer_cast<MultiRegions
                                                                           ::ExpList3DHomogeneous1D>(m_fields[i]),
                                                                           DeclarePlaneSetCoeffsPhys);
                        }
                    }
                    else
                    {
                        for(int i = 0; i < m_forces.num_elements(); i++)
                        {
                            m_forces[i] = MemoryManager<MultiRegions
                                ::ExpList2D>::AllocateSharedPtr
                                (*boost::static_pointer_cast<MultiRegions
                                 ::ExpList2D>(m_fields[i]));
                                
                            Vmath::Zero(nq,(m_forces[i]->UpdatePhys()),1);
                        }
                    }
                    break;
                case 3:
                    for (int i = 0; i < m_forces.num_elements(); i++)
                    {
                        m_forces[i] = MemoryManager<MultiRegions::ExpList3D>
                            ::AllocateSharedPtr(*boost::static_pointer_cast<
                                                MultiRegions::ExpList3D>(m_fields[i]));
                        Vmath::Zero(nq, m_forces[i]->UpdatePhys(), 1);
                    }
                    break;
                }
               
                // Check for file
                std::vector<std::string> fieldStr;
                for(int i = 0; i < v_GetForceDimension(); ++i)
                {
                    fieldStr.push_back(m_session->GetVariable(i));
                }
                EvaluateFunction(fieldStr, m_forces, "BodyForce");
			
                if(m_SingleMode || m_HalfMode)
                {
                    for(int i=0; i< v_GetForceDimension(); ++i)
                    {					
                        // Bring the forcing to be in SEM & Fourier coefficient 
                        // space (full transformation)
                        m_forces[i]->FwdTrans(m_forces[i]->GetPhys(),
                                              m_forces[i]->UpdateCoeffs());
                    }
                }
            }

            // If a tangent vector policy is defined then the local tangent
            // vectors on each element need to be generated
            if (m_session->DefinesGeometricInfo("TANGENTDIR"))
            {
                m_fields[0]->SetUpTangents();
            }

            // Zero all physical fields initially
            ZeroPhysFields();
			
        }

        /**
         * @brief Destructor for class EquationSystem.
         */
        EquationSystem::~EquationSystem()
        {
            LibUtilities::NekManager<LocalRegions::MatrixKey, DNekScalMat, LocalRegions::MatrixKey::opLess>::ClearManager();
            LibUtilities::NekManager<LocalRegions::MatrixKey, DNekScalBlkMat, LocalRegions::MatrixKey::opLess>::ClearManager();
        }

        /**
         * Evaluates a physical function at each quadrature point in the domain.
         *
         * @param   pArray          The array into which to write the values.
         * @param   pEqn            The equation to evaluate.
         */
        void EquationSystem::EvaluateFunction(
<<<<<<< HEAD
            Array<OneD, Array<OneD, NekDouble> >& pArray,
            std::string pFunctionName,
            const NekDouble pTime,
            const int domain)
=======
                                              Array<OneD, Array<OneD, NekDouble> >& pArray,
                                              std::string pFunctionName,
                                              const NekDouble pTime)
>>>>>>> 043b1c1b
        {
            ASSERTL0(m_session->DefinesFunction(pFunctionName),
                     "Function '" + pFunctionName + "' does not exist.");

            std::vector<std::string> vFieldNames = m_session->GetVariables();

            for(int i = 0 ; i < vFieldNames.size(); i++)
            {
                EvaluateFunction(vFieldNames[i], pArray[i], pFunctionName, pTime,domain);
            }
        }

        /**
         * Populates a forcing function for each of the dependent variables 
         * using the expression provided by the BoundaryConditions object.
         * @param   force           Array of fields to assign forcing.
         */
        void EquationSystem::EvaluateFunction(
<<<<<<< HEAD
            std::vector<std::string> pFieldNames,
            Array<OneD, Array<OneD, NekDouble> > &pFields,
            const std::string& pFunctionName,
            const int domain)
=======
                                              std::vector<std::string> pFieldNames,
                                              Array<OneD, Array<OneD, NekDouble> > &pFields,
                                              const std::string& pFunctionName)
>>>>>>> 043b1c1b
        {
            ASSERTL1(pFieldNames.size() == pFields.num_elements(),
                     "Function '" + pFunctionName
                     + "' variable list size mismatch with array storage.");
            ASSERTL0(m_session->DefinesFunction(pFunctionName),
                     "Function '" + pFunctionName + "' does not exist.");

            for(int i = 0; i < pFieldNames.size(); i++)
            {
                EvaluateFunction(pFieldNames[i], pFields[i], pFunctionName,0.0,domain);
            }
        }

        /**
         * Populates a function for each of the dependent variables using
         * the expression or filenames provided by the SessionReader object.
         * @param   force           Array of fields to assign forcing.
         */
        void EquationSystem::EvaluateFunction(
<<<<<<< HEAD
            std::vector<std::string> pFieldNames,
            Array<OneD, MultiRegions::ExpListSharedPtr> &pFields,
            const std::string& pFunctionName,
            const int domain)
=======
                                              std::vector<std::string> pFieldNames,
                                              Array<OneD, MultiRegions::ExpListSharedPtr> &pFields,
                                              const std::string& pFunctionName)
>>>>>>> 043b1c1b
        {
            ASSERTL0(m_session->DefinesFunction(pFunctionName),
                     "Function '" + pFunctionName + "' does not exist.");
            ASSERTL0(pFieldNames.size() == pFields.num_elements(),
                     "Field list / name list size mismatch.");

            for(int i = 0; i < pFieldNames.size(); i++)
            {
                EvaluateFunction(pFieldNames[i], pFields[i]->UpdatePhys(), pFunctionName,0.0,domain);
                pFields[i]->FwdTrans_IterPerExp(pFields[i]->GetPhys(), pFields[i]->UpdateCoeffs());
            }

        }


        void EquationSystem::EvaluateFunction(
<<<<<<< HEAD
            std::string pFieldName,
            Array<OneD, NekDouble>& pArray,
            const std::string& pFunctionName,
            const NekDouble& pTime,
            const int domain)
=======
                                              std::string pFieldName,
                                              Array<OneD, NekDouble>& pArray,
                                              const std::string& pFunctionName,
                                              const NekDouble& pTime)
>>>>>>> 043b1c1b
        {
            ASSERTL0(m_session->DefinesFunction(pFunctionName),
                     "Function '" + pFunctionName + "' does not exist.");

            unsigned int nq = m_fields[0]->GetNpoints();
            if (pArray.num_elements() < nq)
            {
                pArray = Array<OneD, NekDouble>(nq);
            }

            LibUtilities::FunctionType vType;
            vType = m_session->GetFunctionType(pFunctionName, pFieldName,domain);
            if (vType == LibUtilities::eFunctionTypeExpression)
            {
                Array<OneD,NekDouble> x0(nq);
                Array<OneD,NekDouble> x1(nq);
                Array<OneD,NekDouble> x2(nq);
                
                // Get the coordinates (assuming all fields have the same
                // discretisation)
                m_fields[0]->GetCoords(x0,x1,x2);
                LibUtilities::EquationSharedPtr ffunc
                    = m_session->GetFunction(pFunctionName, pFieldName,domain);

                ffunc->Evaluate(x0,x1,x2,pTime,pArray);
            }
            else if (vType == LibUtilities::eFunctionTypeFile)
            {
                std::string filename
<<<<<<< HEAD
                    = m_session->GetFunctionFilename(pFunctionName, pFieldName,domain);

=======
                    = m_session->GetFunctionFilename(pFunctionName, pFieldName);
>>>>>>> 043b1c1b
                std::vector<LibUtilities::FieldDefinitionsSharedPtr> FieldDef;
                std::vector<std::vector<NekDouble> > FieldData;
                Array<OneD, NekDouble> vCoeffs(m_fields[0]->GetNcoeffs());
                Vmath::Zero(vCoeffs.num_elements(),vCoeffs,1);
                
                LibUtilities::Import(filename,FieldDef,FieldData);
                
                int idx = -1;
                
                // Loop over all the expansions
                for(int i = 0; i < FieldDef.size(); ++i)
                {
                    // Find the index of the required field in the
                    // expansion segment
                    for(int j = 0; j < FieldDef[i]->m_fields.size(); ++j)
                    {
                        if (FieldDef[i]->m_fields[j] == pFieldName)
                        {
                            idx = j;
                        }
                    }
                    
                    if(idx >= 0 )
                    {
                        m_fields[idx]->ExtractDataToCoeffs(FieldDef[i], 
                                                         FieldData[i],
                                                         FieldDef[i]->m_fields[idx],
                                                         vCoeffs);
                    }
                    else
                    {
                        cout << "Field " + pFieldName + " not found." << endl;
                    }
                }


                m_fields[0]->BwdTrans_IterPerExp(vCoeffs, pArray);
            }
        }

        /**
         * @brief Provide a description of a function for a given field name.
         *
         * @param pFieldName     Field name.
         * @param pFunctionName  Function name.
         */
        std::string EquationSystem::DescribeFunction(
            std::string pFieldName,
            const std::string &pFunctionName,
            const int domain)
        {
            ASSERTL0(m_session->DefinesFunction(pFunctionName),
                     "Function '" + pFunctionName + "' does not exist.");
            
            std::string retVal;
            LibUtilities::FunctionType vType;
            
            vType = m_session->GetFunctionType(pFunctionName, pFieldName);
            if (vType == LibUtilities::eFunctionTypeExpression)
            {
                LibUtilities::EquationSharedPtr ffunc
                    = m_session->GetFunction(pFunctionName, pFieldName,domain);
                retVal = ffunc->GetExpression();
            }
            else if (vType == LibUtilities::eFunctionTypeFile)
            {
                std::string filename
                    = m_session->GetFunctionFilename(pFunctionName, pFieldName,domain);
                retVal = "from file " + filename;
            }
            
            return retVal;
        }
        
        /**
         * If boundary conditions are time-dependent, they will be evaluated at 
         * the time specified.
         * @param   time            The time at which to evaluate the BCs
         */
        void EquationSystem::SetBoundaryConditions(NekDouble time)
        {
            int nvariables = m_fields.num_elements();
            for (int i = 0; i < nvariables; ++i)
            {
                m_fields[i]->EvaluateBoundaryConditions(time);
            }
        }

        /**
         * Compute the error in the L2-norm.
         * @param   field           The field to compare.
         * @param   exactsoln       The exact solution to compare with.
         * @param   Normalised      Normalise L2-error.
         * @returns                 Error in the L2-norm.
         */
        NekDouble EquationSystem::v_L2Error(
            unsigned int field,
            const Array<OneD, NekDouble> &exactsoln,
            bool Normalised)
        {    	
            NekDouble L2error = -1.0;

            if(m_NumQuadPointsError == 0)
            {
                if(m_fields[field]->GetPhysState() == false)
                {
                    m_fields[field]->BwdTrans(m_fields[field]->GetCoeffs(),
                                              m_fields[field]->UpdatePhys());
                }

                if(exactsoln.num_elements())
                {
                    L2error = m_fields[field]->L2(exactsoln);
                }
                else if (m_session->DefinesFunction("ExactSolution"))
                {
                    Array<OneD, NekDouble> exactsoln(m_fields[field]->GetNpoints());

                    EvaluateFunction(m_session->GetVariable(field), exactsoln, 
                                     "ExactSolution", m_time);

                    L2error = m_fields[field]->L2(exactsoln);
                }
                else
                {
                    L2error = m_fields[field]->L2();
                }

                if(Normalised == true)
                {
                    Array<OneD, NekDouble> one(m_fields[field]->GetNpoints(), 1.0);

                    NekDouble Vol = m_fields[field]->PhysIntegral(one);
                    m_comm->AllReduce(Vol, LibUtilities::ReduceSum);

                    L2error = sqrt(L2error*L2error/Vol);
                }
            }
            else
            {
                Array<OneD,NekDouble> L2INF(2);
                L2INF = ErrorExtraPoints(field);
                L2error = L2INF[0];
            }
            return L2error;
        }

        /**
         * Compute the error in the L_inf-norm
         * @param   field           The field to compare.
         * @param   exactsoln       The exact solution to compare with.
         * @returns                 Error in the L_inft-norm.
         */
        NekDouble EquationSystem::v_LinfError(unsigned int field,
                                              const Array<OneD, NekDouble> &exactsoln)
        {
            NekDouble Linferror = -1.0;

            if(m_NumQuadPointsError == 0)
            {
                if(m_fields[field]->GetPhysState() == false)
                {
                    m_fields[field]->BwdTrans(m_fields[field]->GetCoeffs(),
                                              m_fields[field]->UpdatePhys());
                }

                if(exactsoln.num_elements())
                {
                    Linferror = m_fields[field]->Linf(exactsoln);
                }
                else if (m_session->DefinesFunction("ExactSolution"))
                {
                    Array<OneD, NekDouble> exactsoln(m_fields[field]->GetNpoints());

                    EvaluateFunction(m_session->GetVariable(field), exactsoln, "ExactSolution", m_time);

                    Linferror = m_fields[field]->Linf(exactsoln);
                }
                else
                {
                    Linferror = 0.0;
                }
            }
            else
            {
                Array<OneD,NekDouble> L2INF(2);
                L2INF = ErrorExtraPoints(field);
                Linferror = L2INF[1];
            }

            return Linferror;
        }

        /**
         * Compute the error in the L2-norm, L-inf for a larger number of 
         * quadrature points.
         * @param   field              The field to compare.
         * @returns                    Error in the L2-norm and L-inf norm.
         */
        Array<OneD,NekDouble> EquationSystem::ErrorExtraPoints(unsigned int field)
        {
            int NumModes = GetNumExpModes();
            Array<OneD,NekDouble> L2INF(2);

            const LibUtilities::PointsKey PkeyT1(m_NumQuadPointsError, LibUtilities::eGaussLobattoLegendre);
            const LibUtilities::PointsKey PkeyT2(m_NumQuadPointsError, LibUtilities::eGaussRadauMAlpha1Beta0);
            const LibUtilities::PointsKey PkeyQ1(m_NumQuadPointsError, LibUtilities::eGaussLobattoLegendre);
            const LibUtilities::PointsKey PkeyQ2(m_NumQuadPointsError, LibUtilities::eGaussLobattoLegendre);
            const LibUtilities::BasisKey  BkeyT1(LibUtilities::eModified_A, NumModes, PkeyT1);
            const LibUtilities::BasisKey  BkeyT2(LibUtilities::eModified_B, NumModes, PkeyT2);
            const LibUtilities::BasisKey  BkeyQ1(LibUtilities::eModified_A, NumModes, PkeyQ1);
            const LibUtilities::BasisKey  BkeyQ2(LibUtilities::eModified_A, NumModes, PkeyQ2);

            MultiRegions::ExpList2DSharedPtr ErrorExp =
                MemoryManager<MultiRegions::ExpList2D>
                ::AllocateSharedPtr(m_session, BkeyT1, BkeyT2, 
                                    BkeyQ1, BkeyQ2, m_graph);

            int ErrorCoordim = ErrorExp->GetCoordim(0);
            int ErrorNq      = ErrorExp->GetTotPoints();

            Array<OneD,NekDouble> ErrorXc0(ErrorNq, 0.0);
            Array<OneD,NekDouble> ErrorXc1(ErrorNq, 0.0);
            Array<OneD,NekDouble> ErrorXc2(ErrorNq, 0.0);

            switch(ErrorCoordim)
            {
                case 1:
                    ErrorExp->GetCoords(ErrorXc0);
                    break;
                case 2:
                    ErrorExp->GetCoords(ErrorXc0, ErrorXc1);
                    break;
                case 3:
                    ErrorExp->GetCoords(ErrorXc0, ErrorXc1, ErrorXc2);
                    break;
            }
            LibUtilities::EquationSharedPtr exSol = 
                m_session->GetFunction("ExactSolution", field);
            
            // Evaluate the exact solution
            Array<OneD,NekDouble> ErrorSol(ErrorNq);

            exSol->Evaluate(ErrorXc0,ErrorXc1,ErrorXc2,m_time,ErrorSol);

            // Calcualte spectral/hp approximation on the quadrature points  
            // of this new expansion basis
            ErrorExp->BwdTrans_IterPerExp(m_fields[field]->GetCoeffs(), 
                                          ErrorExp->UpdatePhys());

            L2INF[0] = ErrorExp->L2  (ErrorSol);
            L2INF[1] = ErrorExp->Linf(ErrorSol);

            return L2INF;
        }


        /**
         * Set the physical fields based on a restart file, or a function
         * describing the initial condition given in the session.
         * @param  initialtime           Time at which to evaluate the function.
         * @param  dumpInitialConditions Write the initial condition to file?
         */
        void EquationSystem::v_SetInitialConditions(NekDouble initialtime,
                                                    bool dumpInitialConditions,
                                                    const int domain)
        {
            if (m_session->GetComm()->GetRank() == 0)
            {
                cout << "Initial Conditions:" << endl;
            }
        
            if (m_session->DefinesFunction("InitialConditions"))
            {
                EvaluateFunction(m_session->GetVariables(), m_fields, 
                                 "InitialConditions",domain);
                
                if (m_session->GetComm()->GetRank() == 0)
                {
                    
                    for (int i = 0; i < m_fields.num_elements(); ++i)
                    {
                        std::string varName = m_session->GetVariable(i);
                        cout << "  - Field " << varName << ": "
                             << DescribeFunction(varName, "InitialConditions",domain)
                             << endl;
                    }
                }
            }
            else
            {
                int nq = m_fields[0]->GetNpoints();
                for(int i = 0; i < m_fields.num_elements(); i++)
                {
                    Vmath::Zero(nq, m_fields[i]->UpdatePhys(), 1);
                    m_fields[i]->SetPhysState(true);
                    Vmath::Zero(m_fields[i]->GetNcoeffs(), 
                                m_fields[i]->UpdateCoeffs(), 1);
                    if (m_session->GetComm()->GetRank() == 0)
                    {
                        cout << "  - Field "    << m_session->GetVariable(i)
                             << ": 0 (default)" << endl;
                    }
                }

            }

            if(dumpInitialConditions && m_checksteps)
            {
                Checkpoint_Output(0);
            }
        }
    
    
        void EquationSystem::v_EvaluateExactSolution(
            unsigned int field,
            Array<OneD, NekDouble> &outfield,
            const NekDouble time)
        {
            ASSERTL0 (m_session->DefinesFunction("ExactSolution"),
                      "No ExactSolution provided in session file.");
            ASSERTL0 (outfield.num_elements() == m_fields[field]->GetNpoints(),
                      "ExactSolution array size mismatch.");

            EvaluateFunction(m_session->GetVariable(field), outfield, 
                             "ExactSolution", time);
        }


        /**
         * By default, nothing needs initialising at the EquationSystem level.
         */
        void EquationSystem::v_DoInitialise()
        {

        }
    
    
        void EquationSystem::InitialiseBaseFlow(
            Array<OneD, Array<OneD, NekDouble> > &base)
        {
            base = Array<OneD, Array<OneD, NekDouble> >(m_spacedim);
            std::vector<std::string> vel;
            vel.push_back("Vx");
            vel.push_back("Vy");
            vel.push_back("Vz");
            vel.resize(m_spacedim);
            SetUpBaseFields(m_graph);
            EvaluateFunction(vel, base, "BaseFlow");
        }    	    
    
        void EquationSystem::SetUpBaseFields(
            SpatialDomains::MeshGraphSharedPtr &mesh)
        {
            int i;
            
            // The number of variables can be different from the dimension 
            // of the base flow
            int nvariables = m_session->GetVariables().size();
            m_base = Array<OneD, MultiRegions::ExpListSharedPtr>(nvariables);
            if (m_projectionType == MultiRegions::eGalerkin ||
                m_projectionType == MultiRegions::eMixed_CG_Discontinuous)
            {
                switch (m_expdim)
                {
                    case 1:
                    {
                        for(i = 0; i < m_base.num_elements(); i++)
                        {
                            m_base[i] = MemoryManager<MultiRegions::ContField1D>
                                ::AllocateSharedPtr(m_session, mesh, 
                                                    m_session->GetVariable(0));
                        }
                    }
                        break;
                    case 2:
                    {
                        if(m_HomogeneousType == eHomogeneous1D)
                        {
                            if(m_SingleMode)
                            {
                                const LibUtilities::PointsKey PkeyZ(m_npointsZ,
                                        LibUtilities::eFourierSingleModeSpaced);
                                const LibUtilities::BasisKey  BkeyZ(
                                        LibUtilities::eFourier,
                                        m_npointsZ,PkeyZ);

                                for(i = 0 ; i < m_base.num_elements(); i++)
                                {
                                    m_base[i] = MemoryManager<MultiRegions::ContField3DHomogeneous1D> ::AllocateSharedPtr(m_session,BkeyZ,m_LhomZ,m_useFFT,m_homogen_dealiasing,m_graph,m_session->GetVariable(i));
                                    m_base[i]->SetWaveSpace(true);
                                }
                            }
                            else if(m_HalfMode)
                            {
                                //1 plane field (half mode expansion)
                                const LibUtilities::PointsKey PkeyZ(m_npointsZ,
                                        LibUtilities::eFourierSingleModeSpaced);
                                const LibUtilities::BasisKey  BkeyZ(
                                        LibUtilities::eFourierHalfModeRe,
                                        m_npointsZ,PkeyZ);

                                for(i = 0 ; i < m_base.num_elements(); i++)
                                {
                                    m_base[i] = MemoryManager<MultiRegions::ContField3DHomogeneous1D>
                                    ::AllocateSharedPtr(m_session,BkeyZ,m_LhomZ,m_useFFT,m_homogen_dealiasing,m_graph,m_session->GetVariable(i));
                                    m_base[i]->SetWaveSpace(true);
                                }
                            }
                            else
                            {
                                const LibUtilities::PointsKey PkeyZ(m_npointsZ,
                                        LibUtilities::eFourierEvenlySpaced);
                                const LibUtilities::BasisKey  BkeyZ(
                                        LibUtilities::eFourier,m_npointsZ,
                                        PkeyZ);

                                for(i = 0 ; i < m_base.num_elements(); i++)
                                {
                                    m_base[i] = MemoryManager<MultiRegions::ContField3DHomogeneous1D>
                                    ::AllocateSharedPtr(m_session,BkeyZ,m_LhomZ,m_useFFT,m_homogen_dealiasing,m_graph,m_session->GetVariable(i));
                                    m_base[i]->SetWaveSpace(false);
                                }
                            }
                        }
                        else
                        {
                            i = 0;
                            MultiRegions::ContField2DSharedPtr firstbase =
                                MemoryManager<MultiRegions::ContField2D>
                                ::AllocateSharedPtr(m_session,mesh,
                                                m_session->GetVariable(i));
                            m_base[0]=firstbase;

                            for(i = 1 ; i < m_base.num_elements(); i++)
                            {
                                m_base[i] = MemoryManager<MultiRegions::ContField2D>
                                ::AllocateSharedPtr(*firstbase,mesh,
                                                    m_session->GetVariable(i));
                            }
                        }
                    }
                    break;
                    case 3:
                    {
                        MultiRegions::ContField3DSharedPtr firstbase =
                            MemoryManager<MultiRegions::ContField3D>
                            ::AllocateSharedPtr(m_session, m_graph,
                                                m_session->GetVariable(0));
                        m_base[0] = firstbase;
                        for(i = 1 ; i < m_base.num_elements(); i++)
                        {
                            m_base[i] = MemoryManager<MultiRegions::ContField3D>
                                ::AllocateSharedPtr(*firstbase, m_graph,
                                                    m_session->GetVariable(0));
                        }
                    }
                    break;
                    default:
                        ASSERTL0(false,"Expansion dimension not recognised");
                        break;
                }
            }
            else
            {
                switch(m_expdim)
                {
                    case 1:
                    {
                        // need to use zero for variable as may be more base 
                        // flows than variables
                        for(i = 0 ; i < m_base.num_elements(); i++)
                        {
                            m_base[i] = MemoryManager<MultiRegions
                                ::DisContField1D>
                                ::AllocateSharedPtr(m_session, m_graph,
                                                    m_session->GetVariable(0));
                        }
                        break;
                    }
                    case 2:
                    {
                        for(i = 0 ; i < m_base.num_elements(); i++)
                        {
                            m_base[i] = MemoryManager<MultiRegions
                                ::DisContField2D>::AllocateSharedPtr(m_session,m_graph,
                                                                     m_session->GetVariable(0));
                        }
                        break;
                    }
                    case 3:
                        ASSERTL0(false, "3 D not set up");
                    default:
                        ASSERTL0(false, "Expansion dimension not recognised");
                        break;
                }
            }
        }
 	
        // Import base flow from file and load in m_base    	
        void EquationSystem::ImportFldBase(
            std::string pInfile, 
            SpatialDomains::MeshGraphSharedPtr pGraph)
        {
            std::vector<LibUtilities::FieldDefinitionsSharedPtr> FieldDef;
            std::vector<std::vector<NekDouble> > FieldData;

            //Get Homogeneous
            LibUtilities::Import(pInfile,FieldDef,FieldData);

            int nvar = m_session->GetVariables().size();
            if(m_session->DefinesSolverInfo("HOMOGENEOUS"))
            {
                std::string HomoStr = m_session->GetSolverInfo("HOMOGENEOUS");
            }
            // copy FieldData into m_fields
            for(int j = 0; j < nvar; ++j)
            {
                for(int i = 0; i < FieldDef.size(); ++i)
                {
                    bool flag = FieldDef[i]->m_fields[j] ==
                                m_session->GetVariable(j);
                    ASSERTL1(flag, (std::string("Order of ") + pInfile
                                    + std::string(" data and that defined in "
                                    "m_boundaryconditions differs")).c_str());

                    m_base[j]->ExtractDataToCoeffs(FieldDef[i], FieldData[i],
                                                   FieldDef[i]->m_fields[j],
                                                   m_base[j]->UpdateCoeffs());
                }
            }
        }

        /**
         * 
         */
        void EquationSystem::v_DoSolve()
        {

        }
	
        /**
         * 
         */
        void EquationSystem::v_TransCoeffToPhys()
        {
		
        }
	
        /**
         *
         */
        void EquationSystem::v_TransPhysToCoeff()
        {
		
        }


        /**
         * By default, there are no further parameters to display.
         */
        void EquationSystem::v_PrintSummary(std::ostream &out)
        {

        }

        /**
         * Write the field data to file. The file is named according to the session
         * name with the extension .fld appended.
         */
        void EquationSystem::v_Output(void)
        {
            std::string outname = m_sessionName;
            if (m_comm->GetSize() > 1)
            {
                outname += "_P"+boost::lexical_cast<std::string>(m_comm->GetRank());
            }
            outname += ".fld";
            WriteFld(outname); 
        }

        /**
         * Zero the physical fields.
         */
        void EquationSystem::ZeroPhysFields(void)
        {
            for(int i = 0; i < m_fields.num_elements(); i++)
            {
                Vmath::Zero(m_fields[i]->GetNpoints(),m_fields[i]->UpdatePhys(),1);
            }
        }

        /**
         * FwdTrans the m_fields members
         */
        void EquationSystem::FwdTransFields(void)
        {
            for(int i = 0; i < m_fields.num_elements(); i++)
            {
                m_fields[i]->FwdTrans(m_fields[i]->GetPhys(),m_fields[i]->UpdateCoeffs());
                m_fields[i]->SetPhysState(false);
            }
        }

        /**
         * Computes the weak Green form of advection terms (without boundary
         * integral), i.e. \f$ (\nabla \phi \cdot F) \f$ where for example
         * \f$ F=uV \f$.
         * @param   F           Fields.
         * @param   outarray    Storage for result.
         *
         * \note Assuming all fields are of the same expansion and order so that 
         * we can use the parameters of m_fields[0].
         */
        void EquationSystem::WeakAdvectionGreensDivergenceForm(
            const Array<OneD, Array<OneD, NekDouble> > &F,
            Array<OneD, NekDouble> &outarray)
        {
            // Use dimension of velocity vector to dictate dimension of operation
            int ndim    = F.num_elements();
            int nCoeffs = m_fields[0]->GetNcoeffs();

            Array<OneD, NekDouble> iprod(nCoeffs);
            Vmath::Zero(nCoeffs, outarray, 1);

            for (int i = 0; i < ndim; ++i)
            {
                m_fields[0]->IProductWRTDerivBase(i, F[i], iprod);
                Vmath::Vadd(nCoeffs, iprod, 1, outarray, 1, outarray, 1);
            }
        }

        /**
         * Calculate Inner product of the divergence advection form
         * \f$(\phi, \nabla \cdot F)\f$, where for example \f$ F = uV \f$.
         * @param   F           Fields.
         * @param   outarray    Storage for result.
         */
        void EquationSystem::WeakAdvectionDivergenceForm(
            const Array<OneD, Array<OneD, NekDouble> > &F,
            Array<OneD, NekDouble> &outarray)
        {
            // Use dimension of Velocity vector to dictate dimension of operation
            int ndim       = F.num_elements();
            int nPointsTot = m_fields[0]->GetNpoints();
            Array<OneD, NekDouble> tmp(nPointsTot);
            Array<OneD, NekDouble> div(nPointsTot, 0.0);

            // Evaluate the divergence
            for(int i = 0; i < ndim; ++i)
            {
                //m_fields[0]->PhysDeriv(i,F[i],tmp);
                m_fields[0]->PhysDeriv(MultiRegions::DirCartesianMap[i],F[i],tmp);
                Vmath::Vadd(nPointsTot, tmp, 1, div, 1, div, 1);
            }

            m_fields[0]->IProductWRTBase(div, outarray);
        }

        /**
         * Calculate Inner product of the divergence advection form
         * \f$ (\phi, V\cdot \nabla u) \f$
         * @param   V           Fields.
         * @param   u           Fields.
         * @param   outarray    Storage for result.
         */
        void EquationSystem::WeakAdvectionNonConservativeForm(
            const Array<OneD, Array<OneD, NekDouble> > &V,
            const Array<OneD, const NekDouble> &u,
            Array<OneD, NekDouble> &outarray,
            bool UseContCoeffs)
        {
            // use dimension of Velocity vector to dictate dimension of operation
            int ndim       = V.num_elements();

            int nPointsTot = m_fields[0]->GetNpoints();
            Array<OneD, NekDouble> tmp(nPointsTot);
            Array<OneD, NekDouble> wk(ndim * nPointsTot, 0.0);

            AdvectionNonConservativeForm(V, u, tmp, wk);
		
            if(UseContCoeffs)
            {
                m_fields[0]->IProductWRTBase(tmp, outarray,MultiRegions::eGlobal);
            }
            else
            {
                m_fields[0]->IProductWRTBase_IterPerExp(tmp, outarray);
            }
        }

        /**
         * Calculate the inner product \f$ V\cdot \nabla u \f$
         * @param   V           Fields.
         * @param   u           Fields.
         * @param   outarray    Storage for result.
         * @param   wk          Workspace.
         */
        void EquationSystem::AdvectionNonConservativeForm(
            const Array<OneD, Array<OneD, NekDouble> > &V,
            const Array<OneD, const NekDouble> &u,
            Array<OneD, NekDouble> &outarray,
            Array<OneD, NekDouble> &wk)
        {
            // Use dimension of Velocity vector to dictate dimension of operation
            int ndim       = V.num_elements();
            //int ndim = m_expdim;

            // ToDo: here we should add a check that V has right dimension

            int nPointsTot = m_fields[0]->GetNpoints();
            Array<OneD, NekDouble> grad0,grad1,grad2;

            // Check to see if wk space is defined
            if (wk.num_elements())
            {
                grad0 = wk;
            }
            else
            {
                grad0 = Array<OneD, NekDouble> (nPointsTot);
            }

            // Evaluate V\cdot Grad(u)
            switch(ndim)
            {
                case 1:
                    m_fields[0]->PhysDeriv(u,grad0);
                    Vmath::Vmul(nPointsTot, grad0, 1, V[0], 1, outarray,1);
                    break;
                case 2:
                    grad1 = Array<OneD, NekDouble> (nPointsTot);
                    m_fields[0]->PhysDeriv(u, grad0, grad1);
                    Vmath::Vmul (nPointsTot, grad0, 1, V[0], 1, outarray, 1);
                    Vmath::Vvtvp(nPointsTot, grad1, 1, V[1], 1, outarray, 1, outarray, 1);
                    break;
                case 3:
                    grad1 = Array<OneD, NekDouble> (nPointsTot);
                    grad2 = Array<OneD, NekDouble> (nPointsTot);
                    m_fields[0]->PhysDeriv(u,grad0,grad1,grad2);
                    Vmath::Vmul (nPointsTot, grad0, 1, V[0], 1, outarray, 1);
                    Vmath::Vvtvp(nPointsTot, grad1, 1, V[1], 1, outarray, 1, outarray, 1);
                    Vmath::Vvtvp(nPointsTot, grad2, 1, V[2], 1, outarray, 1, outarray, 1);
                    break;
                default:
                    ASSERTL0(false,"dimension unknown");
            }
        }

        /**
         * @brief Calculate weak DG advection in the form \f$ \langle\phi,
         * \hat{F}\cdot n\rangle - (\nabla \phi \cdot F) \f$
         * 
         * @param   InField                         Fields.
         * @param   OutField                        Storage for result.
         * @param   NumericalFluxIncludesNormal     Default: true.
         * @param   InFieldIsPhysSpace              Default: false.
         * @param   nvariables                      Number of fields.
         */
        void EquationSystem::WeakDGAdvection(
            const Array<OneD, Array<OneD, NekDouble> >& InField,
                  Array<OneD, Array<OneD, NekDouble> >& OutField,
            bool NumericalFluxIncludesNormal,
            bool InFieldIsInPhysSpace,
            int nvariables)
        {
            int i;
            int nVelDim         = m_expdim;
            int nPointsTot      = GetNpoints();
            int ncoeffs         = GetNcoeffs();
            int nTracePointsTot = GetTraceNpoints();
        
            if (!nvariables)
            {
                nvariables      = m_fields.num_elements();
            }

            Array<OneD, Array<OneD, NekDouble> > fluxvector(nVelDim);
            Array<OneD, Array<OneD, NekDouble> > physfield (nvariables);

            for(i = 0; i < nVelDim; ++i)
            {
                fluxvector[i]    = Array<OneD, NekDouble>(nPointsTot);
            }

            // Get the variables in physical space
            // already in physical space
            if(InFieldIsInPhysSpace == true)
            {
                for(i = 0; i < nvariables; ++i)
                {
                    physfield[i] = InField[i];
                }
            }
            // otherwise do a backward transformation
            else
            {
                for(i = 0; i < nvariables; ++i)
                {
                    // Could make this point to m_fields[i]->UpdatePhys();
                    physfield[i] = Array<OneD, NekDouble>(nPointsTot);
                    m_fields[i]->BwdTrans(InField[i],physfield[i]);
                }
            }

            // Get the advection part (without numerical flux)
            for(i = 0; i < nvariables; ++i)
            {
                // Get the ith component of the  flux vector in (physical space)
                GetFluxVector(i, physfield, fluxvector);

                // Calculate the i^th value of (\grad_i \phi, F)
                WeakAdvectionGreensDivergenceForm(fluxvector,OutField[i]);
            }

            // Get the numerical flux and add to the modal coeffs
            // if the NumericalFluxs function already includes the
            // normal in the output
            if (NumericalFluxIncludesNormal == true)
            {
                Array<OneD, Array<OneD, NekDouble> > numflux   (nvariables);

                for(i = 0; i < nvariables; ++i)
                {
                    numflux[i]   = Array<OneD, NekDouble>(nTracePointsTot);
                }

                // Evaluate numerical flux in physical space which may in
                // general couple all component of vectors
                NumericalFlux(physfield, numflux);

                // Evaulate  <\phi, \hat{F}\cdot n> - OutField[i]
                for(i = 0; i < nvariables; ++i)
                {
                    Vmath::Neg(ncoeffs,OutField[i],1);
                    m_fields[i]->AddTraceIntegral(numflux[i],OutField[i]);
                    m_fields[i]->SetPhysState(false);
                }
            }
            // if the NumericalFlux function does not include the
            // normal in the output
            else
            {
                Array<OneD, Array<OneD, NekDouble> > numfluxX   (nvariables);
                Array<OneD, Array<OneD, NekDouble> > numfluxY   (nvariables);

                for(i = 0; i < nvariables; ++i)
                {
                    numfluxX[i]   = Array<OneD, NekDouble>(nTracePointsTot);
                    numfluxY[i]   = Array<OneD, NekDouble>(nTracePointsTot);
                }

                // Evaluate numerical flux in physical space which may in
                // general couple all component of vectors
                NumericalFlux(physfield, numfluxX, numfluxY);

                // Evaulate  <\phi, \hat{F}\cdot n> - OutField[i]
                for(i = 0; i < nvariables; ++i)
                {
                    Vmath::Neg(ncoeffs,OutField[i],1);
                    m_fields[i]->AddTraceIntegral(numfluxX[i], numfluxY[i],
                                                  OutField[i]);
                    m_fields[i]->SetPhysState(false);
                }
            }
        }
        
        /**
         * Calculate weak DG Diffusion in the LDG form
         * \f$ \langle\psi, \hat{u}\cdot n\rangle
         * - \langle\nabla\psi \cdot u\rangle
         *  \langle\phi, \hat{q}\cdot n\rangle - (\nabla \phi \cdot q) \rangle \f$
         */
        void EquationSystem::WeakDGDiffusion(
            const Array<OneD, Array<OneD, NekDouble> >& InField,
            Array<OneD, Array<OneD, NekDouble> >& OutField,
            bool NumericalFluxIncludesNormal,
            bool InFieldIsInPhysSpace)
        {
            int i, j, k;
            int nPointsTot      = GetNpoints();
            int ncoeffs         = GetNcoeffs();
            int nTracePointsTot = GetTraceNpoints();
            int nvariables      = m_fields.num_elements();
            int nqvar           = 2;

            Array<OneD, NekDouble>  qcoeffs (ncoeffs);
            Array<OneD, NekDouble>  temp (ncoeffs);

            Array<OneD, Array<OneD, NekDouble> > fluxvector (m_spacedim);
            Array<OneD, Array<OneD, NekDouble> > ufield (nvariables);

            Array<OneD, Array<OneD, Array<OneD, NekDouble> > >  flux   (nqvar);
            Array<OneD, Array<OneD, Array<OneD, NekDouble> > >  qfield  (nqvar);

            for(j = 0; j < nqvar; ++j)
            {
                qfield[j]   = Array<OneD, Array<OneD, NekDouble> >(nqvar);
                flux[j]     = Array<OneD, Array<OneD, NekDouble> >(nqvar);

                for(i = 0; i< nvariables; ++i)
                {
                    ufield[i] = Array<OneD, NekDouble>(nPointsTot, 0.0);
                    qfield[j][i]  = Array<OneD, NekDouble>(nPointsTot, 0.0);
                    flux[j][i] = Array<OneD, NekDouble>(nTracePointsTot, 0.0);
                }
            }

            for(k = 0; k < m_spacedim; ++k)
            {
                fluxvector[k] = Array<OneD, NekDouble>(nPointsTot, 0.0);
            }

            // Get the variables in physical space already in physical space
            if(InFieldIsInPhysSpace == true)
            {
                for(i = 0; i < nvariables; ++i)
                {
                    ufield[i] = InField[i];
                }
            }
            // Otherwise do a backward transformation
            else
            {
                for(i = 0; i < nvariables; ++i)
                {
                    // Could make this point to m_fields[i]->UpdatePhys();
                    ufield[i] = Array<OneD, NekDouble>(nPointsTot);
                    m_fields[i]->BwdTrans(InField[i],ufield[i]);
                }
            }

            // ##########################################################
            // Compute q_{\eta} and q_{\xi} from su
            // Obtain Numerical Fluxes
            // ##########################################################
            NumFluxforScalar(ufield, flux);

            for(j = 0; j < nqvar; ++j)
            {
                for(i = 0; i < nvariables; ++i)
                {
                    // Get the ith component of the  flux vector in (physical space)
                    // fluxvector = m_tanbasis * u, where m_tanbasis = 2 by
                    // m_spacedim by nPointsTot
                    if(m_tanbasis.num_elements())
                    {
                        for (k = 0; k < m_spacedim; ++k)
                        {
                            Vmath::Vmul(nPointsTot, m_tanbasis[j][k], 1, ufield[i],
                                        1, fluxvector[k], 1);
                        }
                    }
                    else
                    {
                        GetFluxVector(i, j, ufield, fluxvector);
                    }

                    // Calculate the i^th value of (\grad_i \phi, F)
                    WeakAdvectionGreensDivergenceForm(fluxvector, qcoeffs);

                    Vmath::Neg(ncoeffs,qcoeffs,1);
                    m_fields[i]->AddTraceIntegral(flux[j][i], qcoeffs);
                    m_fields[i]->SetPhysState(false);

                    // Add weighted mass matrix = M ( \nabla \cdot Tanbasis )
//                if(m_gradtan.num_elements())
//                {
//                    MultiRegions::GlobalMatrixKey key(StdRegions::eMass,
//                                                        m_gradtan[j]);
//                    m_fields[i]->MultiRegions::ExpList::GeneralMatrixOp(key,
//                                                        InField[i], temp);
//                    Vmath::Svtvp(ncoeffs, -1.0, temp, 1, qcoeffs, 1,
//                                                        qcoeffs, 1);
//                }

                    //Multiply by the inverse of mass matrix
                    m_fields[i]->MultiplyByElmtInvMass(qcoeffs, qcoeffs);

                    // Back to physical space
                    m_fields[i]->BwdTrans(qcoeffs, qfield[j][i]);
                }
            }


            // ##########################################################
            //   Compute u from q_{\eta} and q_{\xi}
            // ##########################################################

            // Obtain Numerical Fluxes
            NumFluxforVector(ufield, qfield, flux[0]);

            for (i = 0; i < nvariables; ++i)
            {
                // L = L(tan_eta) q_eta + L(tan_xi) q_xi
                OutField[i] = Array<OneD, NekDouble>(ncoeffs, 0.0);
                temp = Array<OneD, NekDouble>(ncoeffs, 0.0);

                if(m_tanbasis.num_elements())
                {
                    for(j = 0; j < nqvar; ++j)
                    {
                        for (k = 0; k < m_spacedim; ++k)
                        {
                            Vmath::Vmul(nPointsTot, m_tanbasis[j][k], 1,
                                        qfield[j][i], 1, fluxvector[k], 1);
                        }

                        WeakAdvectionGreensDivergenceForm(fluxvector, temp);
                        Vmath::Vadd(ncoeffs, temp, 1, OutField[i], 1,
                                    OutField[i], 1);
                    }
                }
                else
                {
                    for (k = 0; k < m_spacedim; ++k)
                    {
                        Vmath::Vcopy(nPointsTot, qfield[k][i], 1, fluxvector[k], 1);
                    }

                    WeakAdvectionGreensDivergenceForm(fluxvector, OutField[i]);
                }

                // Evaulate  <\phi, \hat{F}\cdot n> - OutField[i]
                Vmath::Neg(ncoeffs,OutField[i],1);
                m_fields[i]->AddTraceIntegral(flux[0][i], OutField[i]);
                m_fields[i]->SetPhysState(false);
            }
        }

        /**
         * Write the n-th checkpoint file.
         * @param   n   The index of the checkpoint file.
         */
        void EquationSystem::Checkpoint_Output(const int n)
        {
            std::stringstream outname;
            outname << m_sessionName << "_" << n;

            if (m_comm->GetSize() > 1)
            {
                outname << "_P" << m_comm->GetRank();
            }
            outname << ".chk";

            WriteFld(outname.str());
        }

        /**
         * Write the n-th checkpoint file.
         * @param   n   The index of the checkpoint file.
         */
        void EquationSystem::Checkpoint_Output(
            const int n, 
            MultiRegions::ExpListSharedPtr &field, 
            Array< OneD, Array<OneD, NekDouble> > &fieldcoeffs, 
            Array<OneD, std::string> &variables)
        {
            char chkout[16] = "";
            sprintf(chkout, "%d", n);
            std::string outname = m_sessionName + "_" + chkout + ".chk";
            WriteFld(outname, field, fieldcoeffs, variables);
        }





        /**
         * Writes the field data to a file with the given filename.
         * @param   outname     Filename to write to.
         */
        void EquationSystem::WriteFld(const std::string &outname)
        {
            Array<OneD, Array<OneD, NekDouble> > fieldcoeffs(m_fields.num_elements());
            Array<OneD, std::string>  variables(m_fields.num_elements());

            for(int i = 0; i < m_fields.num_elements(); ++i)
            {
                if(m_fields[i]->GetNcoeffs() == m_fields[0]->GetNcoeffs())
                {
                    fieldcoeffs[i] = m_fields[i]->UpdateCoeffs();
                }
                else
                {
                    fieldcoeffs[i] = Array<OneD,NekDouble>(m_fields[0]->GetNcoeffs());
                    m_fields[0]->ExtractCoeffsToCoeffs(m_fields[i],m_fields[i]->GetCoeffs(),fieldcoeffs[i]);
                }
                variables[i] = m_boundaryConditions->GetVariable(i);
            }

            WriteFld(outname, m_fields[0], fieldcoeffs, variables);

        }



        /**
         * Writes the field data to a file with the given filename.
         * @param   outname         Filename to write to.
         * @param   field           ExpList on which data is based.
         * @param   fieldcoeffs     An array of array of expansion coefficients.
         * @param   variables       An array of variable names.
         */
        void EquationSystem::WriteFld(
                                      const std::string &outname, 
                                      MultiRegions::ExpListSharedPtr &field, 
                                      Array<OneD, Array<OneD, NekDouble> > &fieldcoeffs, 
                                      Array<OneD, std::string> &variables)
        {
            std::vector<LibUtilities::FieldDefinitionsSharedPtr> FieldDef
                = field->GetFieldDefinitions();
            std::vector<std::vector<NekDouble> > FieldData(FieldDef.size());

            // Copy Data into FieldData and set variable
            for(int j = 0; j < fieldcoeffs.num_elements(); ++j)
            {
                for(int i = 0; i < FieldDef.size(); ++i)
                {
                    // Could do a search here to find correct variable
                    FieldDef[i]->m_fields.push_back(variables[j]);
                    field->AppendFieldData(FieldDef[i], FieldData[i], fieldcoeffs[j]);
                }            
            }

            // Update time in field info if required
            if(m_fieldMetaDataMap.find("Time") != m_fieldMetaDataMap.end())
            {
                m_fieldMetaDataMap["Time"] = boost::lexical_cast<std::string>(m_time);
            }

            LibUtilities::Write(outname, FieldDef, FieldData, m_fieldMetaDataMap);
        }


        /**
         * Import field from infile and load into \a m_fields. This routine will
         * also perform a \a BwdTrans to ensure data is in both the physical and
         * coefficient storage.
         * @param   infile  Filename to read.
         */
        void EquationSystem::ImportFld(
            const std::string &infile, 
            Array<OneD, MultiRegions::ExpListSharedPtr> &pFields)
        {
            std::vector<LibUtilities::FieldDefinitionsSharedPtr> FieldDef;
            std::vector<std::vector<NekDouble> > FieldData;

            LibUtilities::Import(infile,FieldDef,FieldData);

            // Copy FieldData into m_fields
            for(int j = 0; j < pFields.num_elements(); ++j)
            {
                Vmath::Zero(pFields[j]->GetNcoeffs(),pFields[j]->UpdateCoeffs(),1);
                
                for(int i = 0; i < FieldDef.size(); ++i)
                {
                    ASSERTL1(FieldDef[i]->m_fields[j] == m_session->GetVariable(j),
                             std::string("Order of ") + infile
                             + std::string(" data and that defined in "
                                           "m_boundaryconditions differs"));

                    pFields[j]->ExtractDataToCoeffs(FieldDef[i], FieldData[i],
                                                    FieldDef[i]->m_fields[j],
                                                    pFields[j]->UpdateCoeffs());
                }
                pFields[j]->BwdTrans(pFields[j]->GetCoeffs(),
                                     pFields[j]->UpdatePhys());
            }
        }



        /**
         * Import field from infile and load into \a m_fields. This routine will
         * also perform a \a BwdTrans to ensure data is in both the physical and
         * coefficient storage.
         * @param   infile  Filename to read.
         * If optionan \a ndomains is specified it assumes we loop over nodmains for each nvariables. 
         */
        void EquationSystem::ImportFldToMultiDomains(
                                                     const std::string &infile, 
                                                     Array<OneD, MultiRegions::ExpListSharedPtr> &pFields,
                                                     const int ndomains)
        {
            std::vector<LibUtilities::FieldDefinitionsSharedPtr> FieldDef;
            std::vector<std::vector<NekDouble> > FieldData;
            
            LibUtilities::Import(infile,FieldDef,FieldData);
            
            int nvariables = GetNvariables();

            ASSERTL0(ndomains*nvariables == pFields.num_elements(),"Number of fields does not match the number of variables and domains");
            
            // Copy FieldData into m_fields
            for(int j = 0; j < ndomains; ++j)
            {
                for(int i = 0; i < nvariables; ++i)
                {
                    Vmath::Zero(pFields[j*nvariables+i]->GetNcoeffs(),pFields[j*nvariables+i]->UpdateCoeffs(),1);
                    
                    for(int n = 0; n < FieldDef.size(); ++n)
                    {
                        ASSERTL1(FieldDef[n]->m_fields[i] == m_session->GetVariable(i),
                                 std::string("Order of ") + infile
                                 + std::string(" data and that defined in "
                                               "m_boundaryconditions differs"));
                        
                        pFields[j*nvariables+i]->ExtractDataToCoeffs(FieldDef[n], FieldData[n],
                                                                     FieldDef[n]->m_fields[i],
                                                                     pFields[j*nvariables+i]->UpdateCoeffs());
                    }
                    pFields[j*nvariables+i]->BwdTrans(pFields[j*nvariables+i]->GetCoeffs(),
                                                      pFields[j*nvariables+i]->UpdatePhys());
                }
            }
        }

        /**
         * Import field from infile and load into \a pField. This routine will
         * also perform a \a BwdTrans to ensure data is in both the physical and
         * coefficient storage.
         */
        void EquationSystem::ImportFld(
            const std::string &infile, 
            MultiRegions::ExpListSharedPtr &pField, 
            std::string &pFieldName)
        {
            std::vector<LibUtilities::FieldDefinitionsSharedPtr> FieldDef;
            std::vector<std::vector<NekDouble> > FieldData;

            LibUtilities::Import(infile,FieldDef,FieldData);
            int idx = -1;

            Vmath::Zero(pField->GetNcoeffs(),pField->UpdateCoeffs(),1);

            for(int i = 0; i < FieldDef.size(); ++i)
            {
                // find the index of the required field in the file.
                for(int j = 0; j < FieldData.size(); ++j)
                {
                    if (FieldDef[i]->m_fields[j] == pFieldName)
                    {
                        idx = j;
                    }
                }
                ASSERTL1(idx >= 0, "Field " + pFieldName + " not found.");

                pField->ExtractDataToCoeffs(FieldDef[i], FieldData[i],
                                            FieldDef[i]->m_fields[idx],
                                            pField->UpdateCoeffs());
            }
            pField->BwdTrans(pField->GetCoeffs(), pField->UpdatePhys());
        }

        /**
         * Import field from infile and load into the array \a coeffs. 
         *
         * @param infile Filename to read.
         * @param fieldStr an array of string identifying fields to be imported
         * @param coeffs and array of array of coefficients to store imported data
         */
        void EquationSystem::ImportFld(
            const std::string &infile, 
            std::vector< std::string> &fieldStr, 
            Array<OneD, Array<OneD, NekDouble> > &coeffs)
        {

            ASSERTL0(fieldStr.size() <= coeffs.num_elements(),
                     "length of fieldstr should be the same as pFields");
        
            std::vector<LibUtilities::FieldDefinitionsSharedPtr> FieldDef;
            std::vector<std::vector<NekDouble> > FieldData;
        
            LibUtilities::Import(infile,FieldDef,FieldData);

            // Copy FieldData into m_fields
            for(int j = 0; j < fieldStr.size(); ++j)
            {
                Vmath::Zero(coeffs[j].num_elements(),coeffs[j],1);
                for(int i = 0; i < FieldDef.size(); ++i)
                {
                    m_fields[0]->ExtractDataToCoeffs(FieldDef[i], FieldData[i],
                                                     fieldStr[j], coeffs[j]);
                }
            }
        }
    
        /**
         * Write data to file in Tecplot format?
         * @param   n           Checkpoint index.
         * @param   name        Additional name (appended to session name).
         * @param   inarray     Field data to write out.
         * @param   IsInPhysicalSpace   Indicates if field data is in phys space.
         */
//    void EquationSystem::Array_Output(const int n, std::string name,
//                               const Array<OneD, const NekDouble>&inarray,
//                               bool IsInPhysicalSpace)
//    {
//        int nq = m_fields[0]->GetTotPoints();
//
//        Array<OneD, NekDouble> tmp(nq);
//
//        // save values
//        Vmath::Vcopy(nq, m_fields[0]->GetPhys(), 1, tmp, 1);
//
//        // put inarray in m_phys
//        if (IsInPhysicalSpace == false)
//        {
//            m_fields[0]->BwdTrans(inarray,(m_fields[0]->UpdatePhys()));
//        }
//        else
//        {
//            Vmath::Vcopy(nq,inarray,1,(m_fields[0]->UpdatePhys()),1);
//        }
//
//        char chkout[16] = "";
//        sprintf(chkout, "%d", n);
//        std::string outname = m_sessionName +"_" + name + "_" + chkout + ".chk";
//        ofstream outfile(outname.c_str());
//        m_fields[0]->WriteToFile(outfile,eTecplot);
//
//        // copy back the original values
//        Vmath::Vcopy(nq,tmp,1,m_fields[0]->UpdatePhys(),1);
//    }

        /**
         * Write data to file in Tecplot format.
         * @param  n                 Checkpoint index.
         * @param  name              Additional name (appended to session name).
         * @param  IsInPhysicalSpace Indicates if field data is in phys space.
         */
        void EquationSystem::WriteTecplotFile(
            const int n, 
            const std::string &name, 
            bool IsInPhysicalSpace)
        {
            std::string var = "";
            int j;
            for(j = 0; j < m_fields.num_elements()-1; ++j)
            {
                var += m_boundaryConditions->GetVariable(j) +  ", ";
            }
            var += m_boundaryConditions->GetVariable(j);

            char chkout[16] = "";
            sprintf(chkout, "%d", n);
            std::string outname = m_sessionName + "_" + name + "_" + chkout + ".dat";
            ofstream outfile(outname.c_str());

            // Put inarray in m_phys
            if (IsInPhysicalSpace == false)
            {
                for(int i = 0; i < m_fields.num_elements(); ++i)
                {
                    m_fields[i]->BwdTrans(m_fields[i]->GetCoeffs(), 
                                          m_fields[i]->UpdatePhys());
                }
            }

            m_fields[0]->WriteTecplotHeader(outfile, var);

            for(int i = 0; i < m_fields[0]->GetExpSize(); ++i)
            {
                m_fields[0]->WriteTecplotZone(outfile,i);
                for(int j = 0; j < m_fields.num_elements(); ++j)
                {
                    m_fields[j]->WriteTecplotField(outfile, i);
                }
            }
        }

        /**
         * Write out a summary of the session and timestepping to the given 
         * output stream.
         * @param   out         Output stream to write data to.
         */
        void EquationSystem::Summary(std::ostream &out)
        {
            if (m_session->GetComm()->GetRank() == 0)
            {
                SessionSummary(out);
                TimeParamSummary(out);
            }
        }

        /**
         * Write out a summary of the session data.
         * @param   out         Output stream to write data to.
         */
        void EquationSystem::SessionSummary(std::ostream &out)
        {

            if(m_HomogeneousType == eHomogeneous1D)
            {
                out << "\tQuasi-3D        : " << "Homogeneous in z-direction"       << endl;
                out << "\tSession Name    : " << m_sessionName                      << endl;
                out << "\tExpansion Dim.  : " << m_expdim+1                         << endl;
                out << "\tSpatial   Dim.  : " << m_spacedim                         << endl;
                out << "\t2D Exp. Order   : " << m_fields[0]->EvalBasisNumModesMax()<< endl;
                out << "\tN.Hom. Modes    : " << m_npointsZ                         << endl;
                out << "\tHom. length (LZ): " << m_LhomZ                            << endl;
                if(m_useFFT)
                {
                    out << "\tFFT Type        : FFTW" << endl;   
                }
                else
                {
                    out << "\tFFT Type        : MVM" << endl;               
                }
			
                if(m_MultipleModes==true)
                {
                    out << "\tSelected Mode    : " << m_NumMode << endl;

                }

            }
            else if(m_HomogeneousType == eHomogeneous2D)
            {
                out << "\tQuasi-3D        : " << "Homogeneous in yz-plane"          << endl;
                out << "\tSession Name    : " << m_sessionName                      << endl;
                out << "\tExpansion Dim.  : " << m_expdim+2                         << endl;
                out << "\tSpatial   Dim.  : " << m_spacedim                         << endl;
                out << "\t1D Exp. Order   : " << m_fields[0]->EvalBasisNumModesMax()<< endl;
                out << "\tN.Hom. Modes (y): " << m_npointsY                         << endl;
                out << "\tN.Hom. Modes (z): " << m_npointsZ                         << endl;
                out << "\tHom. length (LY): " << m_LhomY                            << endl;
                out << "\tHom. length (LZ): " << m_LhomZ                            << endl;

                if(m_useFFT)
                {
                    out << "\tFFT Type        : FFTW" << endl;               
                }
                else
                {
                    out << "\tFFT Type        : MVM" << endl;               
                }
            }
            else
            {
                out << "\tSession Name    : " << m_sessionName                      << endl;
                out << "\tExpansion Dim.  : " << m_expdim                           << endl;
                out << "\tSpatial   Dim.  : " << m_spacedim                         << endl;
                out << "\tMax Exp. Order  : " << m_fields[0]->EvalBasisNumModesMax()<< endl;
            }
            
            if (m_session->DefinesSolverInfo("UpwindType"))
            {
                std::string UpwindType;
                UpwindType = m_session->GetSolverInfo("UpwindType");
                if (UpwindType == "Average")
                {
                    out << "\tRiemann Solver  : Average" <<endl;
                }
                else if (UpwindType == "AUSM0")
                {
                    out << "\tRiemann Solver  : AUSM0"   <<endl;
                }
                else if (UpwindType == "AUSM1")
                {
                    out << "\tRiemann Solver  : AUSM1"   <<endl;
                }
                else if (UpwindType == "AUSM2")
                {
                    out << "\tRiemann Solver  : AUSM2"   <<endl;
                }
                else if (UpwindType == "AUSM3")
                {
                    out << "\tRiemann Solver  : AUSM3"   <<endl;
                }
                else if (UpwindType == "ExactToro")
                {
                    out << "\tRiemann Solver  : ExactToro"   <<endl;
                }
                else if (UpwindType == "HLL")
                {
                    out << "\tRiemann Solver  : HLL"   <<endl;
                }
                else if (UpwindType == "HLLC")
                {
                    out << "\tRiemann Solver  : HLLC"   <<endl;
                }
                else if (UpwindType == "LaxFriedrichs")
                {
                    out << "\tRiemann Solver  : Lax-Friedrichs"   <<endl;
                }
            }
            
            if (m_session->DefinesSolverInfo("AdvectionType"))
            {
                std::string AdvectionType;
                AdvectionType = m_session->GetSolverInfo("AdvectionType");
                switch (m_projectionType)
                {
                    case MultiRegions::eGalerkin:
                    {
                        out << "\tProjection Type : Continuous Galerkin" <<endl;
                        break;
                    }
                        
                    case MultiRegions::eDiscontinuous:
                    {
                        if (AdvectionType == "WeakDG")
                        {
                            out << "\tProjection Type : Weak Discontinuous Galerkin"        <<endl;
                        }
                        else if (AdvectionType == "FRDG")
                        {
                            out << "\tProjection Type : Flux Reconstruction DG"             <<endl;
                        }
                        else if (AdvectionType == "FRSD")
                        {
                            out << "\tProjection Type : Flux Reconstruction SD"             <<endl;
                        }
                        else if (AdvectionType == "FRHU")
                        {
                            out << "\tProjection Type : Flux Reconstruction HU"             <<endl;
                        }
                        else if (AdvectionType == "FRcmin")
                        {
                            out << "\tProjection Type : Flux Reconstruction c = c-min"      <<endl;
                        }
                        else if (AdvectionType == "FRcinf")
                        {
                            out << "\tProjection Type : Flux Reconstruction c = c-infinity" <<endl;
                        }
                        break;
                    }
                    case MultiRegions::eMixed_CG_Discontinuous:
                    {
                        out << "\tProjection Type : Mixed CG/DG" << endl;
                        break;
                    }
                    
                    default:
                        break;
                }
            }
            else if (m_projectionType == MultiRegions::eGalerkin)
            {
                out << "\tProjection Type : Continuous Galerkin" <<endl;
            }
            else if (m_projectionType == MultiRegions::eDiscontinuous)
            {
                out << "\tProjection Type : Weak Discontinuous Galerkin" <<endl;
            }
            else if (m_projectionType == MultiRegions::eMixed_CG_Discontinuous)
            {
                out << "\tProjection Type : Mixed Continuous Galerkin and Discontinuous" <<endl;
            }
            
            if (m_session->DefinesSolverInfo("DiffusionType"))
            {
                std::string DiffusionType;
                DiffusionType = m_session->GetSolverInfo("DiffusionType");
                switch (m_projectionType)
                {
                    case MultiRegions::eGalerkin:
                    {
                        break;
                    }
                        
                    case MultiRegions::eDiscontinuous:
                    {
                        if (DiffusionType == "LDG" || DiffusionType == "LDGNS")
                        {
                            out << "\tDiffusion Type  : LDG"    <<endl;
                        }
                        else if (DiffusionType == "LFRDG" || DiffusionType == "LFRDGNS")
                        {
                            out << "\tDiffusion Type  : LFRDG"  <<endl;
                        }
                        else if (DiffusionType == "LFRSD" || DiffusionType == "LFRSDNS")
                        {
                            out << "\tDiffusion Type  : LFRSD"  <<endl;
                        }
                        else if (DiffusionType == "LFRHU" || DiffusionType == "LFRHUNS")
                        {
                            out << "\tDiffusion Type  : LFRHU"  <<endl;
                        }
                        else if (DiffusionType == "LFRcmin" || DiffusionType == "LFRcminNS")
                        {
                            out << "\tDiffusion Type  : LFR c = c-min"      <<endl;
                        }
                        else if (DiffusionType == "LFRcinf" || DiffusionType == "LFRcinfNS")
                        {
                            out << "\tDiffusion Type  : LFR c = c-infinity" <<endl;
                        }
                        break;
                    }
                    case MultiRegions::eMixed_CG_Discontinuous:
                    {
                        break;
                    }
                        
                    default:
                        break;
                }
            }
        }

        /**
         * Write out a summary of the time parameters.
         * @param   out     Output stream to write to.
         */
        void EquationSystem::TimeParamSummary(std::ostream &out)
        {
            out << "\tTime Step       : " << m_timestep                 << endl;
            out << "\tNo. of Steps    : " << m_steps                    << endl;
            out << "\tCheckpoints     : " << m_checksteps << " steps"   << endl;
            //out << "\tInformation     : " << m_infosteps << " steps" << endl;
        }

        /**
         * Performs a case-insensitive string comparison (from web).
         * @param   s1      First string to compare.
         * @param   s2      Second string to compare.
         * @returns         0 if the strings match.
         */
        int EquationSystem::NoCaseStringCompare(const string & s1, const string& s2)
        {
            //if (s1.size() < s2.size()) return -1;
            //if (s1.size() > s2.size()) return 1;

            string::const_iterator it1=s1.begin();
            string::const_iterator it2=s2.begin();

            // Stop when either string's end has been reached
            while ( (it1!=s1.end()) && (it2!=s2.end()) )
            {
                if(::toupper(*it1) != ::toupper(*it2)) //letters differ?
                {
                    // Return -1 to indicate smaller than, 1 otherwise
                    return (::toupper(*it1)  < ::toupper(*it2)) ? -1 : 1;
                }

                // Proceed to the next character in each string
                ++it1;
                ++it2;
            }

            size_t size1=s1.size();
            size_t size2=s2.size();// cache lengths

            // Return -1, 0 or 1 according to strings' lengths
            if (size1==size2)
            {
                return 0;
            }

            return (size1 < size2) ? -1 : 1;
        }

        Array<OneD, bool> EquationSystem::v_GetSystemSingularChecks()
        {
            return Array<OneD, bool>(m_session->GetVariables().size(), false);
        }

        int EquationSystem::v_GetForceDimension()
        {
            return 0;
        }

        void EquationSystem::v_GetFluxVector(
            const int i, Array<OneD,
            Array<OneD, NekDouble> > &physfield,
            Array<OneD, Array<OneD, NekDouble> > &flux)
        {
            ASSERTL0(false, "v_GetFluxVector: This function is not valid "
                     "for the Base class");
        }

        void EquationSystem::v_GetFluxVector(
            const int i, const int j,
            Array<OneD, Array<OneD, NekDouble> > &physfield,
            Array<OneD, Array<OneD, NekDouble> > &flux)
        {
            ASSERTL0(false, "v_GetqFluxVector: This function is not valid "
                     "for the Base class");
        }

        void EquationSystem::v_GetFluxVector(
            const int i, Array<OneD,
            Array<OneD, NekDouble> > &physfield,
            Array<OneD, Array<OneD, NekDouble> > &fluxX,
            Array<OneD, Array<OneD, NekDouble> > &fluxY)
        {
            ASSERTL0(false, "v_GetFluxVector: This function is not valid "
                     "for the Base class");
        }

        void EquationSystem::v_NumericalFlux(
            Array<OneD, Array<OneD, NekDouble> > &physfield,
            Array<OneD, Array<OneD, NekDouble> > &numflux)
        {
            ASSERTL0(false, "v_NumericalFlux: This function is not valid "
                     "for the Base class");
        }

        void EquationSystem::v_NumericalFlux(
            Array<OneD, Array<OneD, NekDouble> > &physfield,
            Array<OneD, Array<OneD, NekDouble> > &numfluxX,
            Array<OneD, Array<OneD, NekDouble> > &numfluxY )
        {
            ASSERTL0(false, "v_NumericalFlux: This function is not valid "
                     "for the Base class");
        }

        void EquationSystem::v_NumFluxforScalar(
            const Array<OneD, Array<OneD, NekDouble> >         &ufield,
            Array<OneD, Array<OneD, Array<OneD, NekDouble> > > &uflux)
        {
            ASSERTL0(false, "v_NumFluxforScalar: This function is not valid "
                     "for the Base class");
        }

        void EquationSystem::v_NumFluxforVector(
            const Array<OneD, Array<OneD, NekDouble> >   &ufield,
            Array<OneD, Array<OneD, Array<OneD, NekDouble> > > &qfield,
            Array<OneD, Array<OneD, NekDouble > >              &qflux)
        {
            ASSERTL0(false, "v_NumFluxforVector: This function is not valid "
                     "for the Base class");
        }

        MultiRegions::ExpListSharedPtr EquationSystem::v_GetPressure()
        {
            ASSERTL0(false, "This function is not valid for the Base class");
            MultiRegions::ExpListSharedPtr null;
            return null;
        }
    }
}<|MERGE_RESOLUTION|>--- conflicted
+++ resolved
@@ -657,16 +657,10 @@
          * @param   pEqn            The equation to evaluate.
          */
         void EquationSystem::EvaluateFunction(
-<<<<<<< HEAD
             Array<OneD, Array<OneD, NekDouble> >& pArray,
             std::string pFunctionName,
             const NekDouble pTime,
             const int domain)
-=======
-                                              Array<OneD, Array<OneD, NekDouble> >& pArray,
-                                              std::string pFunctionName,
-                                              const NekDouble pTime)
->>>>>>> 043b1c1b
         {
             ASSERTL0(m_session->DefinesFunction(pFunctionName),
                      "Function '" + pFunctionName + "' does not exist.");
@@ -685,16 +679,10 @@
          * @param   force           Array of fields to assign forcing.
          */
         void EquationSystem::EvaluateFunction(
-<<<<<<< HEAD
             std::vector<std::string> pFieldNames,
             Array<OneD, Array<OneD, NekDouble> > &pFields,
             const std::string& pFunctionName,
             const int domain)
-=======
-                                              std::vector<std::string> pFieldNames,
-                                              Array<OneD, Array<OneD, NekDouble> > &pFields,
-                                              const std::string& pFunctionName)
->>>>>>> 043b1c1b
         {
             ASSERTL1(pFieldNames.size() == pFields.num_elements(),
                      "Function '" + pFunctionName
@@ -714,16 +702,10 @@
          * @param   force           Array of fields to assign forcing.
          */
         void EquationSystem::EvaluateFunction(
-<<<<<<< HEAD
             std::vector<std::string> pFieldNames,
             Array<OneD, MultiRegions::ExpListSharedPtr> &pFields,
             const std::string& pFunctionName,
             const int domain)
-=======
-                                              std::vector<std::string> pFieldNames,
-                                              Array<OneD, MultiRegions::ExpListSharedPtr> &pFields,
-                                              const std::string& pFunctionName)
->>>>>>> 043b1c1b
         {
             ASSERTL0(m_session->DefinesFunction(pFunctionName),
                      "Function '" + pFunctionName + "' does not exist.");
@@ -740,18 +722,11 @@
 
 
         void EquationSystem::EvaluateFunction(
-<<<<<<< HEAD
             std::string pFieldName,
             Array<OneD, NekDouble>& pArray,
             const std::string& pFunctionName,
             const NekDouble& pTime,
             const int domain)
-=======
-                                              std::string pFieldName,
-                                              Array<OneD, NekDouble>& pArray,
-                                              const std::string& pFunctionName,
-                                              const NekDouble& pTime)
->>>>>>> 043b1c1b
         {
             ASSERTL0(m_session->DefinesFunction(pFunctionName),
                      "Function '" + pFunctionName + "' does not exist.");
@@ -781,12 +756,8 @@
             else if (vType == LibUtilities::eFunctionTypeFile)
             {
                 std::string filename
-<<<<<<< HEAD
                     = m_session->GetFunctionFilename(pFunctionName, pFieldName,domain);
 
-=======
-                    = m_session->GetFunctionFilename(pFunctionName, pFieldName);
->>>>>>> 043b1c1b
                 std::vector<LibUtilities::FieldDefinitionsSharedPtr> FieldDef;
                 std::vector<std::vector<NekDouble> > FieldData;
                 Array<OneD, NekDouble> vCoeffs(m_fields[0]->GetNcoeffs());
