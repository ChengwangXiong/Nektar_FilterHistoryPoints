///////////////////////////////////////////////////////////////////////////////
//
// File: Advection.cpp
//
// For more information, please see: http://www.nektar.info
//
// The MIT License
//
// Copyright (c) 2006 Division of Applied Mathematics, Brown University (USA),
// Department of Aeronautics, Imperial College London (UK), and Scientific
// Computing and Imaging Institute, University of Utah (USA).
//
// License for the specific language governing rights and limitations under
// Permission is hereby granted, free of charge, to any person obtaining a
// copy of this software and associated documentation files (the "Software"),
// to deal in the Software without restriction, including without limitation
// the rights to use, copy, modify, merge, publish, distribute, sublicense,
// and/or sell copies of the Software, and to permit persons to whom the
// Software is furnished to do so, subject to the following conditions:
//
// The above copyright notice and this permission notice shall be included
// in all copies or substantial portions of the Software.
//
// THE SOFTWARE IS PROVIDED "AS IS", WITHOUT WARRANTY OF ANY KIND, EXPRESS
// OR IMPLIED, INCLUDING BUT NOT LIMITED TO THE WARRANTIES OF MERCHANTABILITY,
// FITNESS FOR A PARTICULAR PURPOSE AND NONINFRINGEMENT. IN NO EVENT SHALL
// THE AUTHORS OR COPYRIGHT HOLDERS BE LIABLE FOR ANY CLAIM, DAMAGES OR OTHER
// LIABILITY, WHETHER IN AN ACTION OF CONTRACT, TORT OR OTHERWISE, ARISING
// FROM, OUT OF OR IN CONNECTION WITH THE SOFTWARE OR THE USE OR OTHER
// DEALINGS IN THE SOFTWARE.
//
// Description: Abstract base class for advection.
//
///////////////////////////////////////////////////////////////////////////////

#include <SolverUtils/Advection/Advection.h>

namespace Nektar
{
namespace SolverUtils
{

/**
 * @returns The advection factory.
 */
AdvectionFactory& GetAdvectionFactory()
{
    typedef Loki::SingletonHolder<AdvectionFactory,
    Loki::CreateUsingNew,
    Loki::NoDestroy > Type;
    return Type::Instance();
}


/**
 * @param   pSession            Session configuration data.
 * @param   pFields             Array of ExpList objects.
 */
void Advection::InitObject(
    const LibUtilities::SessionReaderSharedPtr        pSession,
    Array<OneD, MultiRegions::ExpListSharedPtr>       pFields)
{
    v_InitObject(pSession, pFields);
}


/**
 * @param   nConvectiveFields   Number of velocity components.
 * @param   pFields             Expansion lists for scalar fields.
 * @param   pAdvVel             Advection velocity.
 * @param   pInarray            Scalar data to advect.
 * @param   pOutarray           Advected scalar data.
 * @param   pTime               Simulation time.
 */
void Advection::Advect(
    const int                                          nConvectiveFields,
    const Array<OneD, MultiRegions::ExpListSharedPtr> &pFields,
    const Array<OneD, Array<OneD, NekDouble> >        &pAdvVel,
    const Array<OneD, Array<OneD, NekDouble> >        &pInarray,
    Array<OneD, Array<OneD, NekDouble> >              &pOutarray,
    const NekDouble                                   &pTime)
{
    v_Advect(nConvectiveFields, pFields, pAdvVel, pInarray, pOutarray, pTime);
}


/**
 * This function should be overridden in derived classes to initialise the
 * specific advection data members. However, this base class function should
 * be called as the first statement of the overridden function to ensure the
 * base class is correctly initialised in order.
 *
 * @param   pSession            Session information.
 * @param   pFields             Expansion lists for scalar fields.
 */
void Advection::v_InitObject(
    const LibUtilities::SessionReaderSharedPtr        pSession,
    Array<OneD, MultiRegions::ExpListSharedPtr>       pFields)
{
    m_spaceDim = pFields[0]->GetCoordim(0);

    if (pSession->DefinesSolverInfo("HOMOGENEOUS"))
    {
        std::string HomoStr = pSession->GetSolverInfo("HOMOGENEOUS");
        if (HomoStr == "HOMOGENEOUS1D" || HomoStr == "Homogeneous1D" ||
            HomoStr == "1D"            || HomoStr == "Homo1D")
        {
            m_spaceDim++;
        }
        else
        {
            ASSERTL0(false, "Only 1D homogeneous dimension supported.");
        }
    }
}

<<<<<<< HEAD
        void Advection::Advect(
            const int nConvectiveFields,
            const Array<OneD, MultiRegions::ExpListSharedPtr> &fields,
            const Array<OneD, Array<OneD, NekDouble> >        &advVel,
            const Array<OneD, Array<OneD, NekDouble> >        &inarray,
                  Array<OneD, Array<OneD, NekDouble> >        &outarray,
            const NekDouble                                   &time)
        {
            v_Advect(nConvectiveFields, fields, advVel, inarray, outarray,
                     time);
        }
=======
>>>>>>> 91daf310

/**
 *
 */
void Advection::v_SetBaseFlow(
        const Array<OneD, Array<OneD, NekDouble> >    &inarray)
{
    ASSERTL0(false,
            "A baseflow is not appropriate for this advection type.");
}

<<<<<<< HEAD
            if (pSession->DefinesSolverInfo("HOMOGENEOUS"))
            {
                std::string HomoStr = pSession->GetSolverInfo("HOMOGENEOUS");
                if (HomoStr == "HOMOGENEOUS1D" || HomoStr == "Homogeneous1D" ||
                    HomoStr == "1D"            || HomoStr == "Homo1D")
                {
                    m_spaceDim++;
                }
                else
                {
                    ASSERTL0(false, "Only 1D homogeneous dimension supported.");
                }
            }
        }

        void Advection::v_SetBaseFlow(
                const Array<OneD, Array<OneD, NekDouble> >    &inarray)
        {
            ASSERTL0(false,
                    "A baseflow is not appropriate for this advection type.");
        }

    }
=======
}
>>>>>>> 91daf310
}<|MERGE_RESOLUTION|>--- conflicted
+++ resolved
@@ -114,20 +114,6 @@
     }
 }
 
-<<<<<<< HEAD
-        void Advection::Advect(
-            const int nConvectiveFields,
-            const Array<OneD, MultiRegions::ExpListSharedPtr> &fields,
-            const Array<OneD, Array<OneD, NekDouble> >        &advVel,
-            const Array<OneD, Array<OneD, NekDouble> >        &inarray,
-                  Array<OneD, Array<OneD, NekDouble> >        &outarray,
-            const NekDouble                                   &time)
-        {
-            v_Advect(nConvectiveFields, fields, advVel, inarray, outarray,
-                     time);
-        }
-=======
->>>>>>> 91daf310
 
 /**
  *
@@ -139,31 +125,5 @@
             "A baseflow is not appropriate for this advection type.");
 }
 
-<<<<<<< HEAD
-            if (pSession->DefinesSolverInfo("HOMOGENEOUS"))
-            {
-                std::string HomoStr = pSession->GetSolverInfo("HOMOGENEOUS");
-                if (HomoStr == "HOMOGENEOUS1D" || HomoStr == "Homogeneous1D" ||
-                    HomoStr == "1D"            || HomoStr == "Homo1D")
-                {
-                    m_spaceDim++;
-                }
-                else
-                {
-                    ASSERTL0(false, "Only 1D homogeneous dimension supported.");
-                }
-            }
-        }
-
-        void Advection::v_SetBaseFlow(
-                const Array<OneD, Array<OneD, NekDouble> >    &inarray)
-        {
-            ASSERTL0(false,
-                    "A baseflow is not appropriate for this advection type.");
-        }
-
-    }
-=======
 }
->>>>>>> 91daf310
 }