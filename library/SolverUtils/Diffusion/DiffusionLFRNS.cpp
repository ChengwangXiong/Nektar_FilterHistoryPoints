///////////////////////////////////////////////////////////////////////////////
//
// File: DiffusionLFRNS.cpp
//
// For more information, please see: http://www.nektar.info
//
// The MIT License
//
// Copyright (c) 2006 Division of Applied Mathematics, Brown University (USA),
// Department of Aeronautics, Imperial College London (UK), and Scientific
// Computing and Imaging Institute, University of Utah (USA).
//
// License for the specific language governing rights and limitations under
// Permission is hereby granted, free of charge, to any person obtaining a
// copy of this software and associated documentation files (the "Software"),
// to deal in the Software without restriction, including without limitation
// the rights to use, copy, modify, merge, publish, distribute, sublicense,
// and/or sell copies of the Software, and to permit persons to whom the
// Software is furnished to do so, subject to the following conditions:
//
// The above copyright notice and this permission notice shall be included
// in all copies or substantial portions of the Software.
//
// THE SOFTWARE IS PROVIDED "AS IS", WITHOUT WARRANTY OF ANY KIND, EXPRESS
// OR IMPLIED, INCLUDING BUT NOT LIMITED TO THE WARRANTIES OF MERCHANTABILITY,
// FITNESS FOR A PARTICULAR PURPOSE AND NONINFRINGEMENT. IN NO EVENT SHALL
// THE AUTHORS OR COPYRIGHT HOLDERS BE LIABLE FOR ANY CLAIM, DAMAGES OR OTHER
// LIABILITY, WHETHER IN AN ACTION OF CONTRACT, TORT OR OTHERWISE, ARISING
// FROM, OUT OF OR IN CONNECTION WITH THE SOFTWARE OR THE USE OR OTHER
// DEALINGS IN THE SOFTWARE.
//
// Description: LFRNS diffusion class.
//
///////////////////////////////////////////////////////////////////////////////

#include <LocalRegions/Expansion1D.h>
#include <LocalRegions/Expansion2D.h>
#include <SolverUtils/Diffusion/DiffusionLFRNS.h>
#include <LibUtilities/Polylib/Polylib.h>
#include <boost/math/special_functions/gamma.hpp>
#include <iostream>
#include <iomanip>

namespace Nektar
{
    namespace SolverUtils
    {
        std::string DiffusionLFRNS::type[] = {
            GetDiffusionFactory().RegisterCreatorFunction(
                                        "LFRDGNS", DiffusionLFRNS::create), 
            GetDiffusionFactory().RegisterCreatorFunction(
                                        "LFRSDNS", DiffusionLFRNS::create), 
            GetDiffusionFactory().RegisterCreatorFunction(
                                        "LFRHUNS", DiffusionLFRNS::create),
            GetDiffusionFactory().RegisterCreatorFunction(
                                        "LFRcminNS", DiffusionLFRNS::create),
            GetDiffusionFactory().RegisterCreatorFunction(
                                        "LFRcinfNS", DiffusionLFRNS::create)};
        
        /**
         * @brief DiffusionLFRNS uses the Flux Reconstruction (FR) approach to 
         * compute the diffusion term. The implementation is only for segments,
         * quadrilaterals and hexahedra at the moment.
         * 
         * \todo Extension to triangles, tetrahedra and other shapes. 
         * (Long term objective) 
         */
        DiffusionLFRNS::DiffusionLFRNS(std::string diffType):m_diffType(diffType)
        {
        }
        
        /**
         * @brief Initiliase DiffusionLFRNS objects and store them before  
         * starting the time-stepping.
         * 
         * This routine calls the virtual functions #v_SetupMetrics and
         * #v_SetupCFunctions to initialise the objects needed 
         * by DiffusionLFRNS.
         * 
         * @param pSession  Pointer to session reader.
         * @param pFields   Pointer to fields.
         */
        void DiffusionLFRNS::v_InitObject(
            LibUtilities::SessionReaderSharedPtr        pSession,
            Array<OneD, MultiRegions::ExpListSharedPtr> pFields)
        {
            m_session = pSession;
            m_session->LoadParameter ("Gamma",         m_gamma, 1.4);
            m_session->LoadParameter ("GasConstant",   m_gasConstant, 287.058);
            m_session->LoadParameter ("Twall",         m_Twall, 300.15);
            m_session->LoadSolverInfo("ViscosityType", m_ViscosityType, 
                                      "Constant");
            m_session->LoadParameter ("mu",            m_mu, 1.78e-05);
            m_session->LoadParameter ("thermalConductivity",
                                      m_thermalConductivity, 0.0257);
            m_session->LoadParameter ("rhoInf",        m_rhoInf, 1.225);
            m_session->LoadParameter ("pInf",          m_pInf, 101325);
            v_SetupMetrics(pSession, pFields);
            v_SetupCFunctions(pSession, pFields);
            
            // Initialising arrays
            int i, j;
            int nConvectiveFields = pFields.num_elements();
            int nScalars     = nConvectiveFields - 1;
            int nDim         = pFields[0]->GetCoordim(0);
            int nSolutionPts = pFields[0]->GetTotPoints();
            int nTracePts    = pFields[0]->GetTrace()->GetTotPoints();
            
            m_spaceDim = nDim;
            if (pSession->DefinesSolverInfo("HOMOGENEOUS"))
            {
                m_spaceDim = 3;
            }
            
            m_diffDim = m_spaceDim - nDim;

            m_traceVel = Array<OneD, Array<OneD, NekDouble> >(m_spaceDim);
            
            for (i = 0; i < m_spaceDim; ++i)
            {
                m_traceVel[i] = Array<OneD, NekDouble> (nTracePts, 0.0);
            }
            
            m_IF1 = Array<OneD, Array<OneD, Array<OneD, NekDouble> > > (
                                                            nScalars);
            m_DU1 = Array<OneD, Array<OneD, Array<OneD, NekDouble> > > (
                                                            nScalars);
            m_DFC1 = Array<OneD, Array<OneD, Array<OneD, NekDouble> > > (
                                                            nScalars);
            m_tmp1 = Array<OneD, Array<OneD, Array<OneD, NekDouble> > > (
                                                            nScalars);
            m_tmp2 = Array<OneD, Array<OneD, Array<OneD, NekDouble> > > (
                                                            nScalars);
            m_BD1 = Array<OneD, Array<OneD, Array<OneD, NekDouble> > > (
                                                            nScalars);

            
            m_DFC2 = Array<OneD, Array<OneD, Array<OneD, NekDouble> > > (
                                                            nConvectiveFields);
            m_DD1 = Array<OneD, Array<OneD, Array<OneD, NekDouble> > > (
                                                            nConvectiveFields);
            m_viscFlux = Array<OneD, Array<OneD, NekDouble> > (
                                                            nConvectiveFields);
            m_divFD = Array<OneD, Array<OneD, NekDouble> > (nConvectiveFields);
            m_divFC = Array<OneD, Array<OneD, NekDouble> > (nConvectiveFields);
            
            m_D1 = Array<OneD, Array<OneD, Array<OneD, NekDouble> > >
                                                                (m_spaceDim);
            m_viscTensor = Array<OneD, Array<OneD, Array<OneD, NekDouble> > >
                                                                (m_spaceDim);
            for (i = 0; i < nScalars; ++i)
            {
                m_IF1[i]  = Array<OneD, Array<OneD, NekDouble> >(m_spaceDim);
                m_DU1[i]  = Array<OneD, Array<OneD, NekDouble> >(nDim);
                m_DFC1[i] = Array<OneD, Array<OneD, NekDouble> >(nDim);
                m_tmp1[i] = Array<OneD, Array<OneD, NekDouble> >(nDim);
                m_tmp2[i] = Array<OneD, Array<OneD, NekDouble> >(nDim);
                m_BD1[i]  = Array<OneD, Array<OneD, NekDouble> >(nDim);

                for (j = 0; j < nDim; ++j)
                {
                    m_IF1[i][j]  = Array<OneD, NekDouble>(nTracePts, 0.0);
                    m_DU1[i][j]  = Array<OneD, NekDouble>(nSolutionPts, 0.0);
                    m_DFC1[i][j] = Array<OneD, NekDouble>(nSolutionPts, 0.0);
                    m_tmp1[i][j] = Array<OneD, NekDouble>(nSolutionPts, 0.0);
                    m_tmp2[i][j] = Array<OneD, NekDouble>(nSolutionPts, 0.0);
                    m_BD1[i][j]  = Array<OneD, NekDouble>(nSolutionPts, 0.0);
                }
            }
            
            for (i = 0; i < nConvectiveFields; ++i)
            {
                m_DFC2[i]     = Array<OneD, Array<OneD, NekDouble> >(nDim);
                m_DD1[i]      = Array<OneD, Array<OneD, NekDouble> >(nDim);
                m_viscFlux[i] = Array<OneD, NekDouble>(nTracePts, 0.0);
                m_divFD[i]    = Array<OneD, NekDouble>(nSolutionPts, 0.0);
                m_divFC[i]    = Array<OneD, NekDouble>(nSolutionPts, 0.0);
                
                for (j = 0; j < nDim; ++j)
                {
                    m_DFC2[i][j] = Array<OneD, NekDouble>(nSolutionPts, 0.0);
                    m_DD1[i][j]  = Array<OneD, NekDouble>(nSolutionPts, 0.0);
                }
            }
            
            for (i = 0; i < m_spaceDim; ++i)
            {
                m_D1[i] = Array<OneD, Array<OneD, NekDouble> >(nScalars);

                for (j = 0; j < nScalars; ++j)
                {
                    m_D1[i][j] = Array<OneD, NekDouble>(nSolutionPts, 0.0);
                }
            }
            
            for (i = 0; i < m_spaceDim; ++i)
            {
                m_viscTensor[i] = Array<OneD, Array<OneD, NekDouble> >(nScalars+1);
                
                for (j = 0; j < nScalars+1; ++j)
                {
                    m_viscTensor[i][j] = Array<OneD, NekDouble>(nSolutionPts, 0.0);
                }
            }
        }
        
        /**
         * @brief Setup the metric terms to compute the contravariant 
         * fluxes. (i.e. this special metric terms transform the fluxes
         * at the interfaces of each element from the physical space to 
         * the standard space).
         * 
         * This routine calls the function #GetEdgeQFactors to compute and 
         * store the metric factors following an anticlockwise conventions
         * along the edges/faces of each element. Note: for 1D problem 
         * the transformation is not needed.
         * 
         * @param pSession  Pointer to session reader.
         * @param pFields   Pointer to fields.
         *
         * \todo Add the metric terms for 3D Hexahedra.
         */
        void DiffusionLFRNS::v_SetupMetrics(
            LibUtilities::SessionReaderSharedPtr        pSession,
            Array<OneD, MultiRegions::ExpListSharedPtr> pFields)
        {
            int i, n;
            int nquad0, nquad1;
            int phys_offset;
            int nLocalSolutionPts;
            int nElements    = pFields[0]->GetExpSize();            
            int nDimensions  = pFields[0]->GetCoordim(0);
            int nSolutionPts = pFields[0]->GetTotPoints();
            int nTracePts    = pFields[0]->GetTrace()->GetTotPoints();
            
            m_traceNormals = Array<OneD, Array<OneD, NekDouble> >(nDimensions);
            for (i = 0; i < nDimensions; ++i)
            {
                m_traceNormals[i] = Array<OneD, NekDouble> (nTracePts, 0.0);
            }
            pFields[0]->GetTrace()->GetNormals(m_traceNormals);
            
            Array<TwoD, const NekDouble> gmat;
            Array<OneD, const NekDouble> jac;
            
            m_jac  = Array<OneD, NekDouble>(nSolutionPts);
            
            Array<OneD, NekDouble> auxArray1;
            Array<OneD, LibUtilities::BasisSharedPtr> base;
            LibUtilities::PointsKeyVector ptsKeys;
            
            switch (nDimensions)
            {
                case 1:
                {
                    for (n = 0; n < nElements; ++n) 
                    {
                        ptsKeys = pFields[0]->GetExp(n)->GetPointsKeys();
                        nLocalSolutionPts = pFields[0]->GetExp(n)->GetTotPoints();
                        phys_offset = pFields[0]->GetPhys_Offset(n);
                        jac = pFields[0]->GetExp(n)
                                ->as<LocalRegions::Expansion1D>()->GetGeom1D()
                                ->GetMetricInfo()->GetJac(ptsKeys);
                        for (i = 0; i < nLocalSolutionPts; ++i)
                        {
                            m_jac[i+phys_offset] = jac[0];
                        }
                    }
                    break;
                }
                case 2:
                {
                    m_gmat = Array<OneD, Array<OneD, NekDouble> >(4);
                    m_gmat[0] = Array<OneD, NekDouble>(nSolutionPts);
                    m_gmat[1] = Array<OneD, NekDouble>(nSolutionPts);
                    m_gmat[2] = Array<OneD, NekDouble>(nSolutionPts);
                    m_gmat[3] = Array<OneD, NekDouble>(nSolutionPts);
                    
                    m_Q2D_e0 = Array<OneD, Array<OneD, NekDouble> >(nElements);
                    m_Q2D_e1 = Array<OneD, Array<OneD, NekDouble> >(nElements);
                    m_Q2D_e2 = Array<OneD, Array<OneD, NekDouble> >(nElements);
                    m_Q2D_e3 = Array<OneD, Array<OneD, NekDouble> >(nElements);
                    
                    for (n = 0; n < nElements; ++n)
                    {
                        base        = pFields[0]->GetExp(n)->GetBase();
                        nquad0      = base[0]->GetNumPoints();
                        nquad1      = base[1]->GetNumPoints();
                        
                        m_Q2D_e0[n] = Array<OneD, NekDouble>(nquad0);
                        m_Q2D_e1[n] = Array<OneD, NekDouble>(nquad1);
                        m_Q2D_e2[n] = Array<OneD, NekDouble>(nquad0);
                        m_Q2D_e3[n] = Array<OneD, NekDouble>(nquad1);
                        
                        // Extract the Q factors at each edge point
                        pFields[0]->GetExp(n)->GetEdgeQFactors(
                            0, auxArray1 = m_Q2D_e0[n]);
                        pFields[0]->GetExp(n)->GetEdgeQFactors(
                            1, auxArray1 = m_Q2D_e1[n]);
                        pFields[0]->GetExp(n)->GetEdgeQFactors(
                            2, auxArray1 = m_Q2D_e2[n]);
                        pFields[0]->GetExp(n)->GetEdgeQFactors(
                            3, auxArray1 = m_Q2D_e3[n]);
                        
                        ptsKeys = pFields[0]->GetExp(n)->GetPointsKeys();
                        nLocalSolutionPts = pFields[0]->GetExp(n)->GetTotPoints();
                        phys_offset = pFields[0]->GetPhys_Offset(n);
                        
                        jac  = pFields[0]->GetExp(n)
                                ->as<LocalRegions::Expansion2D>()->GetGeom2D()
                                ->GetMetricInfo()->GetJac(ptsKeys);
                        gmat = pFields[0]->GetExp(n)
                                ->as<LocalRegions::Expansion2D>()->GetGeom2D()
                                ->GetMetricInfo()->GetDerivFactors(ptsKeys);
                        
                        if (pFields[0]->GetExp(n)
                                ->as<LocalRegions::Expansion2D>()->GetGeom2D()
                                ->GetMetricInfo()->GetGtype()
                            == SpatialDomains::eDeformed)
                        {
                            for (i = 0; i < nLocalSolutionPts; ++i)
                            {
                                m_jac[i+phys_offset]     = jac[i];
                                m_gmat[0][i+phys_offset] = gmat[0][i];
                                m_gmat[1][i+phys_offset] = gmat[1][i];
                                m_gmat[2][i+phys_offset] = gmat[2][i];
                                m_gmat[3][i+phys_offset] = gmat[3][i];
                            }
                        }
                        else
                        {
                            for (i = 0; i < nLocalSolutionPts; ++i)
                            {
                                m_jac[i+phys_offset]     = jac[0];
                                m_gmat[0][i+phys_offset] = gmat[0][0];
                                m_gmat[1][i+phys_offset] = gmat[1][0];
                                m_gmat[2][i+phys_offset] = gmat[2][0];
                                m_gmat[3][i+phys_offset] = gmat[3][0];
                            }  
                        }
                    }
                    break;
                }
                case 3:
                {
                    ASSERTL0(false,"3DFR Metric terms not implemented yet");
                    break;
                }      
                default:
                {
                    ASSERTL0(false, "Expansion dimension not recognised");
                    break;
                }
            }
        }
        
        /**
         * @brief Setup the derivatives of the correction functions. For more 
         * details see J Sci Comput (2011) 47: 50–72
         * 
         * This routine calls 3 different bases: 
         *      #eDG_DG_Left - #eDG_DG_Left which recovers a nodal DG scheme,
         *      #eDG_SD_Left - #eDG_SD_Left which recovers the SD scheme,
         *      #eDG_HU_Left - #eDG_HU_Left which recovers the Huynh scheme.
         *
         * The values of the derivatives of the correction function are then 
         * stored into global variables and reused to compute the corrective
         * fluxes.
         *
         * @param pSession  Pointer to session reader.
         * @param pFields   Pointer to fields.
         */
        void DiffusionLFRNS::v_SetupCFunctions(
            LibUtilities::SessionReaderSharedPtr        pSession,
            Array<OneD, MultiRegions::ExpListSharedPtr> pFields)
        {        
            int i, n;
            NekDouble c0 = 0.0;
            NekDouble c1 = 0.0;
            NekDouble c2 = 0.0;
            int nquad0, nquad1, nquad2;
            int nmodes0, nmodes1, nmodes2;
            Array<OneD, LibUtilities::BasisSharedPtr> base;
            
            int nElements = pFields[0]->GetExpSize();            
            int nDim      = pFields[0]->GetCoordim(0);
            
            switch (nDim)
            {
                case 1:
                {
                    m_dGL_xi1 = Array<OneD, Array<OneD, NekDouble> >(nElements);
                    m_dGR_xi1 = Array<OneD, Array<OneD, NekDouble> >(nElements);
                    
                    for (n = 0; n < nElements; ++n)
                    {
                        base      = pFields[0]->GetExp(n)->GetBase();
                        nquad0    = base[0]->GetNumPoints();
                        nmodes0   = base[0]->GetNumModes();
                        Array<OneD, const NekDouble> z0;
                        Array<OneD, const NekDouble> w0;
                        
                        base[0]->GetZW(z0, w0);
                        
                        m_dGL_xi1[n] = Array<OneD, NekDouble>(nquad0);
                        m_dGR_xi1[n] = Array<OneD, NekDouble>(nquad0);
                        
                        // Auxiliary vectors to build up the auxiliary 
                        // derivatives of the Legendre polynomials
                        Array<OneD,NekDouble> dLp0   (nquad0, 0.0);
                        Array<OneD,NekDouble> dLpp0  (nquad0, 0.0);
                        Array<OneD,NekDouble> dLpm0  (nquad0, 0.0);
                        
                        // Degree of the correction functions
                        int p0 = nmodes0 - 1;
                        
                        // Function sign to compute  left correction function
                        NekDouble sign0 = pow(-1.0, p0);
                        
                        // Factorial factor to build the scheme
                        NekDouble ap0 = boost::math::tgamma(2 * p0 + 1) 
                        / (pow(2.0, p0) 
                           * boost::math::tgamma(p0 + 1) 
                           * boost::math::tgamma(p0 + 1));
                        
                        // Scalar parameter which recovers the FR schemes
                        if (m_diffType == "LFRDGNS")
                        {
                            c0 = 0.0;
                        }
                        else if (m_diffType == "LFRSDNS")
                        {
                            c0 = 2.0 * p0 / ((2.0 * p0 + 1.0) * (p0 + 1.0) 
                                             * (ap0 * boost::math::tgamma(p0 + 1)) 
                                             * (ap0 * boost::math::tgamma(p0 + 1)));
                        }
                        else if (m_diffType == "LFRHUNS")
                        {
                            c0 = 2.0 * (p0 + 1.0) / ((2.0 * p0 + 1.0) * p0 
                                                     * (ap0 * boost::math::tgamma(p0 + 1)) 
                                                     * (ap0 * boost::math::tgamma(p0 + 1)));
                        }
                        else if (m_diffType == "LFRcminNS")
                        {
                            c0 = -2.0 / ((2.0 * p0 + 1.0) 
                                         * (ap0 * boost::math::tgamma(p0 + 1))
                                         * (ap0 * boost::math::tgamma(p0 + 1)));
                        }
                        else if (m_diffType == "LFRcinfNS")
                        {
                            c0 = 10000000000000000.0;
                        }
                        
                        NekDouble etap0 = 0.5 * c0 * (2.0 * p0 + 1.0) 
                        * (ap0 * boost::math::tgamma(p0 + 1)) 
                        * (ap0 * boost::math::tgamma(p0 + 1));
                        
                        NekDouble overeta0 = 1.0 / (1.0 + etap0);
                        
                        // Derivative of the Legendre polynomials
                        // dLp  = derivative of the Legendre polynomial of order p
                        // dLpp = derivative of the Legendre polynomial of order p+1
                        // dLpm = derivative of the Legendre polynomial of order p-1
                        Polylib::jacobd(nquad0, z0.data(), &(dLp0[0]),  p0,   0.0, 0.0);
                        Polylib::jacobd(nquad0, z0.data(), &(dLpp0[0]), p0+1, 0.0, 0.0);
                        Polylib::jacobd(nquad0, z0.data(), &(dLpm0[0]), p0-1, 0.0, 0.0);
                        
                        // Building the DG_c_Left
                        for(i = 0; i < nquad0; ++i)
                        {
                            m_dGL_xi1[n][i]  = etap0 * dLpm0[i];
                            m_dGL_xi1[n][i] += dLpp0[i];
                            m_dGL_xi1[n][i] *= overeta0;
                            m_dGL_xi1[n][i]  = dLp0[i] - m_dGL_xi1[n][i];
                            m_dGL_xi1[n][i]  = 0.5 * sign0 * m_dGL_xi1[n][i];
                        }
                        
                        // Building the DG_c_Right
                        for(i = 0; i < nquad0; ++i)
                        {
                            m_dGR_xi1[n][i]  = etap0 * dLpm0[i];
                            m_dGR_xi1[n][i] += dLpp0[i];
                            m_dGR_xi1[n][i] *= overeta0;
                            m_dGR_xi1[n][i] += dLp0[i];
                            m_dGR_xi1[n][i]  = 0.5 * m_dGR_xi1[n][i];
                        }
                    }
                    break;
                }   
                case 2:
                {
                    LibUtilities::BasisSharedPtr BasisFR_Left0;
                    LibUtilities::BasisSharedPtr BasisFR_Right0;
                    LibUtilities::BasisSharedPtr BasisFR_Left1;
                    LibUtilities::BasisSharedPtr BasisFR_Right1;
                    
                    m_dGL_xi1 = Array<OneD, Array<OneD, NekDouble> >(nElements);
                    m_dGR_xi1 = Array<OneD, Array<OneD, NekDouble> >(nElements);
                    m_dGL_xi2 = Array<OneD, Array<OneD, NekDouble> >(nElements);
                    m_dGR_xi2 = Array<OneD, Array<OneD, NekDouble> >(nElements);
                    
                    for (n = 0; n < nElements; ++n)
                    {
                        base      = pFields[0]->GetExp(n)->GetBase();
                        nquad0    = base[0]->GetNumPoints();
                        nquad1    = base[1]->GetNumPoints();
                        nmodes0   = base[0]->GetNumModes();
                        nmodes1   = base[1]->GetNumModes(); 
                        
                        Array<OneD, const NekDouble> z0;
                        Array<OneD, const NekDouble> w0;   
                        Array<OneD, const NekDouble> z1;
                        Array<OneD, const NekDouble> w1;
                        
                        base[0]->GetZW(z0, w0);
                        base[1]->GetZW(z1, w1);
                        
                        m_dGL_xi1[n] = Array<OneD, NekDouble>(nquad0);
                        m_dGR_xi1[n] = Array<OneD, NekDouble>(nquad0);
                        m_dGL_xi2[n] = Array<OneD, NekDouble>(nquad1);
                        m_dGR_xi2[n] = Array<OneD, NekDouble>(nquad1);
                        
                        // Auxiliary vectors to build up the auxiliary 
                        // derivatives of the Legendre polynomials
                        Array<OneD,NekDouble> dLp0   (nquad0, 0.0);
                        Array<OneD,NekDouble> dLpp0  (nquad0, 0.0);
                        Array<OneD,NekDouble> dLpm0  (nquad0, 0.0);
                        Array<OneD,NekDouble> dLp1   (nquad1, 0.0);
                        Array<OneD,NekDouble> dLpp1  (nquad1, 0.0);
                        Array<OneD,NekDouble> dLpm1  (nquad1, 0.0);
                        
                        // Degree of the correction functions
                        int p0 = nmodes0 - 1;
                        int p1 = nmodes1 - 1;
                        
                        // Function sign to compute  left correction function
                        NekDouble sign0 = pow(-1.0, p0);                        
                        NekDouble sign1 = pow(-1.0, p1);
                        
                        // Factorial factor to build the scheme
                        NekDouble ap0 = boost::math::tgamma(2 * p0 + 1) 
                        / (pow(2.0, p0) 
                           * boost::math::tgamma(p0 + 1) 
                           * boost::math::tgamma(p0 + 1));
                        
                        NekDouble ap1 = boost::math::tgamma(2 * p1 + 1) 
                        / (pow(2.0, p1) 
                           * boost::math::tgamma(p1 + 1) 
                           * boost::math::tgamma(p1 + 1));
                        
                        // Scalar parameter which recovers the FR schemes
                        if (m_diffType == "LFRDGNS")
                        {
                            c0 = 0.0;
                            c1 = 0.0;
                        }
                        else if (m_diffType == "LFRSDNS")
                        {
                            c0 = 2.0 * p0 / ((2.0 * p0 + 1.0) * (p0 + 1.0) 
                                             * (ap0 * boost::math::tgamma(p0 + 1)) 
                                             * (ap0 * boost::math::tgamma(p0 + 1)));
                            
                            c1 = 2.0 * p1 / ((2.0 * p1 + 1.0) * (p1 + 1.0) 
                                             * (ap1 * boost::math::tgamma(p1 + 1)) 
                                             * (ap1 * boost::math::tgamma(p1 + 1)));
                        }
                        else if (m_diffType == "LFRHUNS")
                        {
                            c0 = 2.0 * (p0 + 1.0) / ((2.0 * p0 + 1.0) * p0 
                                                     * (ap0 * boost::math::tgamma(p0 + 1)) 
                                                     * (ap0 * boost::math::tgamma(p0 + 1)));
                            
                            c1 = 2.0 * (p1 + 1.0) / ((2.0 * p1 + 1.0) * p1 
                                                     * (ap1 * boost::math::tgamma(p1 + 1)) 
                                                     * (ap1 * boost::math::tgamma(p1 + 1)));
                        }
                        else if (m_diffType == "LFRcminNS")
                        {
                            c0 = -2.0 / ((2.0 * p0 + 1.0) 
                                         * (ap0 * boost::math::tgamma(p0 + 1))
                                         * (ap0 * boost::math::tgamma(p0 + 1)));
                            
                            c1 = -2.0 / ((2.0 * p1 + 1.0) 
                                         * (ap1 * boost::math::tgamma(p1 + 1))
                                         * (ap1 * boost::math::tgamma(p1 + 1)));
                        }
                        else if (m_diffType == "LFRcinfNS")
                        {
                            c0 = 10000000000000000.0;
                            c1 = 10000000000000000.0;
                        }
                        
                        NekDouble etap0 = 0.5 * c0 * (2.0 * p0 + 1.0) 
                        * (ap0 * boost::math::tgamma(p0 + 1)) 
                        * (ap0 * boost::math::tgamma(p0 + 1));
                        
                        NekDouble etap1 = 0.5 * c1 * (2.0 * p1 + 1.0) 
                        * (ap1 * boost::math::tgamma(p1 + 1)) 
                        * (ap1 * boost::math::tgamma(p1 + 1));
                        
                        NekDouble overeta0 = 1.0 / (1.0 + etap0);
                        NekDouble overeta1 = 1.0 / (1.0 + etap1);
                        
                        // Derivative of the Legendre polynomials
                        // dLp  = derivative of the Legendre polynomial of order p
                        // dLpp = derivative of the Legendre polynomial of order p+1
                        // dLpm = derivative of the Legendre polynomial of order p-1
                        Polylib::jacobd(nquad0, z0.data(), &(dLp0[0]),  p0,   0.0, 0.0);
                        Polylib::jacobd(nquad0, z0.data(), &(dLpp0[0]), p0+1, 0.0, 0.0);
                        Polylib::jacobd(nquad0, z0.data(), &(dLpm0[0]), p0-1, 0.0, 0.0);
                        
                        Polylib::jacobd(nquad1, z1.data(), &(dLp1[0]),  p1,   0.0, 0.0);
                        Polylib::jacobd(nquad1, z1.data(), &(dLpp1[0]), p1+1, 0.0, 0.0);
                        Polylib::jacobd(nquad1, z1.data(), &(dLpm1[0]), p1-1, 0.0, 0.0);
                        
                        // Building the DG_c_Left
                        for(i = 0; i < nquad0; ++i)
                        {
                            m_dGL_xi1[n][i]  = etap0 * dLpm0[i];
                            m_dGL_xi1[n][i] += dLpp0[i];
                            m_dGL_xi1[n][i] *= overeta0;
                            m_dGL_xi1[n][i]  = dLp0[i] - m_dGL_xi1[n][i];
                            m_dGL_xi1[n][i]  = 0.5 * sign0 * m_dGL_xi1[n][i];
                        }
                        
                        // Building the DG_c_Left
                        for(i = 0; i < nquad1; ++i)
                        {
                            m_dGL_xi2[n][i]  = etap1 * dLpm1[i];
                            m_dGL_xi2[n][i] += dLpp1[i];
                            m_dGL_xi2[n][i] *= overeta1;
                            m_dGL_xi2[n][i]  = dLp1[i] - m_dGL_xi2[n][i];
                            m_dGL_xi2[n][i]  = 0.5 * sign1 * m_dGL_xi2[n][i];
                        }
                        
                        // Building the DG_c_Right
                        for(i = 0; i < nquad0; ++i)
                        {
                            m_dGR_xi1[n][i]  = etap0 * dLpm0[i];
                            m_dGR_xi1[n][i] += dLpp0[i];
                            m_dGR_xi1[n][i] *= overeta0;
                            m_dGR_xi1[n][i] += dLp0[i];
                            m_dGR_xi1[n][i]  = 0.5 * m_dGR_xi1[n][i];
                        }
                        
                        // Building the DG_c_Right
                        for(i = 0; i < nquad1; ++i)
                        {
                            m_dGR_xi2[n][i]  = etap1 * dLpm1[i];
                            m_dGR_xi2[n][i] += dLpp1[i];
                            m_dGR_xi2[n][i] *= overeta1;
                            m_dGR_xi2[n][i] += dLp1[i];
                            m_dGR_xi2[n][i]  = 0.5 * m_dGR_xi2[n][i];
                        }
                    }
                    break;
                }
                case 3:
                {                    
                    m_dGL_xi1 = Array<OneD, Array<OneD, NekDouble> >(nElements);
                    m_dGR_xi1 = Array<OneD, Array<OneD, NekDouble> >(nElements);
                    m_dGL_xi2 = Array<OneD, Array<OneD, NekDouble> >(nElements);
                    m_dGR_xi2 = Array<OneD, Array<OneD, NekDouble> >(nElements);
                    m_dGL_xi3 = Array<OneD, Array<OneD, NekDouble> >(nElements);
                    m_dGR_xi3 = Array<OneD, Array<OneD, NekDouble> >(nElements);
                    
                    for (n = 0; n < nElements; ++n)
                    {
                        base      = pFields[0]->GetExp(n)->GetBase();
                        nquad0    = base[0]->GetNumPoints();
                        nquad1    = base[1]->GetNumPoints();
                        nquad2    = base[2]->GetNumPoints();
                        nmodes0   = base[0]->GetNumModes();
                        nmodes1   = base[1]->GetNumModes();
                        nmodes2   = base[2]->GetNumModes();
                        
                        Array<OneD, const NekDouble> z0;
                        Array<OneD, const NekDouble> w0;   
                        Array<OneD, const NekDouble> z1;
                        Array<OneD, const NekDouble> w1;
                        Array<OneD, const NekDouble> z2;
                        Array<OneD, const NekDouble> w2;
                        
                        base[0]->GetZW(z0, w0);
                        base[1]->GetZW(z1, w1);
                        base[1]->GetZW(z2, w2);
                        
                        m_dGL_xi1[n] = Array<OneD, NekDouble>(nquad0);
                        m_dGR_xi1[n] = Array<OneD, NekDouble>(nquad0);
                        m_dGL_xi2[n] = Array<OneD, NekDouble>(nquad1);
                        m_dGR_xi2[n] = Array<OneD, NekDouble>(nquad1);
                        m_dGL_xi3[n] = Array<OneD, NekDouble>(nquad2);
                        m_dGR_xi3[n] = Array<OneD, NekDouble>(nquad2);
                        
                        // Auxiliary vectors to build up the auxiliary 
                        // derivatives of the Legendre polynomials
                        Array<OneD,NekDouble> dLp0   (nquad0, 0.0);
                        Array<OneD,NekDouble> dLpp0  (nquad0, 0.0);
                        Array<OneD,NekDouble> dLpm0  (nquad0, 0.0);
                        Array<OneD,NekDouble> dLp1   (nquad1, 0.0);
                        Array<OneD,NekDouble> dLpp1  (nquad1, 0.0);
                        Array<OneD,NekDouble> dLpm1  (nquad1, 0.0);
                        Array<OneD,NekDouble> dLp2   (nquad2, 0.0);
                        Array<OneD,NekDouble> dLpp2  (nquad2, 0.0);
                        Array<OneD,NekDouble> dLpm2  (nquad2, 0.0);
                        
                        // Degree of the correction functions
                        int p0 = nmodes0 - 1;
                        int p1 = nmodes1 - 1;
                        int p2 = nmodes2 - 1;
                        
                        // Function sign to compute  left correction function
                        NekDouble sign0 = pow(-1.0, p0);
                        NekDouble sign1 = pow(-1.0, p1);
                        NekDouble sign2 = pow(-1.0, p2);
                        
                        // Factorial factor to build the scheme
                        NekDouble ap0 = boost::math::tgamma(2 * p0 + 1) 
                        / (pow(2.0, p0) 
                           * boost::math::tgamma(p0 + 1) 
                           * boost::math::tgamma(p0 + 1));
                        
                        // Factorial factor to build the scheme
                        NekDouble ap1 = boost::math::tgamma(2 * p1 + 1) 
                        / (pow(2.0, p1) 
                           * boost::math::tgamma(p1 + 1) 
                           * boost::math::tgamma(p1 + 1));
                        
                        // Factorial factor to build the scheme
                        NekDouble ap2 = boost::math::tgamma(2 * p2 + 1) 
                        / (pow(2.0, p2) 
                           * boost::math::tgamma(p2 + 1) 
                           * boost::math::tgamma(p2 + 1));
                        
                        // Scalar parameter which recovers the FR schemes
                        if (m_diffType == "LFRDGNS")
                        {
                            c0 = 0.0;
                            c1 = 0.0;
                            c2 = 0.0;
                        }
                        else if (m_diffType == "LFRSDNS")
                        {
                            c0 = 2.0 * p0 / ((2.0 * p0 + 1.0) * (p0 + 1.0) 
                                             * (ap0 * boost::math::tgamma(p0 + 1)) 
                                             * (ap0 * boost::math::tgamma(p0 + 1)));
                            
                            c1 = 2.0 * p1 / ((2.0 * p1 + 1.0) * (p1 + 1.0) 
                                             * (ap1 * boost::math::tgamma(p1 + 1)) 
                                             * (ap1 * boost::math::tgamma(p1 + 1)));
                            
                            c2 = 2.0 * p2 / ((2.0 * p2 + 1.0) * (p2 + 1.0) 
                                             * (ap2 * boost::math::tgamma(p2 + 1)) 
                                             * (ap2 * boost::math::tgamma(p2 + 1)));
                        }
                        else if (m_diffType == "LFRHUNS")
                        {
                            c0 = 2.0 * (p0 + 1.0) / ((2.0 * p0 + 1.0) * p0 
                                                     * (ap0 * boost::math::tgamma(p0 + 1)) 
                                                     * (ap0 * boost::math::tgamma(p0 + 1)));
                            
                            c1 = 2.0 * (p1 + 1.0) / ((2.0 * p1 + 1.0) * p1 
                                                     * (ap1 * boost::math::tgamma(p1 + 1)) 
                                                     * (ap1 * boost::math::tgamma(p1 + 1)));
                            
                            c2 = 2.0 * (p2 + 1.0) / ((2.0 * p2 + 1.0) * p2 
                                                     * (ap2 * boost::math::tgamma(p2 + 1)) 
                                                     * (ap2 * boost::math::tgamma(p2 + 1)));
                        }
                        else if (m_diffType == "LFRcminNS")
                        {
                            c0 = -2.0 / ((2.0 * p0 + 1.0) 
                                         * (ap0 * boost::math::tgamma(p0 + 1))
                                         * (ap0 * boost::math::tgamma(p0 + 1)));
                            
                            c1 = -2.0 / ((2.0 * p1 + 1.0) 
                                         * (ap1 * boost::math::tgamma(p1 + 1))
                                         * (ap1 * boost::math::tgamma(p1 + 1)));
                            
                            c2 = -2.0 / ((2.0 * p2 + 1.0) 
                                         * (ap2 * boost::math::tgamma(p2 + 1))
                                         * (ap2 * boost::math::tgamma(p2 + 1)));
                        }
                        else if (m_diffType == "LFRcinfNS")
                        {
                            c0 = 10000000000000000.0;
                            c1 = 10000000000000000.0;
                            c2 = 10000000000000000.0;
                        }
                        
                        NekDouble etap0 = 0.5 * c0 * (2.0 * p0 + 1.0) 
                        * (ap0 * boost::math::tgamma(p0 + 1)) 
                        * (ap0 * boost::math::tgamma(p0 + 1));
                        
                        NekDouble etap1 = 0.5 * c1 * (2.0 * p1 + 1.0) 
                        * (ap1 * boost::math::tgamma(p1 + 1)) 
                        * (ap1 * boost::math::tgamma(p1 + 1));
                        
                        NekDouble etap2 = 0.5 * c2 * (2.0 * p2 + 1.0) 
                        * (ap2 * boost::math::tgamma(p2 + 1)) 
                        * (ap2 * boost::math::tgamma(p2 + 1));
                        
                        NekDouble overeta0 = 1.0 / (1.0 + etap0);
                        NekDouble overeta1 = 1.0 / (1.0 + etap1);
                        NekDouble overeta2 = 1.0 / (1.0 + etap2);
                        
                        // Derivative of the Legendre polynomials
                        // dLp  = derivative of the Legendre polynomial of order p
                        // dLpp = derivative of the Legendre polynomial of order p+1
                        // dLpm = derivative of the Legendre polynomial of order p-1
                        Polylib::jacobd(nquad0, z0.data(), &(dLp0[0]),  p0,   0.0, 0.0);
                        Polylib::jacobd(nquad0, z0.data(), &(dLpp0[0]), p0+1, 0.0, 0.0);
                        Polylib::jacobd(nquad0, z0.data(), &(dLpm0[0]), p0-1, 0.0, 0.0);
                        
                        Polylib::jacobd(nquad1, z1.data(), &(dLp1[0]),  p1,   0.0, 0.0);
                        Polylib::jacobd(nquad1, z1.data(), &(dLpp1[0]), p1+1, 0.0, 0.0);
                        Polylib::jacobd(nquad1, z1.data(), &(dLpm1[0]), p1-1, 0.0, 0.0);
                        
                        Polylib::jacobd(nquad2, z2.data(), &(dLp2[0]),  p2,   0.0, 0.0);
                        Polylib::jacobd(nquad2, z2.data(), &(dLpp2[0]), p2+1, 0.0, 0.0);
                        Polylib::jacobd(nquad2, z2.data(), &(dLpm2[0]), p2-1, 0.0, 0.0);
                        
                        // Building the DG_c_Left
                        for(i = 0; i < nquad0; ++i)
                        {
                            m_dGL_xi1[n][i]  = etap0 * dLpm0[i];
                            m_dGL_xi1[n][i] += dLpp0[i];
                            m_dGL_xi1[n][i] *= overeta0;
                            m_dGL_xi1[n][i]  = dLp0[i] - m_dGL_xi1[n][i];
                            m_dGL_xi1[n][i]  = 0.5 * sign0 * m_dGL_xi1[n][i];
                        }
                        
                        // Building the DG_c_Left
                        for(i = 0; i < nquad1; ++i)
                        {
                            m_dGL_xi2[n][i]  = etap1 * dLpm1[i];
                            m_dGL_xi2[n][i] += dLpp1[i];
                            m_dGL_xi2[n][i] *= overeta1;
                            m_dGL_xi2[n][i]  = dLp1[i] - m_dGL_xi2[n][i];
                            m_dGL_xi2[n][i]  = 0.5 * sign1 * m_dGL_xi2[n][i];
                        }
                        
                        // Building the DG_c_Left
                        for(i = 0; i < nquad2; ++i)
                        {
                            m_dGL_xi3[n][i]  = etap2 * dLpm2[i];
                            m_dGL_xi3[n][i] += dLpp2[i];
                            m_dGL_xi3[n][i] *= overeta2;
                            m_dGL_xi3[n][i]  = dLp2[i] - m_dGL_xi3[n][i];
                            m_dGL_xi3[n][i]  = 0.5 * sign2 * m_dGL_xi3[n][i];
                        }
                        
                        // Building the DG_c_Right
                        for(i = 0; i < nquad0; ++i)
                        {
                            m_dGR_xi1[n][i]  = etap0 * dLpm0[i];
                            m_dGR_xi1[n][i] += dLpp0[i];
                            m_dGR_xi1[n][i] *= overeta0;
                            m_dGR_xi1[n][i] += dLp0[i];
                            m_dGR_xi1[n][i]  = 0.5 * m_dGR_xi1[n][i];
                        }
                        
                        // Building the DG_c_Right
                        for(i = 0; i < nquad1; ++i)
                        {
                            m_dGR_xi2[n][i]  = etap1 * dLpm1[i];
                            m_dGR_xi2[n][i] += dLpp1[i];
                            m_dGR_xi2[n][i] *= overeta1;
                            m_dGR_xi2[n][i] += dLp1[i];
                            m_dGR_xi2[n][i]  = 0.5 * m_dGR_xi2[n][i];
                        }
                        
                        // Building the DG_c_Right
                        for(i = 0; i < nquad2; ++i)
                        {
                            m_dGR_xi3[n][i]  = etap2 * dLpm2[i];
                            m_dGR_xi3[n][i] += dLpp2[i];
                            m_dGR_xi3[n][i] *= overeta2;
                            m_dGR_xi3[n][i] += dLp2[i];
                            m_dGR_xi3[n][i]  = 0.5 * m_dGR_xi3[n][i];
                        }
                    }
                    break;
                }
                default:
                {
                    ASSERTL0(false,"Expansion dimension not recognised");
                    break;
                }
            }
        }
        
        /**
         * @brief Calculate FR Diffusion for the Navier-Stokes (NS) equations
         * using an LDG interface flux.
         *
         * The equations that need a diffusion operator are those related 
         * with the velocities and with the energy.
         *
         */
        void DiffusionLFRNS::v_Diffuse(
            const int                                         nConvectiveFields,
            const Array<OneD, MultiRegions::ExpListSharedPtr> &fields,
            const Array<OneD, Array<OneD, NekDouble> >        &inarray,
                  Array<OneD, Array<OneD, NekDouble> >        &outarray)
        {    
            int i, j, n;
            int phys_offset;
            
            Array<TwoD, const NekDouble> gmat;
            Array<OneD, const NekDouble> jac;
            Array<OneD,       NekDouble> auxArray1, auxArray2;
            
            Array<OneD, LibUtilities::BasisSharedPtr> Basis;
            Basis = fields[0]->GetExp(0)->GetBase();
            
            int nElements    = fields[0]->GetExpSize();            
            int nDim         = fields[0]->GetCoordim(0);
            int nScalars     = inarray.num_elements();
            int nSolutionPts = fields[0]->GetTotPoints();
            int nCoeffs      = fields[0]->GetNcoeffs();
            
            Array<OneD, Array<OneD, NekDouble> > outarrayCoeff(nConvectiveFields);
            for (i = 0; i < nConvectiveFields; ++i)
            {
                outarrayCoeff[i]  = Array<OneD, NekDouble>(nCoeffs);
            }
            
            // Compute interface numerical fluxes for inarray in physical space 
            v_NumericalFluxO1(fields, inarray, m_IF1);
            
            switch(nDim)
            {
                // 1D problems 
                case 1:
                {
                    for (i = 0; i < nScalars; ++i)
                    {                        
                        // Computing the physical first-order discountinuous 
                        // derivative
                        for (n = 0; n < nElements; n++)
                        {
                            phys_offset = fields[0]->GetPhys_Offset(n);
                            
                            fields[i]->GetExp(n)->PhysDeriv(0, 
                                    auxArray1 = inarray[i] + phys_offset, 
                                    auxArray2 = m_DU1[i][0] + phys_offset);
                        }
                        
                        // Computing the standard first-order correction 
                        // derivative
                        v_DerCFlux_1D(nConvectiveFields, fields, inarray[i], 
                                      m_IF1[i][0], m_DFC1[i][0]);
                        
                        // Back to the physical space using global operations
                        Vmath::Vdiv(nSolutionPts, &m_DFC1[i][0][0], 1, 
                                    &m_jac[0], 1, &m_DFC1[i][0][0], 1);
                        Vmath::Vdiv(nSolutionPts, &m_DFC1[i][0][0], 1, 
                                    &m_jac[0], 1, &m_DFC1[i][0][0], 1);
                        
                        // Computing total first order derivatives
                        Vmath::Vadd(nSolutionPts, &m_DFC1[i][0][0], 1, 
                                    &m_DU1[i][0][0], 1, &m_D1[i][0][0], 1);
                        
                        Vmath::Vcopy(nSolutionPts, &m_D1[i][0][0], 1,
                                     &m_tmp1[i][0][0], 1);
                    }
                    
                    // Computing the viscous tensor
                    m_fluxVectorNS(inarray, m_D1, m_viscTensor); 
                    
                    // Compute u from q_{\eta} and q_{\xi}
                    // Obtain numerical fluxes
                    v_NumericalFluxO2(fields, inarray, m_viscTensor, 
                                      m_viscFlux);
                    
                    for (i = 0; i < nConvectiveFields; ++i)
                    {
                        // Computing the physical second-order discountinuous 
                        // derivative
                        for (n = 0; n < nElements; n++)
                        {
                            phys_offset = fields[0]->GetPhys_Offset(n);
                            
                            fields[i]->GetExp(n)->PhysDeriv(0, 
                                auxArray1 = m_viscTensor[0][i] + phys_offset, 
                                auxArray2 = m_DD1[i][0] + phys_offset);
                        }
                        
                        // Computing the standard second-order correction 
                        // derivative
                        v_DerCFlux_1D(nConvectiveFields, fields, 
                                      m_viscTensor[0][i], m_viscFlux[i],
                                      m_DFC2[i][0]);
                        
                        // Back to the physical space using global operations
                        Vmath::Vdiv(nSolutionPts, &m_DFC2[i][0][0], 1, 
                                    &m_jac[0], 1, &m_DFC2[i][0][0], 1);
                        Vmath::Vdiv(nSolutionPts, &m_DFC2[i][0][0], 1, 
                                    &m_jac[0], 1, &m_DFC2[i][0][0], 1);
                        
                        // Adding the total divergence to outarray (RHS)
                        Vmath::Vadd(nSolutionPts, &m_DFC2[i][0][0], 1, 
                                    &m_DD1[i][0][0], 1, &outarray[i][0], 1);
                        
                        // Primitive Dealiasing 1D
                        if(!(Basis[0]->Collocation()))
                        {
                            fields[i]->FwdTrans(outarray[i], outarrayCoeff[i]);
                            fields[i]->BwdTrans(outarrayCoeff[i], outarray[i]);
                        }
                    }
                    break;
                }
                // 2D problems 
                case 2:
                {                         
                    for(i = 0; i < nScalars; ++i)
                    {   
                        for (j = 0; j < nDim; ++j)
                        {
                            // Temporary vectors
                            Array<OneD, NekDouble> u1_hat(nSolutionPts, 0.0);
                            Array<OneD, NekDouble> u2_hat(nSolutionPts, 0.0);
                            
                            if (j == 0) 
                            {
                                Vmath::Vmul(nSolutionPts, &inarray[i][0], 1,
                                            &m_gmat[0][0], 1, &u1_hat[0], 1);
                                
                                Vmath::Vmul(nSolutionPts, &u1_hat[0], 1, 
                                            &m_jac[0], 1, &u1_hat[0], 1);
                                
                                Vmath::Vmul(nSolutionPts, &inarray[i][0], 1,
                                            &m_gmat[1][0], 1, &u2_hat[0], 1);
                                
                                Vmath::Vmul(nSolutionPts, &u2_hat[0], 1, 
                                            &m_jac[0], 1, &u2_hat[0], 1);
                            }
                            else if (j == 1)
                            {
                                Vmath::Vmul(nSolutionPts, &inarray[i][0], 1,
                                            &m_gmat[2][0], 1, &u1_hat[0], 1);
                                
                                Vmath::Vmul(nSolutionPts, &u1_hat[0], 1, 
                                            &m_jac[0], 1, &u1_hat[0], 1);
                                
                                Vmath::Vmul(nSolutionPts, &inarray[i][0], 1,
                                            &m_gmat[3][0], 1, &u2_hat[0], 1);
                                
                                Vmath::Vmul(nSolutionPts, &u2_hat[0], 1, 
                                            &m_jac[0], 1, &u2_hat[0], 1);
                            }
                            
                            for (n = 0; n < nElements; n++)
                            { 
                                phys_offset = fields[0]->GetPhys_Offset(n);
                                
                                fields[i]->GetExp(n)->StdPhysDeriv(0,
                                    auxArray1 = u1_hat + phys_offset,
                                    auxArray2 = m_tmp1[i][j] + phys_offset);
                                
                                fields[i]->GetExp(n)->StdPhysDeriv(1,
                                    auxArray1 = u2_hat + phys_offset,
                                    auxArray2 = m_tmp2[i][j] + phys_offset);
                            }
                            
                            Vmath::Vadd(nSolutionPts, &m_tmp1[i][j][0], 1,
                                        &m_tmp2[i][j][0], 1, 
                                        &m_DU1[i][j][0], 1);
                            
                            // Divide by the metric jacobian
                            Vmath::Vdiv(nSolutionPts, &m_DU1[i][j][0], 1,
                                        &m_jac[0], 1, &m_DU1[i][j][0], 1);
                                                        
                            // Computing the standard first-order correction 
                            // derivatives
                            v_DerCFlux_2D(nConvectiveFields, j, fields, 
                                          inarray[i], m_IF1[i][j], 
                                          m_DFC1[i][j]);
                        }
                        
                        // Multiplying derivatives by B matrix to get auxiliary 
                        // variables
                        for (j = 0; j < nSolutionPts; ++j)
                        {   
                            // std(q1)
                            m_BD1[i][0][j] = 
                            (m_gmat[0][j]*m_gmat[0][j] + 
                             m_gmat[2][j]*m_gmat[2][j]) *
                            m_DFC1[i][0][j] +
                            (m_gmat[1][j]*m_gmat[0][j] + 
                             m_gmat[3][j]*m_gmat[2][j]) *
                            m_DFC1[i][1][j];
                            
                            // std(q2)
                            m_BD1[i][1][j] =  
                            (m_gmat[1][j]*m_gmat[0][j] + 
                             m_gmat[3][j]*m_gmat[2][j]) *
                            m_DFC1[i][0][j] +
                            (m_gmat[1][j]*m_gmat[1][j] + 
                             m_gmat[3][j]*m_gmat[3][j]) *
                            m_DFC1[i][1][j];
                        }
                        
                        // Multiplying derivatives by A^(-1) to get back 
                        // into the physical space 
                        for (j = 0; j < nSolutionPts; j++)
                        {
                            // q1 = A11^(-1)*std(q1) + A12^(-1)*std(q2)
                            m_DFC1[i][0][j] = 
                            m_gmat[3][j] * m_BD1[i][0][j] - 
                            m_gmat[2][j] * m_BD1[i][1][j];
                            
                            // q2 = A21^(-1)*std(q1) + A22^(-1)*std(q2)
                            m_DFC1[i][1][j] = 
                            m_gmat[0][j] * m_BD1[i][1][j] - 
                            m_gmat[1][j] * m_BD1[i][0][j];
                        }
                        
                        // Computing the physical first-order derivatives
                        for (j = 0; j < nDim; ++j)
                        {
                            Vmath::Vadd(nSolutionPts, &m_DU1[i][j][0], 1,
                                        &m_DFC1[i][j][0], 1, 
                                        &m_D1[j][i][0], 1);
                        }
                    }// Close loop on nScalars
                    
                    // For 3D Homogeneous 1D only take derivatives in 3rd direction
                    if (m_diffDim == 1)
                    {
                        for (i = 0; i < nScalars; ++i)
                        {
                            m_D1[2][i] = m_homoDerivs[i];
                        }
                        
                    }
                                        
                    // Computing the viscous tensor
                    m_fluxVectorNS(inarray, m_D1, m_viscTensor); 
                    
                    // Compute u from q_{\eta} and q_{\xi}
                    // Obtain numerical fluxes
                    v_NumericalFluxO2(fields, inarray, m_viscTensor, 
                                      m_viscFlux);

                    // Computing the standard second-order discontinuous 
                    // derivatives 
                    for (i = 0; i < nConvectiveFields; ++i)
                    {
                        // Temporary vectors
                        Array<OneD, NekDouble> f_hat(nSolutionPts, 0.0);
                        Array<OneD, NekDouble> g_hat(nSolutionPts, 0.0);
                        
                        for (j = 0; j < nSolutionPts; j++)
                        {
                            f_hat[j] = (m_viscTensor[0][i][j] * m_gmat[0][j] + 
                            m_viscTensor[1][i][j] * m_gmat[2][j])*m_jac[j];
                            
                            g_hat[j] = (m_viscTensor[0][i][j] * m_gmat[1][j] + 
                            m_viscTensor[1][i][j] * m_gmat[3][j])*m_jac[j];
                        }
                        
                        for (n = 0; n < nElements; n++)
                        {
                            phys_offset = fields[0]->GetPhys_Offset(n);
                            
                            fields[0]->GetExp(n)->StdPhysDeriv(0, 
                                auxArray1 = f_hat + phys_offset, 
                                auxArray2 = m_DD1[i][0] + phys_offset); 
                            
                            fields[0]->GetExp(n)->StdPhysDeriv(1, 
                                auxArray1 = g_hat + phys_offset, 
                                auxArray2 = m_DD1[i][1] + phys_offset);
                        }
                        
                        // Divergence of the standard discontinuous flux
                        Vmath::Vadd(nSolutionPts, &m_DD1[i][0][0], 1,
                                    &m_DD1[i][1][0], 1, &m_divFD[i][0], 1);
                        
                        // Divergence of the standard correction flux
                        if (Basis[0]->GetPointsType() ==
                            LibUtilities::eGaussGaussLegendre &&
                            Basis[1]->GetPointsType() ==
                            LibUtilities::eGaussGaussLegendre)
                        {
                            v_DivCFlux_2D_Gauss(nConvectiveFields, fields,
                                                f_hat, g_hat,
                                                m_viscFlux[i], m_divFC[i]);
                        }
                        else
                        {
                            v_DivCFlux_2D(nConvectiveFields, fields,
                                          m_viscTensor[0][i], m_viscTensor[1][i],
                                          m_viscFlux[i], m_divFC[i]);

                        }

                        
                        // Divergence of the standard final flux
                        Vmath::Vadd(nSolutionPts, &m_divFD[i][0], 1,
                                    &m_divFC[i][0], 1, &outarray[i][0], 1);
                        
                        // Dividing by the jacobian to get back into 
                        // physical space
                        Vmath::Vdiv(nSolutionPts, &outarray[i][0], 1,
                                    &m_jac[0], 1, &outarray[i][0], 1);
                        
                        // Primitive Dealiasing 2D
                        if(!(Basis[0]->Collocation()))
                        {
                            fields[i]->FwdTrans(outarray[i], outarrayCoeff[i]);
                            fields[i]->BwdTrans(outarrayCoeff[i], outarray[i]);
                        }
                    }
                    break;
                }   
                // 3D problems 
                case 3:
                {
                    ASSERTL0(false, "3D FRDG case not implemented yet");
                    break;
                }
            }
        }

        
        /**
         * @brief Builds the numerical flux for the 1st order derivatives
         *
         */
        void DiffusionLFRNS::v_NumericalFluxO1(
            const Array<OneD, MultiRegions::ExpListSharedPtr>        &fields,
            const Array<OneD, Array<OneD, NekDouble> >               &inarray,
                  Array<OneD, Array<OneD, Array<OneD, NekDouble> > > 
                                                            &numericalFluxO1)
        {
            int i, j;
            int nTracePts = fields[0]->GetTrace()->GetTotPoints();
            int nScalars  = inarray.num_elements();
            int nDim      = fields[0]->GetCoordim(0);
            
            Array<OneD, NekDouble > Vn      (nTracePts, 0.0);
            Array<OneD, NekDouble > fluxtemp(nTracePts, 0.0);

            // Get the normal velocity Vn
            for (i = 0; i < nDim; ++i)
            {
                fields[0]->ExtractTracePhys(inarray[i], m_traceVel[i]);
                Vmath::Vvtvp(nTracePts, m_traceNormals[i], 1, 
                             m_traceVel[i], 1, Vn, 1, Vn, 1);
            }
            
            // Store forwards/backwards space along trace space
            Array<OneD, Array<OneD, NekDouble> > Fwd    (nScalars);
            Array<OneD, Array<OneD, NekDouble> > Bwd    (nScalars);
            Array<OneD, Array<OneD, NekDouble> > numflux(nScalars);
            
            for (i = 0; i < nScalars; ++i)
            {
                Fwd[i]     = Array<OneD, NekDouble>(nTracePts);
                Bwd[i]     = Array<OneD, NekDouble>(nTracePts);
                numflux[i] = Array<OneD, NekDouble>(nTracePts);
                fields[i]->GetFwdBwdTracePhys(inarray[i], Fwd[i], Bwd[i]);
                fields[0]->GetTrace()->Upwind(Vn, Fwd[i], Bwd[i], numflux[i]);
            }
             
            // Modify the values in case of boundary interfaces
            if (fields[0]->GetBndCondExpansions().num_elements())
            {
                v_WeakPenaltyO1(fields, inarray, numflux);
            }
            
            // Splitting the numerical flux into the dimensions
            for (j = 0; j < nDim; ++j)
            {
                for (i = 0; i < nScalars; ++i)
                {
                    Vmath::Vcopy(nTracePts,numflux[i], 1,
                                 numericalFluxO1[i][j], 1);
                }
            }
        }        
        
        /**
         * @brief Imposes appropriate bcs for the 1st order derivatives
         *
         */
        void DiffusionLFRNS::v_WeakPenaltyO1(
            const Array<OneD, MultiRegions::ExpListSharedPtr> &fields,
            const Array<OneD, Array<OneD, NekDouble> >        &inarray,
                  Array<OneD, Array<OneD, NekDouble> >        &penaltyfluxO1)
        {            
            int cnt;
            int i, j, e;            
            int id1, id2;
            
            int nBndEdgePts, nBndEdges, nBndRegions;
            
            int nTracePts = fields[0]->GetTrace()->GetTotPoints();
            int nScalars  = inarray.num_elements();
            
            Array<OneD, NekDouble> tmp1(nTracePts, 0.0);
            Array<OneD, NekDouble> tmp2(nTracePts, 0.0);
            Array<OneD, NekDouble> Tw(nTracePts, m_Twall);

            Array< OneD, Array<OneD, NekDouble > > scalarVariables(nScalars);
            Array< OneD, Array<OneD, NekDouble > > uplus(nScalars);
            
            // Extract internal values of the scalar variables for Neumann bcs
            for (i = 0; i < nScalars; ++i)
            {
                scalarVariables[i] = Array<OneD, NekDouble>(nTracePts, 0.0);
                
                uplus[i] = Array<OneD, NekDouble>(nTracePts, 0.0);
                fields[i]->ExtractTracePhys(inarray[i], uplus[i]);
            }
            
            // Compute boundary conditions for velocities
            for (i = 0; i < nScalars-1; ++i)
            {
                // Note that cnt has to loop on nBndRegions and nBndEdges
                // and has to be reset to zero per each equation
                cnt = 0;
                nBndRegions = fields[i+1]->
                GetBndCondExpansions().num_elements();
                for (j = 0; j < nBndRegions; ++j)
                {
                    nBndEdges = fields[i+1]->
                    GetBndCondExpansions()[j]->GetExpSize();
                    for (e = 0; e < nBndEdges; ++e)
                    {
                        nBndEdgePts = fields[i+1]->
                        GetBndCondExpansions()[j]->GetExp(e)->GetTotPoints();
                        
                        id1 = fields[i+1]->
                        GetBndCondExpansions()[j]->GetPhys_Offset(e);
                        
                        id2 = fields[0]->GetTrace()->
                        GetPhys_Offset(fields[0]->GetTraceMap()->
                                       GetBndCondTraceToGlobalTraceMap(cnt++));
                        
                        // Reinforcing bcs for velocity in case of Wall bcs
<<<<<<< HEAD
                        if ((fields[i]->GetBndConditions()[j]->
                             GetUserDefined() ==
                             SpatialDomains::eWallViscous) ||
                             (fields[i]->GetBndConditions()[j]->
                             GetUserDefined() ==
                             SpatialDomains::eWallAdiabatic))
=======
                        if (boost::iequals(fields[i]->GetBndConditions()[j]->
                            GetUserDefined(),"WallViscous"))
>>>>>>> 1784e635
                        {
                            Vmath::Zero(nBndEdgePts, 
                                        &scalarVariables[i][id2], 1);
                            
                        }
                        
                        // Imposing velocity bcs if not Wall
                        else if (fields[i]->GetBndConditions()[j]->
                                 GetBoundaryConditionType() == 
                                 SpatialDomains::eDirichlet)
                        {
                            Vmath::Vdiv(nBndEdgePts,
                                        &(fields[i+1]->
                                          GetBndCondExpansions()[j]->
                                          UpdatePhys())[id1], 1,
                                        &(fields[0]->
                                          GetBndCondExpansions()[j]->
                                          UpdatePhys())[id1], 1,
                                        &scalarVariables[i][id2], 1);
                        }
                        
                        // For Dirichlet boundary condition: uflux = u_bcs
                        if (fields[i]->GetBndConditions()[j]->
                            GetBoundaryConditionType() == 
                            SpatialDomains::eDirichlet)
                        {
                            Vmath::Vcopy(nBndEdgePts, 
                                         &scalarVariables[i][id2], 1, 
                                         &penaltyfluxO1[i][id2], 1);
                        }
                        
                        // For Neumann boundary condition: uflux = u_+
                        else if ((fields[i]->GetBndConditions()[j])->
                                 GetBoundaryConditionType() == 
                                 SpatialDomains::eNeumann)
                        {
                            Vmath::Vcopy(nBndEdgePts, 
                                         &uplus[i][id2], 1, 
                                         &penaltyfluxO1[i][id2], 1);
                        }
                        
                        // Building kinetic energy to be used for T bcs
                        Vmath::Vmul(nBndEdgePts, 
                                    &scalarVariables[i][id2], 1,
                                    &scalarVariables[i][id2], 1,
                                    &tmp1[id2], 1);
                        
                        Vmath::Smul(nBndEdgePts, 0.5,
                                    &tmp1[id2], 1,
                                    &tmp1[id2], 1);
                        
                        Vmath::Vadd(nBndEdgePts,
                                    &tmp2[id2], 1,
                                    &tmp1[id2], 1,
                                    &tmp2[id2], 1);
                    }
                }
            }
            
            // Compute boundary conditions  for temperature
            cnt = 0;
            nBndRegions = fields[nScalars]->
            GetBndCondExpansions().num_elements();
            for (j = 0; j < nBndRegions; ++j)
            {
                nBndEdges = fields[nScalars]->
                GetBndCondExpansions()[j]->GetExpSize();
                for (e = 0; e < nBndEdges; ++e)
                {
                    nBndEdgePts = fields[nScalars]->
                    GetBndCondExpansions()[j]->GetExp(e)->GetTotPoints();
                    
                    id1 = fields[nScalars]->
                    GetBndCondExpansions()[j]->GetPhys_Offset(e);
                    
                    id2 = fields[0]->GetTrace()->
                    GetPhys_Offset(fields[0]->GetTraceMap()->
                                   GetBndCondTraceToGlobalTraceMap(cnt++));
                    
                    // Imposing Temperature Twall at the wall 
                    if (boost::iequals(fields[i]->GetBndConditions()[j]->
                                       GetUserDefined(),"WallViscous"))
                    {                        
                        Vmath::Vcopy(nBndEdgePts, 
                                     &Tw[0], 1, 
                                     &scalarVariables[nScalars-1][id2], 1);
                    }                    
                    // Imposing Temperature through condition on the Energy
                    // for no wall boundaries (e.g. farfield)
                    else if (fields[i]->GetBndConditions()[j]->
                             GetBoundaryConditionType() == 
                             SpatialDomains::eDirichlet)
                    {
                        // Divide E by rho
                        Vmath::Vdiv(nBndEdgePts,
                                    &(fields[nScalars]->
                                      GetBndCondExpansions()[j]->
                                      GetPhys())[id1], 1, 
                                    &(fields[0]->
                                      GetBndCondExpansions()[j]->
                                      GetPhys())[id1], 1,
                                    &scalarVariables[nScalars-1][id2], 1);
                        
                        // Subtract kinetic energy to E/rho
                        Vmath::Vsub(nBndEdgePts, 
                                    &scalarVariables[nScalars-1][id2], 1,
                                    &tmp2[id2], 1,
                                    &scalarVariables[nScalars-1][id2], 1);
                        
                        // Multiply by constant factor (gamma-1)/R 
                        Vmath::Smul(nBndEdgePts, (m_gamma - 1)/m_gasConstant,
                                    &scalarVariables[nScalars-1][id2], 1,
                                    &scalarVariables[nScalars-1][id2], 1);
                    }

                    // For Dirichlet boundary condition: uflux = u_bcs
                    if (fields[nScalars]->GetBndConditions()[j]->
                        GetBoundaryConditionType() ==
                        SpatialDomains::eDirichlet &&
                        !((fields[nScalars]->GetBndConditions()[j])->
                          GetUserDefined() == SpatialDomains::eWallAdiabatic))
                    {
                        Vmath::Vcopy(nBndEdgePts,
                                     &scalarVariables[nScalars-1][id2], 1,
                                     &penaltyfluxO1[nScalars-1][id2], 1);
                        
                    }
                    
                    // For Neumann boundary condition: uflux = u_+
                    else if (((fields[nScalars]->GetBndConditions()[j])->
                              GetBoundaryConditionType() ==
                              SpatialDomains::eNeumann) ||
                             ((fields[nScalars]->GetBndConditions()[j])->
                              GetUserDefined() ==
                              SpatialDomains::eWallAdiabatic))
                    {
                        Vmath::Vcopy(nBndEdgePts,
                                     &uplus[nScalars-1][id2], 1,
                                     &penaltyfluxO1[nScalars-1][id2], 1);
                        
                    }
                }
            }
        }
        
        /**
         * @brief Build the numerical flux for the 2nd order derivatives
         *
         */
        void DiffusionLFRNS::v_NumericalFluxO2(
            const Array<OneD, MultiRegions::ExpListSharedPtr>        &fields,
            const Array<OneD, Array<OneD, NekDouble> >               &ufield,
                  Array<OneD, Array<OneD, Array<OneD, NekDouble> > > &qfield,
                  Array<OneD, Array<OneD, NekDouble> >               &qflux)
        {
            int i, j;
            int nTracePts  = fields[0]->GetTrace()->GetTotPoints();
            int nVariables = fields.num_elements();
            int nDim       = fields[0]->GetCoordim(0);
            
            Array<OneD, NekDouble > Fwd(nTracePts);
            Array<OneD, NekDouble > Bwd(nTracePts);
            Array<OneD, NekDouble > Vn (nTracePts, 0.0);
            
            Array<OneD, NekDouble > qFwd     (nTracePts);
            Array<OneD, NekDouble > qBwd     (nTracePts);
            Array<OneD, NekDouble > qfluxtemp(nTracePts, 0.0);
            
            // Get the normal velocity Vn
            for (i = 0; i < nDim; ++i)
            {
                fields[0]->ExtractTracePhys(ufield[i], m_traceVel[i]);
                Vmath::Vvtvp(nTracePts, m_traceNormals[i], 1, 
                             m_traceVel[i], 1, Vn, 1, Vn, 1);
            }
                        
            // Evaulate Riemann flux 
            // qflux = \hat{q} \cdot u = q \cdot n 
            // Notice: i = 1 (first row of the viscous tensor is zero)
            for (i = 1; i < nVariables; ++i)
            {
                qflux[i] = Array<OneD, NekDouble> (nTracePts, 0.0);
                for (j = 0; j < nDim; ++j)
                {
                    // Compute qFwd and qBwd value of qfield in position 'ji'
                    fields[i]->GetFwdBwdTracePhys(qfield[j][i], qFwd, qBwd);
                    
                    // Get Riemann flux of qflux --> LDG implies upwind
                    fields[i]->GetTrace()->Upwind(Vn, qBwd, qFwd, qfluxtemp);
                    
                    // Multiply the Riemann flux by the trace normals
                    Vmath::Vmul(nTracePts, m_traceNormals[j], 1, qfluxtemp, 1, 
                                qfluxtemp, 1);
                                                            
                    // Impose weak boundary condition with flux
                    if (fields[0]->GetBndCondExpansions().num_elements())
                    {
                        v_WeakPenaltyO2(fields, i, j, qfield[j][i], qfluxtemp);
                    }
                    
                    // Store the final flux into qflux
                    Vmath::Vadd(nTracePts, qfluxtemp, 1, qflux[i], 1, 
                                qflux[i], 1);
                }
            }
        }
        
        
        /**
         * @brief Imposes appropriate bcs for the 2nd order derivatives
         *
         */
        void DiffusionLFRNS::v_WeakPenaltyO2(
            const Array<OneD, MultiRegions::ExpListSharedPtr> &fields,
            const int                                          var,
            const int                                          dir,
            const Array<OneD, const NekDouble>                &qfield,
                  Array<OneD,       NekDouble>                &penaltyflux)
        {
            int cnt = 0;
            int nBndEdges, nBndEdgePts;
            int i, e; 
            int id2;
            
            int nTracePts   = fields[0]->GetTrace()->GetTotPoints();
            int nBndRegions = fields[var]->GetBndCondExpansions().num_elements();
            
            Array<OneD, NekDouble > uterm(nTracePts);
            Array<OneD, NekDouble > qtemp(nTracePts);

            // Extract the physical values of the solution at the boundaries
            fields[var]->ExtractTracePhys(qfield, qtemp);
            
            // Loop on the boundary regions to apply appropriate bcs
            for (i = 0; i < nBndRegions; ++i)
            {
                // Number of boundary regions related to region 'i'
                nBndEdges = fields[var]->
                GetBndCondExpansions()[i]->GetExpSize();
                
                // Weakly impose bcs by modifying flux values
                for (e = 0; e < nBndEdges; ++e)
                {
                    nBndEdgePts = fields[var]->
                    GetBndCondExpansions()[i]->GetExp(e)->GetTotPoints();
                    
                    id2 = fields[0]->GetTrace()->
                    GetPhys_Offset(fields[0]->GetTraceMap()->
                                   GetBndCondTraceToGlobalTraceMap(cnt++));
                    
                    
                    // In case of Dirichlet bcs:
                    // uflux = gD
                    if(fields[var]->GetBndConditions()[i]->
                       GetBoundaryConditionType() == SpatialDomains::eDirichlet
                       && !(fields[var]->GetBndConditions()[i]->
                            GetUserDefined() == SpatialDomains::eWallAdiabatic))
                    {
                        Vmath::Vmul(nBndEdgePts,
                                    &m_traceNormals[dir][id2], 1,
                                    &qtemp[id2], 1,
                                    &penaltyflux[id2], 1);
                    }
                    // 3.4) In case of Neumann bcs:
                    // uflux = u+
                    else if((fields[var]->GetBndConditions()[i])->
                            GetBoundaryConditionType() == SpatialDomains::eNeumann)
                    {
                        ASSERTL0(false,
                                 "Neumann bcs not implemented for LFRNS");
                    }
                    else if(fields[var]->GetBndConditions()[i]->
                            GetUserDefined() == SpatialDomains::eWallAdiabatic)
                    {
                        if ((var == m_spaceDim + 1))
                        {
                            Vmath::Zero(nBndEdgePts, &penaltyflux[id2], 1);
                        }
                        else
                        {
                            
                            Vmath::Vmul(nBndEdgePts,
                                        &m_traceNormals[dir][id2], 1,
                                        &qtemp[id2], 1,
                                        &penaltyflux[id2], 1);
                        }
                        
                    }
                }
            }
        }
        
        /**
         * @brief Compute the derivative of the corrective flux for 1D problems.
         *
         * @param nConvectiveFields Number of fields.
         * @param fields            Pointer to fields.
         * @param flux              Volumetric flux in the physical space.
         * @param iFlux             Numerical interface flux in physical space.
         * @param derCFlux          Derivative of the corrective flux. 
         *
         */
        void DiffusionLFRNS::v_DerCFlux_1D(
            const int                                         nConvectiveFields,
            const Array<OneD, MultiRegions::ExpListSharedPtr> &fields,
            const Array<OneD, const NekDouble>                &flux, 
            const Array<OneD, const NekDouble>                &iFlux,
                  Array<OneD,       NekDouble>                &derCFlux)
        {
            int n;
            int nLocalSolutionPts, phys_offset;
            
            Array<OneD,       NekDouble> auxArray1, auxArray2;
            Array<TwoD, const NekDouble> gmat;
            Array<OneD, const NekDouble> jac;
            
            LibUtilities::PointsKeyVector ptsKeys;
            LibUtilities::BasisSharedPtr Basis;
            Basis = fields[0]->GetExp(0)->GetBasis(0);
            
            int nElements = fields[0]->GetExpSize();            
            int nPts      = fields[0]->GetTotPoints();
            
            // Arrays to store the derivatives of the correction flux
            Array<OneD, NekDouble> DCL(nPts/nElements, 0.0); 
            Array<OneD, NekDouble> DCR(nPts/nElements, 0.0);
            
            // Arrays to store the intercell numerical flux jumps
            Array<OneD, NekDouble>  JumpL(nElements);
            Array<OneD, NekDouble>  JumpR(nElements);
            
            for (n = 0; n < nElements; ++n)
            {
                nLocalSolutionPts = fields[0]->GetExp(n)->GetTotPoints();
                phys_offset = fields[0]->GetPhys_Offset(n);
                
                Array<OneD, NekDouble> tmparrayX1(nLocalSolutionPts, 0.0);
                NekDouble tmpFluxVertex = 0;
                Vmath::Vcopy(nLocalSolutionPts,
                             &flux[phys_offset], 1,
                             &tmparrayX1[0], 1);
                
                fields[0]->GetExp(n)->GetVertexPhysVals(0, tmparrayX1,
                                                        tmpFluxVertex);
                JumpL[n] =  iFlux[n] - tmpFluxVertex;
                
                fields[0]->GetExp(n)->GetVertexPhysVals(1, tmparrayX1,
                                                        tmpFluxVertex);
                JumpR[n] =  iFlux[n+1] - tmpFluxVertex;
            }
            
            for (n = 0; n < nElements; ++n)
            {
                ptsKeys = fields[0]->GetExp(n)->GetPointsKeys();
                nLocalSolutionPts = fields[0]->GetExp(n)->GetTotPoints();
                phys_offset       = fields[0]->GetPhys_Offset(n);
                jac               = fields[0]->GetExp(n)
                                ->as<LocalRegions::Expansion1D>()->GetGeom1D()
                                ->GetMetricInfo()->GetJac(ptsKeys);
                
                JumpL[n] = JumpL[n] * jac[0];
                JumpR[n] = JumpR[n] * jac[0];
                
                // Left jump multiplied by left derivative of C function
                Vmath::Smul(nLocalSolutionPts, JumpL[n],
                            &m_dGL_xi1[n][0], 1, &DCL[0], 1);
                
                // Right jump multiplied by right derivative of C function
                Vmath::Smul(nLocalSolutionPts, JumpR[n], 
                            &m_dGR_xi1[n][0], 1, &DCR[0], 1);
                
                // Assembling derivative of the correction flux
                Vmath::Vadd(nLocalSolutionPts, &DCL[0], 1, &DCR[0], 1, 
                            &derCFlux[phys_offset], 1);
            }
        }
        
        /**
         * @brief Compute the derivative of the corrective flux wrt a given 
         * coordinate for 2D problems.
         *
         * There could be a bug for deformed elements since first derivatives
         * are not exactly the same results of DiffusionLDG as expected
         *
         * @param nConvectiveFields Number of fields.
         * @param fields            Pointer to fields.
         * @param flux              Volumetric flux in the physical space. 
         * @param numericalFlux     Numerical interface flux in physical space.
         * @param derCFlux          Derivative of the corrective flux.                    
         *
         * \todo: Switch on shapes eventually here.
         */
        void DiffusionLFRNS::v_DerCFlux_2D(
            const int                                         nConvectiveFields,
            const int                                         direction,
            const Array<OneD, MultiRegions::ExpListSharedPtr> &fields,
            const Array<OneD, const NekDouble>                &flux, 
            const Array<OneD,       NekDouble>                &iFlux,
                  Array<OneD,       NekDouble>                &derCFlux)
        {                   
            int n, e, i, j, cnt;
            
            Array<OneD, const NekDouble> jac;
            
            int nElements   = fields[0]->GetExpSize();
            int trace_offset, phys_offset;
            int nLocalSolutionPts;
            int nquad0, nquad1;
            int nEdgePts;  
            
            LibUtilities::PointsKeyVector ptsKeys;
            Array<OneD, NekDouble> auxArray1, auxArray2;
            Array<OneD, LibUtilities::BasisSharedPtr> base;
            Array<OneD, Array<OneD, LocalRegions::ExpansionSharedPtr> >
            &elmtToTrace = fields[0]->GetTraceMap()->GetElmtToTrace();
            
            // Loop on the elements
            for (n = 0; n < nElements; ++n)
            {
                // Offset of the element on the global vector
                phys_offset = fields[0]->GetPhys_Offset(n);
                nLocalSolutionPts = fields[0]->GetExp(n)->GetTotPoints();
                ptsKeys = fields[0]->GetExp(n)->GetPointsKeys();
                
                jac  = fields[0]->GetExp(n)->as<LocalRegions::Expansion2D>()
                        ->GetGeom2D()->GetMetricInfo()->GetJac(ptsKeys);
                
                base = fields[0]->GetExp(n)->GetBase();
                nquad0 = base[0]->GetNumPoints();
                nquad1 = base[1]->GetNumPoints();
                
                Array<OneD, NekDouble> divCFluxE0(nLocalSolutionPts, 0.0);
                Array<OneD, NekDouble> divCFluxE1(nLocalSolutionPts, 0.0);
                Array<OneD, NekDouble> divCFluxE2(nLocalSolutionPts, 0.0);
                Array<OneD, NekDouble> divCFluxE3(nLocalSolutionPts, 0.0);
                
                // Loop on the edges
                for (e = 0; e < fields[0]->GetExp(n)->GetNedges(); ++e)
                {   
                    // Number of edge points of edge 'e'
                    nEdgePts = fields[0]->GetExp(n)->GetEdgeNumPoints(e);
                    
                    // Array for storing volumetric fluxes on each edge
                    Array<OneD, NekDouble> tmparray(nEdgePts, 0.0);
                    
                    // Offset of the trace space correspondent to edge 'e'
                    trace_offset = fields[0]->GetTrace()->GetPhys_Offset(
                                                elmtToTrace[n][e]->GetElmtId());
                    
                    // Get the normals of edge 'e'
                    //const Array<OneD, const Array<OneD, NekDouble> > &normals = 
                    //fields[0]->GetExp(n)->GetEdgeNormal(e);
                    
                    // Extract the edge values of the volumetric fluxes 
                    // on edge 'e' and order them accordingly to the order 
                    // of the trace space 
                    fields[0]->GetExp(n)->GetEdgePhysVals(
                                                    e, elmtToTrace[n][e],
                                                    flux + phys_offset,
                                                    auxArray1 = tmparray);
                    
                    // Splitting inarray into the 'j' direction
                    /*Vmath::Vmul(nEdgePts, 
                     &m_traceNormals[direction][trace_offset], 1,
                     &tmparray[0], 1, &tmparray[0], 1);*/
                    
                    // Compute the fluxJumps per each edge 'e' and each 
                    // flux point
                    Array<OneD, NekDouble> fluxJumps(nEdgePts, 0.0);
                    Vmath::Vsub(nEdgePts, &iFlux[trace_offset], 1, 
                                &tmparray[0], 1, &fluxJumps[0], 1);
                    
                    // Check the ordering of the fluxJumps and reverse 
                    // it in case of backward definition of edge 'e'
                    if (fields[0]->GetExp(n)->GetEorient(e) == 
                        StdRegions::eBackwards)
                    {
                        Vmath::Reverse(nEdgePts, 
                                       &fluxJumps[0], 1,
                                       &fluxJumps[0], 1);
                    }
                    
                    // Deformed elements                        
                    if (fields[0]->GetExp(n)->as<LocalRegions::Expansion2D>()
                            ->GetGeom2D()->GetMetricInfo()->GetGtype()
                        == SpatialDomains::eDeformed)
                    {
                        // Extract the Jacobians along edge 'e'
                        Array<OneD, NekDouble> jacEdge(nEdgePts, 0.0);
                        fields[0]->GetExp(n)->GetEdgePhysVals(
                                                    e, elmtToTrace[n][e],
                                                    jac, auxArray1 = jacEdge);
                        
                        // Check the ordering of the fluxJumps and reverse 
                        // it in case of backward definition of edge 'e'
                        if (fields[0]->GetExp(n)->GetEorient(e) == 
                            StdRegions::eBackwards)
                        {
                            Vmath::Reverse(nEdgePts, &jacEdge[0], 1, 
                                           &jacEdge[0], 1);
                        }
                        
                        // Multiply the fluxJumps by the edge 'e' Jacobians
                        // to bring the fluxJumps into the standard space
                        for (j = 0; j < nEdgePts; j++)
                        {
                            fluxJumps[j] = fluxJumps[j] * jacEdge[j];
                        }
                    }
                    // Non-deformed elements
                    else
                    {   
                        // Multiply the fluxJumps by the edge 'e' Jacobians
                        // to bring the fluxJumps into the standard space
                        Vmath::Smul(nEdgePts, jac[0], fluxJumps, 1, 
                                    fluxJumps, 1);
                    }
                    
                    // Multiply jumps by derivatives of the correction functions
                    // All the quntities at this level should be defined into 
                    // the standard space
                    switch (e) 
                    {
                        case 0:
                            for (i = 0; i < nquad0; ++i)
                            {
                                // Multiply fluxJumps by Q factors
                                //fluxJumps[i] = -(m_Q2D_e0[n][i]) * fluxJumps[i];
                                
                                for (j = 0; j < nquad1; ++j)
                                {
                                    cnt = i + j*nquad0;
                                    divCFluxE0[cnt] = fluxJumps[i] * m_dGL_xi2[n][j];
                                }
                            }
                            break;
                        case 1:
                            for (i = 0; i < nquad1; ++i)
                            {
                                // Multiply fluxJumps by Q factors
                                //fluxJumps[i] = (m_Q2D_e1[n][i]) * fluxJumps[i];
                                
                                for (j = 0; j < nquad0; ++j)
                                {
                                    cnt = (nquad0)*i + j;
                                    divCFluxE1[cnt] = fluxJumps[i] * m_dGR_xi1[n][j];
                                }
                            }
                            break;
                        case 2:
                            for (i = 0; i < nquad0; ++i)
                            {
                                // Multiply fluxJumps by Q factors
                                //fluxJumps[i] = (m_Q2D_e2[n][i]) * fluxJumps[i];
                                
                                for (j = 0; j < nquad1; ++j)
                                {
                                    cnt = (nquad0 - 1) + j*nquad0 - i;
                                    divCFluxE2[cnt] = fluxJumps[i] * m_dGR_xi2[n][j];
                                }
                            }
                            break;
                        case 3:
                            for (i = 0; i < nquad1; ++i)
                            {
                                // Multiply fluxJumps by Q factors
                                //fluxJumps[i] = -(m_Q2D_e3[n][i]) * fluxJumps[i];
                                for (j = 0; j < nquad0; ++j)
                                {
                                    cnt = (nquad0*nquad1 - nquad0) + j - i*nquad0;
                                    divCFluxE3[cnt] = fluxJumps[i] * m_dGL_xi1[n][j];  
                                }
                            }
                            break;
                            
                        default:
                            ASSERTL0(false, "edge value (< 3) is out of range");
                            break;
                    }
                }
                
                
                // Sum all the edge contributions since I am passing the 
                // component of the flux x and y already. So I should not 
                // need to sum E0-E2 to get the derivative wrt xi2 and E1-E3 
                // to get the derivative wrt xi1
                
                if (direction == 0)
                {
                    Vmath::Vadd(nLocalSolutionPts, &divCFluxE1[0], 1, 
                                &divCFluxE3[0], 1, &derCFlux[phys_offset], 1);
                }
                else if (direction == 1)
                {
                    Vmath::Vadd(nLocalSolutionPts, &divCFluxE0[0], 1, 
                                &divCFluxE2[0], 1, &derCFlux[phys_offset], 1);
                }
            }
        }
        
        /**
         * @brief Compute the divergence of the corrective flux for 2D problems.
         *
         * @param nConvectiveFields   Number of fields.
         * @param fields              Pointer to fields.
         * @param fluxX1              X1 - volumetric flux in physical space.
         * @param fluxX2              X2 - volumetric flux in physical space.
         * @param numericalFlux       Interface flux in physical space.
         * @param divCFlux            Divergence of the corrective flux for 
         *                            2D problems.
         *
         * \todo: Switch on shapes eventually here.
         */
        void DiffusionLFRNS::v_DivCFlux_2D(
            const int                                         nConvectiveFields,
            const Array<OneD, MultiRegions::ExpListSharedPtr> &fields,
            const Array<OneD, const NekDouble>                &fluxX1, 
            const Array<OneD, const NekDouble>                &fluxX2, 
            const Array<OneD, const NekDouble>                &numericalFlux,
                  Array<OneD,       NekDouble>                &divCFlux)
        {                   
            int n, e, i, j, cnt;
            
            int nElements = fields[0]->GetExpSize();
            int nLocalSolutionPts;
            int nEdgePts;  
            int trace_offset; 
            int phys_offset;
            int nquad0;
            int nquad1;
            
            Array<OneD, NekDouble> auxArray1, auxArray2;
            Array<OneD, LibUtilities::BasisSharedPtr> base;
            
            Array<OneD, Array<OneD, LocalRegions::ExpansionSharedPtr> >
            &elmtToTrace = fields[0]->GetTraceMap()->GetElmtToTrace();
                        
            // Loop on the elements
            for(n = 0; n < nElements; ++n)
            {
                // Offset of the element on the global vector
                phys_offset = fields[0]->GetPhys_Offset(n);
                nLocalSolutionPts = fields[0]->GetExp(n)->GetTotPoints();
                
                base = fields[0]->GetExp(n)->GetBase();
                nquad0 = base[0]->GetNumPoints();
                nquad1 = base[1]->GetNumPoints();
                
                Array<OneD, NekDouble> divCFluxE0(nLocalSolutionPts, 0.0);
                Array<OneD, NekDouble> divCFluxE1(nLocalSolutionPts, 0.0);
                Array<OneD, NekDouble> divCFluxE2(nLocalSolutionPts, 0.0);
                Array<OneD, NekDouble> divCFluxE3(nLocalSolutionPts, 0.0);
                
                // Loop on the edges
                for(e = 0; e < fields[0]->GetExp(n)->GetNedges(); ++e)
                {   
                    // Number of edge points of edge e
                    nEdgePts = fields[0]->GetExp(n)->GetEdgeNumPoints(e);
                    
                    Array<OneD, NekDouble> tmparrayX1(nEdgePts, 0.0);
                    Array<OneD, NekDouble> tmparrayX2(nEdgePts, 0.0);
                    Array<OneD, NekDouble> fluxN    (nEdgePts, 0.0);
                    Array<OneD, NekDouble> fluxT    (nEdgePts, 0.0);                    
                    Array<OneD, NekDouble> fluxJumps(nEdgePts, 0.0);
                    
                    // Offset of the trace space correspondent to edge e
                    trace_offset  = fields[0]->GetTrace()->GetPhys_Offset(
                                                elmtToTrace[n][e]->GetElmtId());
                    
                    // Get the normals of edge e
                    const Array<OneD, const Array<OneD, NekDouble> > &normals = 
                    fields[0]->GetExp(n)->GetEdgeNormal(e);
                    
                    // Extract the edge values of flux-x on edge e and order 
                    // them accordingly to the order of the trace space 
                    fields[0]->GetExp(n)->GetEdgePhysVals(
                                                e, elmtToTrace[n][e],
                                                fluxX1 + phys_offset,
                                                auxArray1 = tmparrayX1);
                    
                    // Extract the edge values of flux-y on edge e and order 
                    // them accordingly to the order of the trace space
                    fields[0]->GetExp(n)->GetEdgePhysVals(
                                                e, elmtToTrace[n][e],
                                                fluxX2 + phys_offset,
                                                auxArray1 = tmparrayX2);
                    
                    // Multiply the edge components of the flux by the normal
                    for (i = 0; i < nEdgePts; ++i)
                    {
                        fluxN[i] = 
                        tmparrayX1[i]*m_traceNormals[0][trace_offset+i] + 
                        tmparrayX2[i]*m_traceNormals[1][trace_offset+i];
                    }
                    
                    // Subtract to the Riemann flux the discontinuous flux 
                    Vmath::Vsub(nEdgePts, 
                                &numericalFlux[trace_offset], 1, 
                                &fluxN[0], 1, &fluxJumps[0], 1);
                    
                    // Check the ordering of the jump vectors
                    if (fields[0]->GetExp(n)->GetEorient(e) == 
                        StdRegions::eBackwards)
                    {
                        Vmath::Reverse(nEdgePts, 
                                       auxArray1 = fluxJumps, 1,
                                       auxArray2 = fluxJumps, 1);
                    }
                    
                    NekDouble fac = fields[0]->GetExp(n)->EdgeNormalNegated(e) ?
                    -1.0 : 1.0;

                    for (i = 0; i < nEdgePts; ++i)
                    {
                        if (m_traceNormals[0][trace_offset+i] != fac*normals[0][i] 
                            || m_traceNormals[1][trace_offset+i] != fac*normals[1][i])
                        {
                            fluxJumps[i] = -fluxJumps[i];
                        }
                    }
                    
                    // Multiply jumps by derivatives of the correction functions
                    switch (e) 
                    {
                        case 0:
                            for (i = 0; i < nquad0; ++i)
                            {
                                // Multiply fluxJumps by Q factors
                                fluxJumps[i] = -(m_Q2D_e0[n][i]) * fluxJumps[i];
                                
                                for (j = 0; j < nquad1; ++j)
                                {
                                    cnt = i + j*nquad0;
                                    divCFluxE0[cnt] = fluxJumps[i] * m_dGL_xi2[n][j];
                                }
                            }
                            break;
                        case 1:
                            for (i = 0; i < nquad1; ++i)
                            {
                                // Multiply fluxJumps by Q factors
                                fluxJumps[i] = (m_Q2D_e1[n][i]) * fluxJumps[i];
                                
                                for (j = 0; j < nquad0; ++j)
                                {
                                    cnt = (nquad0)*i + j;
                                    divCFluxE1[cnt] = fluxJumps[i] * m_dGR_xi1[n][j];
                                }
                            }
                            break;
                        case 2:
                            for (i = 0; i < nquad0; ++i)
                            {
                                // Multiply fluxJumps by Q factors
                                fluxJumps[i] = (m_Q2D_e2[n][i]) * fluxJumps[i];
                                
                                for (j = 0; j < nquad1; ++j)
                                {
                                    cnt = (nquad0 - 1) + j*nquad0 - i;
                                    divCFluxE2[cnt] = fluxJumps[i] * m_dGR_xi2[n][j];
                                }
                            }
                            break;
                        case 3:
                            for (i = 0; i < nquad1; ++i)
                            {
                                // Multiply fluxJumps by Q factors
                                fluxJumps[i] = -(m_Q2D_e3[n][i]) * fluxJumps[i];
                                for (j = 0; j < nquad0; ++j)
                                {
                                    cnt = (nquad0*nquad1 - nquad0) + j - i*nquad0;
                                    divCFluxE3[cnt] = fluxJumps[i] * m_dGL_xi1[n][j];
                                    
                                }
                            }
                            break;
                            
                        default:
                            ASSERTL0(false,"edge value (< 3) is out of range");
                            break;
                    }
                }
                
                // Sum each edge contribution
                Vmath::Vadd(nLocalSolutionPts, &divCFluxE0[0], 1, 
                            &divCFluxE1[0], 1, &divCFlux[phys_offset], 1);
                
                Vmath::Vadd(nLocalSolutionPts, &divCFlux[phys_offset], 1, 
                            &divCFluxE2[0], 1, &divCFlux[phys_offset], 1);
                
                Vmath::Vadd(nLocalSolutionPts, &divCFlux[phys_offset], 1, 
                            &divCFluxE3[0], 1, &divCFlux[phys_offset], 1);
            }
        }
        
        /**
         * @brief Compute the divergence of the corrective flux for 2D problems
         *        where POINTSTYPE="GaussGaussLegendre"
         *
         * @param nConvectiveFields   Number of fields.
         * @param fields              Pointer to fields.
         * @param fluxX1              X1-volumetric flux in physical space.
         * @param fluxX2              X2-volumetric flux in physical space.
         * @param numericalFlux       Interface flux in physical space.
         * @param divCFlux            Divergence of the corrective flux.
         *
         * \todo: Switch on shapes eventually here.
         */
        
        void DiffusionLFRNS::v_DivCFlux_2D_Gauss(
            const int nConvectiveFields,
            const Array<OneD, MultiRegions::ExpListSharedPtr> &fields,
            const Array<OneD, const NekDouble> &fluxX1,
            const Array<OneD, const NekDouble> &fluxX2,
            const Array<OneD, const NekDouble> &numericalFlux,
                  Array<OneD,       NekDouble> &divCFlux)
        {
            int n, e, i, j, cnt;
            
            int nElements   = fields[0]->GetExpSize();
            int nLocalSolutionPts;
            int nEdgePts;
            int trace_offset;
            int phys_offset;
            int nquad0;
            int nquad1;
            
            Array<OneD, NekDouble> auxArray1, auxArray2;
            Array<OneD, LibUtilities::BasisSharedPtr> base;
            
            Array<OneD, Array<OneD, LocalRegions::ExpansionSharedPtr> >
            &elmtToTrace = fields[0]->GetTraceMap()->GetElmtToTrace();
            
            // Loop on the elements
            for(n = 0; n < nElements; ++n)
            {
                // Offset of the element on the global vector
                phys_offset = fields[0]->GetPhys_Offset(n);
                nLocalSolutionPts = fields[0]->GetExp(n)->GetTotPoints();
                
                base = fields[0]->GetExp(n)->GetBase();
                nquad0 = base[0]->GetNumPoints();
                nquad1 = base[1]->GetNumPoints();
                
                Array<OneD, NekDouble> divCFluxE0(nLocalSolutionPts, 0.0);
                Array<OneD, NekDouble> divCFluxE1(nLocalSolutionPts, 0.0);
                Array<OneD, NekDouble> divCFluxE2(nLocalSolutionPts, 0.0);
                Array<OneD, NekDouble> divCFluxE3(nLocalSolutionPts, 0.0);
                
                // Loop on the edges
                for(e = 0; e < fields[0]->GetExp(n)->GetNedges(); ++e)
                {
                    // Number of edge points of edge e
                    nEdgePts = fields[0]->GetExp(n)->GetEdgeNumPoints(e);
                    
                    Array<OneD, NekDouble> fluxN     (nEdgePts, 0.0);
                    Array<OneD, NekDouble> fluxT     (nEdgePts, 0.0);
                    Array<OneD, NekDouble> fluxN_R   (nEdgePts, 0.0);
                    Array<OneD, NekDouble> fluxN_D   (nEdgePts, 0.0);
                    Array<OneD, NekDouble> fluxJumps (nEdgePts, 0.0);
                    
                    // Offset of the trace space correspondent to edge e
                    trace_offset = fields[0]->GetTrace()->GetPhys_Offset(
                                                elmtToTrace[n][e]->GetElmtId());
                    
                    // Get the normals of edge e
                    const Array<OneD, const Array<OneD, NekDouble> > &normals =
                    fields[0]->GetExp(n)->GetEdgeNormal(e);
                    
                    // Extract the trasformed normal flux at each edge
                    switch (e)
                    {
                        case 0:
                            // Extract the edge values of transformed flux-y on
                            // edge e and order them accordingly to the order of
                            // the trace space
                            fields[0]->GetExp(n)->GetEdgePhysVals(
                                                e, elmtToTrace[n][e],
                                                fluxX2 + phys_offset,
                                                auxArray1 = fluxN_D);
                            
                            Vmath::Neg   (nEdgePts, fluxN_D, 1);
                            
                            // Extract the physical Rieamann flux at each edge
                            Vmath::Vcopy(nEdgePts,
                                         &numericalFlux[trace_offset], 1,
                                         &fluxN[0], 1);
                            
                            // Check the ordering of vectors
                            if (fields[0]->GetExp(n)->GetEorient(e) ==
                                StdRegions::eBackwards)
                            {
                                Vmath::Reverse(nEdgePts,
                                               auxArray1 = fluxN, 1,
                                               auxArray2 = fluxN, 1);
                                
                                Vmath::Reverse(nEdgePts,
                                               auxArray1 = fluxN_D, 1,
                                               auxArray2 = fluxN_D, 1);
                            }
                            
                            // Transform Riemann Fluxes in the standard element
                            for (i = 0; i < nquad0; ++i)
                            {
                                // Multiply Riemann Flux by Q factors
                                fluxN_R[i] = (m_Q2D_e0[n][i]) * fluxN[i];
                            }
                            
                            for (i = 0; i < nEdgePts; ++i)
                            {
                                if (m_traceNormals[0][trace_offset+i]
                                    != normals[0][i] ||
                                    m_traceNormals[1][trace_offset+i]
                                    != normals[1][i])
                                {
                                    fluxN_R[i] = -fluxN_R[i];
                                }
                            }
                            
                            // Subtract to the Riemann flux the discontinuous
                            // flux
                            Vmath::Vsub(nEdgePts,
                                        &fluxN_R[0], 1,
                                        &fluxN_D[0], 1, &fluxJumps[0], 1);
                            
                            // Multiplicate the flux jumps for the correction
                            // function
                            for (i = 0; i < nquad0; ++i)
                            {
                                for (j = 0; j < nquad1; ++j)
                                {
                                    cnt = i + j*nquad0;
                                    divCFluxE0[cnt] =
                                    -fluxJumps[i] * m_dGL_xi2[n][j];
                                }
                            }
                            break;
                        case 1:
                            // Extract the edge values of transformed flux-x on
                            // edge e and order them accordingly to the order of
                            // the trace space
                            fields[0]->GetExp(n)->GetEdgePhysVals(
                                    e, elmtToTrace[n][e],
                                    fluxX1 + phys_offset,
                                    auxArray1 = fluxN_D);
                            
                            // Extract the physical Rieamann flux at each edge
                            Vmath::Vcopy(nEdgePts,
                                         &numericalFlux[trace_offset], 1,
                                         &fluxN[0], 1);
                            
                            // Check the ordering of vectors
                            if (fields[0]->GetExp(n)->GetEorient(e) ==
                                StdRegions::eBackwards)
                            {
                                Vmath::Reverse(nEdgePts,
                                               auxArray1 = fluxN, 1,
                                               auxArray2 = fluxN, 1);
                                
                                Vmath::Reverse(nEdgePts,
                                               auxArray1 = fluxN_D, 1,
                                               auxArray2 = fluxN_D, 1);
                            }
                            
                            // Transform Riemann Fluxes in the standard element
                            for (i = 0; i < nquad1; ++i)
                            {
                                // Multiply Riemann Flux by Q factors
                                fluxN_R[i] = (m_Q2D_e1[n][i]) * fluxN[i];
                            }
                            
                            for (i = 0; i < nEdgePts; ++i)
                            {
                                if (m_traceNormals[0][trace_offset+i]
                                    != normals[0][i] ||
                                    m_traceNormals[1][trace_offset+i]
                                    != normals[1][i])
                                {
                                    fluxN_R[i] = -fluxN_R[i];
                                }
                            }
                            
                            // Subtract to the Riemann flux the discontinuous
                            // flux
                            Vmath::Vsub(nEdgePts,
                                        &fluxN_R[0], 1,
                                        &fluxN_D[0], 1, &fluxJumps[0], 1);
                            
                            // Multiplicate the flux jumps for the correction
                            // function
                            for (i = 0; i < nquad1; ++i)
                            {
                                for (j = 0; j < nquad0; ++j)
                                {
                                    cnt = (nquad0)*i + j;
                                    divCFluxE1[cnt] =
                                    fluxJumps[i] * m_dGR_xi1[n][j];
                                }
                            }
                            break;
                        case 2:
                            
                            // Extract the edge values of transformed flux-y on
                            // edge e and order them accordingly to the order of
                            // the trace space
                            
                            fields[0]->GetExp(n)->GetEdgePhysVals(
                                    e, elmtToTrace[n][e],
                                    fluxX2 + phys_offset,
                                    auxArray1 = fluxN_D);
                            
                            // Extract the physical Rieamann flux at each edge
                            Vmath::Vcopy(nEdgePts,
                                         &numericalFlux[trace_offset], 1,
                                         &fluxN[0], 1);
                            
                            // Check the ordering of vectors
                            if (fields[0]->GetExp(n)->GetEorient(e) ==
                                StdRegions::eBackwards)
                            {
                                Vmath::Reverse(nEdgePts,
                                               auxArray1 = fluxN, 1,
                                               auxArray2 = fluxN, 1);
                                
                                Vmath::Reverse(nEdgePts,
                                               auxArray1 = fluxN_D, 1,
                                               auxArray2 = fluxN_D, 1);
                            }
                            
                            // Transform Riemann Fluxes in the standard element
                            for (i = 0; i < nquad0; ++i)
                            {
                                // Multiply Riemann Flux by Q factors
                                fluxN_R[i] = (m_Q2D_e2[n][i]) * fluxN[i];
                            }
                            
                            for (i = 0; i < nEdgePts; ++i)
                            {
                                if (m_traceNormals[0][trace_offset+i]
                                    != normals[0][i] ||
                                    m_traceNormals[1][trace_offset+i]
                                    != normals[1][i])
                                {
                                    fluxN_R[i] = -fluxN_R[i];
                                }
                            }
                            
                            // Subtract to the Riemann flux the discontinuous
                            // flux
                            
                            Vmath::Vsub(nEdgePts,
                                        &fluxN_R[0], 1,
                                        &fluxN_D[0], 1, &fluxJumps[0], 1);
                            
                            // Multiplicate the flux jumps for the correction
                            // function
                            for (i = 0; i < nquad0; ++i)
                            {
                                for (j = 0; j < nquad1; ++j)
                                {
                                    cnt = (nquad0 - 1) + j*nquad0 - i;
                                    divCFluxE2[cnt] =
                                    fluxJumps[i] * m_dGR_xi2[n][j];
                                }
                            }
                            break;
                        case 3:
                            // Extract the edge values of transformed flux-x on
                            // edge e and order them accordingly to the order of
                            // the trace space
                            
                            fields[0]->GetExp(n)->GetEdgePhysVals(
                                    e, elmtToTrace[n][e],
                                    fluxX1 + phys_offset,
                                    auxArray1 = fluxN_D);
                            Vmath::Neg   (nEdgePts, fluxN_D, 1);
                            
                            // Extract the physical Rieamann flux at each edge
                            Vmath::Vcopy(nEdgePts,
                                         &numericalFlux[trace_offset], 1,
                                         &fluxN[0], 1);
                            
                            // Check the ordering of vectors
                            if (fields[0]->GetExp(n)->GetEorient(e) ==
                                StdRegions::eBackwards)
                            {
                                Vmath::Reverse(nEdgePts,
                                               auxArray1 = fluxN, 1,
                                               auxArray2 = fluxN, 1);
                                
                                Vmath::Reverse(nEdgePts,
                                               auxArray1 = fluxN_D, 1,
                                               auxArray2 = fluxN_D, 1);
                            }
                            
                            // Transform Riemann Fluxes in the standard element
                            for (i = 0; i < nquad1; ++i)
                            {
                                // Multiply Riemann Flux by Q factors
                                fluxN_R[i] = (m_Q2D_e3[n][i]) * fluxN[i];
                            }
                            
                            for (i = 0; i < nEdgePts; ++i)
                            {
                                if (m_traceNormals[0][trace_offset+i]
                                    != normals[0][i] ||
                                    m_traceNormals[1][trace_offset+i]
                                    != normals[1][i])
                                {
                                    fluxN_R[i] = -fluxN_R[i];
                                }
                            }
                            
                            // Subtract to the Riemann flux the discontinuous
                            // flux
                            
                            Vmath::Vsub(nEdgePts,
                                        &fluxN_R[0], 1,
                                        &fluxN_D[0], 1, &fluxJumps[0], 1);
                            
                            // Multiplicate the flux jumps for the correction
                            // function
                            for (i = 0; i < nquad1; ++i)
                            {
                                for (j = 0; j < nquad0; ++j)
                                {
                                    cnt = (nquad0*nquad1 - nquad0) + j
                                    - i*nquad0;
                                    divCFluxE3[cnt] =
                                    -fluxJumps[i] * m_dGL_xi1[n][j];
                                }
                            }
                            break;
                        default:
                            ASSERTL0(false,"edge value (< 3) is out of range");
                            break;
                    }
                }
                
                
                // Sum each edge contribution
                Vmath::Vadd(nLocalSolutionPts, &divCFluxE0[0], 1,
                            &divCFluxE1[0], 1, &divCFlux[phys_offset], 1);
                
                Vmath::Vadd(nLocalSolutionPts, &divCFlux[phys_offset], 1,
                            &divCFluxE2[0], 1, &divCFlux[phys_offset], 1);
                
                Vmath::Vadd(nLocalSolutionPts, &divCFlux[phys_offset], 1,
                            &divCFluxE3[0], 1, &divCFlux[phys_offset], 1);
            }
        }
        
    }//end of namespace SolverUtils
}//end of namespace Nektar<|MERGE_RESOLUTION|>--- conflicted
+++ resolved
@@ -1342,21 +1342,13 @@
                                        GetBndCondTraceToGlobalTraceMap(cnt++));
                         
                         // Reinforcing bcs for velocity in case of Wall bcs
-<<<<<<< HEAD
-                        if ((fields[i]->GetBndConditions()[j]->
-                             GetUserDefined() ==
-                             SpatialDomains::eWallViscous) ||
-                             (fields[i]->GetBndConditions()[j]->
-                             GetUserDefined() ==
-                             SpatialDomains::eWallAdiabatic))
-=======
                         if (boost::iequals(fields[i]->GetBndConditions()[j]->
-                            GetUserDefined(),"WallViscous"))
->>>>>>> 1784e635
+                            GetUserDefined(),"WallViscous") ||
+                            boost::iequals(fields[i]->GetBndConditions()[j]->
+                            GetUserDefined(),"WallAdiabatic"))
                         {
                             Vmath::Zero(nBndEdgePts, 
                                         &scalarVariables[i][id2], 1);
-                            
                         }
                         
                         // Imposing velocity bcs if not Wall
@@ -1472,8 +1464,9 @@
                     if (fields[nScalars]->GetBndConditions()[j]->
                         GetBoundaryConditionType() ==
                         SpatialDomains::eDirichlet &&
-                        !((fields[nScalars]->GetBndConditions()[j])->
-                          GetUserDefined() == SpatialDomains::eWallAdiabatic))
+                        !boost::iequals(
+                            fields[nScalars]->GetBndConditions()[j]
+                            ->GetUserDefined(), "WallAdiabatic"))
                     {
                         Vmath::Vcopy(nBndEdgePts,
                                      &scalarVariables[nScalars-1][id2], 1,
@@ -1485,9 +1478,9 @@
                     else if (((fields[nScalars]->GetBndConditions()[j])->
                               GetBoundaryConditionType() ==
                               SpatialDomains::eNeumann) ||
-                             ((fields[nScalars]->GetBndConditions()[j])->
-                              GetUserDefined() ==
-                              SpatialDomains::eWallAdiabatic))
+                             boost::iequals(
+                                 fields[nScalars]->GetBndConditions()[j]
+                                 ->GetUserDefined(), "WallAdiabatic"))
                     {
                         Vmath::Vcopy(nBndEdgePts,
                                      &uplus[nScalars-1][id2], 1,
@@ -1608,8 +1601,8 @@
                     // uflux = gD
                     if(fields[var]->GetBndConditions()[i]->
                        GetBoundaryConditionType() == SpatialDomains::eDirichlet
-                       && !(fields[var]->GetBndConditions()[i]->
-                            GetUserDefined() == SpatialDomains::eWallAdiabatic))
+                       && !boost::iequals(fields[var]->GetBndConditions()[i]
+                                          ->GetUserDefined(), "WallAdiabatic"))
                     {
                         Vmath::Vmul(nBndEdgePts,
                                     &m_traceNormals[dir][id2], 1,
@@ -1624,8 +1617,8 @@
                         ASSERTL0(false,
                                  "Neumann bcs not implemented for LFRNS");
                     }
-                    else if(fields[var]->GetBndConditions()[i]->
-                            GetUserDefined() == SpatialDomains::eWallAdiabatic)
+                    else if(boost::iequals(fields[var]->GetBndConditions()[i]
+                                           ->GetUserDefined(), "WallAdiabatic"))
                     {
                         if ((var == m_spaceDim + 1))
                         {
